// This file is part of Substrate.

// Copyright (C) 2017-2022 Parity Technologies (UK) Ltd.
// SPDX-License-Identifier: GPL-3.0-or-later WITH Classpath-exception-2.0

// This program is free software: you can redistribute it and/or modify
// it under the terms of the GNU General Public License as published by
// the Free Software Foundation, either version 3 of the License, or
// (at your option) any later version.

// This program is distributed in the hope that it will be useful,
// but WITHOUT ANY WARRANTY; without even the implied warranty of
// MERCHANTABILITY or FITNESS FOR A PARTICULAR PURPOSE. See the
// GNU General Public License for more details.

// You should have received a copy of the GNU General Public License
// along with this program. If not, see <https://www.gnu.org/licenses/>.

use crate::config;

use bytes::Bytes;
use codec::{DecodeAll, Encode};
use libp2p::{
	core::{connection::ConnectionId, transport::ListenerId, ConnectedPoint},
	swarm::{
		ConnectionHandler, IntoConnectionHandler, NetworkBehaviour, NetworkBehaviourAction,
		PollParameters,
	},
	Multiaddr, PeerId,
};
<<<<<<< HEAD
use log::{debug, error, warn};
=======
use log::{debug, error, log, trace, warn, Level};
use lru::LruCache;
>>>>>>> 9772209e
use message::{generic::Message as GenericMessage, Message};
use notifications::{Notifications, NotificationsOut};
use sc_client_api::HeaderBackend;
use sc_network_common::{
	config::NonReservedPeerMode,
	error,
	protocol::{role::Roles, ProtocolName},
<<<<<<< HEAD
	sync::message::BlockAnnouncesHandshake,
=======
	sync::{
		message::{BlockAnnounce, BlockAnnouncesHandshake, BlockData, BlockResponse, BlockState},
		BadPeer, ChainSync, PollBlockAnnounceValidation, SyncStatus,
	},
	utils::{interval, LruHashSet},
};
use sp_arithmetic::traits::SaturatedConversion;
use sp_runtime::{
	generic::BlockId,
	traits::{Block as BlockT, CheckedSub, Header as HeaderT, NumberFor, Zero},
>>>>>>> 9772209e
};
use sp_runtime::traits::{Block as BlockT, NumberFor};
use std::{
	collections::{HashMap, HashSet, VecDeque},
	io, iter,
	task::Poll,
};

mod notifications;

pub mod message;

pub use notifications::{NotificationsSink, NotifsHandlerError, Ready};

/// Maximum size used for notifications in the block announce and transaction protocols.
// Must be equal to `max(MAX_BLOCK_ANNOUNCE_SIZE, MAX_TRANSACTIONS_SIZE)`.
pub(crate) const BLOCK_ANNOUNCES_TRANSACTIONS_SUBSTREAM_SIZE: u64 = 16 * 1024 * 1024;

/// Identifier of the peerset for the block announces protocol.
const HARDCODED_PEERSETS_SYNC: sc_peerset::SetId = sc_peerset::SetId::from(0);
/// Number of hardcoded peersets (the constants right above). Any set whose identifier is equal or
/// superior to this value corresponds to a user-defined protocol.
const NUM_HARDCODED_PEERSETS: usize = 1;

mod rep {
	use sc_peerset::ReputationChange as Rep;
	/// We received a message that failed to decode.
	pub const BAD_MESSAGE: Rep = Rep::new(-(1 << 12), "Bad message");
}

// Lock must always be taken in order declared here.
pub struct Protocol<B: BlockT, Client> {
	/// Pending list of messages to return from `poll` as a priority.
	pending_messages: VecDeque<CustomMessageOutcome<B>>,
	/// Used to report reputation changes.
	peerset_handle: sc_peerset::PeersetHandle,
	/// Handles opening the unique substream and sending and receiving raw messages.
	behaviour: Notifications,
	/// List of notifications protocols that have been registered.
	notification_protocols: Vec<ProtocolName>,
	/// If we receive a new "substream open" event that contains an invalid handshake, we ask the
	/// inner layer to force-close the substream. Force-closing the substream will generate a
	/// "substream closed" event. This is a problem: since we can't propagate the "substream open"
	/// event to the outer layers, we also shouldn't propagate this "substream closed" event. To
	/// solve this, an entry is added to this map whenever an invalid handshake is received.
	/// Entries are removed when the corresponding "substream closed" is later received.
	bad_handshake_substreams: HashSet<(PeerId, sc_peerset::SetId)>,
	peers: HashMap<PeerId, Roles>,
	_marker: std::marker::PhantomData<Client>,
}

impl<B, Client> Protocol<B, Client>
where
	B: BlockT,
	Client: HeaderBackend<B> + 'static,
{
	/// Create a new instance.
	pub fn new(
		roles: Roles,
		network_config: &config::NetworkConfiguration,
		block_announces_protocol: sc_network_common::config::NonDefaultSetConfig,
	) -> error::Result<(Self, sc_peerset::PeersetHandle, Vec<(PeerId, Multiaddr)>)> {
		let mut known_addresses = Vec::new();

		let (peerset, peerset_handle) = {
			let mut sets =
				Vec::with_capacity(NUM_HARDCODED_PEERSETS + network_config.extra_sets.len());

			let mut default_sets_reserved = HashSet::new();
			for reserved in network_config.default_peers_set.reserved_nodes.iter() {
				default_sets_reserved.insert(reserved.peer_id);

				if !reserved.multiaddr.is_empty() {
					known_addresses.push((reserved.peer_id, reserved.multiaddr.clone()));
				}
			}

			let mut bootnodes = Vec::with_capacity(network_config.boot_nodes.len());
			for bootnode in network_config.boot_nodes.iter() {
				bootnodes.push(bootnode.peer_id);
			}

			// Set number 0 is used for block announces.
			sets.push(sc_peerset::SetConfig {
				in_peers: network_config.default_peers_set.in_peers,
				out_peers: network_config.default_peers_set.out_peers,
				bootnodes,
				reserved_nodes: default_sets_reserved.clone(),
				reserved_only: network_config.default_peers_set.non_reserved_mode ==
					NonReservedPeerMode::Deny,
			});

			for set_cfg in &network_config.extra_sets {
				let mut reserved_nodes = HashSet::new();
				for reserved in set_cfg.set_config.reserved_nodes.iter() {
					reserved_nodes.insert(reserved.peer_id);
					known_addresses.push((reserved.peer_id, reserved.multiaddr.clone()));
				}

				let reserved_only =
					set_cfg.set_config.non_reserved_mode == NonReservedPeerMode::Deny;

				sets.push(sc_peerset::SetConfig {
					in_peers: set_cfg.set_config.in_peers,
					out_peers: set_cfg.set_config.out_peers,
					bootnodes: Vec::new(),
					reserved_nodes,
					reserved_only,
				});
			}

			sc_peerset::Peerset::from_config(sc_peerset::PeersetConfig { sets })
		};

		let behaviour = {
			Notifications::new(
				peerset,
				// NOTE: Block announcement protocol is still very much hardcoded into `Protocol`.
				// 	This protocol must be the first notification protocol given to
				// `Notifications`
				iter::once(notifications::ProtocolConfig {
					name: block_announces_protocol.notifications_protocol.clone(),
					fallback_names: block_announces_protocol.fallback_names.clone(),
					handshake: block_announces_protocol.handshake.as_ref().unwrap().to_vec(),
					max_notification_size: block_announces_protocol.max_notification_size,
				})
				.chain(network_config.extra_sets.iter().map(|s| notifications::ProtocolConfig {
					name: s.notifications_protocol.clone(),
					fallback_names: s.fallback_names.clone(),
					handshake: s.handshake.as_ref().map_or(roles.encode(), |h| (*h).to_vec()),
					max_notification_size: s.max_notification_size,
				})),
			)
		};

		let protocol = Self {
			pending_messages: VecDeque::new(),
			peerset_handle: peerset_handle.clone(),
			behaviour,
			notification_protocols: iter::once(block_announces_protocol.notifications_protocol)
				.chain(network_config.extra_sets.iter().map(|s| s.notifications_protocol.clone()))
				.collect(),
			bad_handshake_substreams: Default::default(),
			_marker: Default::default(),
			peers: HashMap::new(),
		};

		Ok((protocol, peerset_handle, known_addresses))
	}

	/// Returns the list of all the peers we have an open channel to.
	pub fn open_peers(&self) -> impl Iterator<Item = &PeerId> {
		self.behaviour.open_peers()
	}

	/// Returns the number of discovered nodes that we keep in memory.
	pub fn num_discovered_peers(&self) -> usize {
		self.behaviour.num_discovered_peers()
	}

	/// Disconnects the given peer if we are connected to it.
	pub fn disconnect_peer(&mut self, peer_id: &PeerId, protocol_name: ProtocolName) {
		if let Some(position) = self.notification_protocols.iter().position(|p| *p == protocol_name)
		{
			self.behaviour.disconnect_peer(peer_id, sc_peerset::SetId::from(position));
			self.peers.remove(peer_id);
		} else {
			warn!(target: "sub-libp2p", "disconnect_peer() with invalid protocol name")
		}
	}

	/// Returns the state of the peerset manager, for debugging purposes.
	pub fn peerset_debug_info(&mut self) -> serde_json::Value {
		self.behaviour.peerset_debug_info()
	}

	/// Returns the number of peers we're connected to.
	pub fn num_connected_peers(&self) -> usize {
		self.peers.len()
	}

<<<<<<< HEAD
=======
	/// Returns the number of peers we're connected to and that are being queried.
	pub fn num_active_peers(&self) -> usize {
		self.chain_sync.num_active_peers()
	}

	/// Current global sync state.
	pub fn sync_state(&self) -> SyncStatus<B> {
		self.chain_sync.status()
	}

	/// Target sync block number.
	pub fn best_seen_block(&self) -> Option<NumberFor<B>> {
		self.chain_sync.status().best_seen_block
	}

	/// Number of peers participating in syncing.
	pub fn num_sync_peers(&self) -> u32 {
		self.chain_sync.status().num_peers
	}

	/// Number of blocks in the import queue.
	pub fn num_queued_blocks(&self) -> u32 {
		self.chain_sync.status().queued_blocks
	}

	/// Number of downloaded blocks.
	pub fn num_downloaded_blocks(&self) -> usize {
		self.chain_sync.num_downloaded_blocks()
	}

	/// Number of active sync requests.
	pub fn num_sync_requests(&self) -> usize {
		self.chain_sync.num_sync_requests()
	}

	/// Inform sync about new best imported block.
	pub fn new_best_block_imported(&mut self, hash: B::Hash, number: NumberFor<B>) {
		debug!(target: "sync", "New best block imported {:?}/#{}", hash, number);

		self.chain_sync.update_chain_info(&hash, number);

		self.behaviour.set_notif_protocol_handshake(
			HARDCODED_PEERSETS_SYNC,
			BlockAnnouncesHandshake::<B>::build(self.roles, number, hash, self.genesis_hash)
				.encode(),
		);
	}

	fn update_peer_info(&mut self, who: &PeerId) {
		if let Some(info) = self.chain_sync.peer_info(who) {
			if let Some(ref mut peer) = self.peers.get_mut(who) {
				peer.info.best_hash = info.best_hash;
				peer.info.best_number = info.best_number;
			}
		}
	}

	/// Returns information about all the peers we are connected to after the handshake message.
	pub fn peers_info(&self) -> impl Iterator<Item = (&PeerId, &PeerInfo<B>)> {
		self.peers.iter().map(|(id, peer)| (id, &peer.info))
	}

	/// Called by peer when it is disconnecting.
	///
	/// Returns a result if the handshake of this peer was indeed accepted.
	pub fn on_sync_peer_disconnected(&mut self, peer: PeerId) -> Result<(), ()> {
		if self.important_peers.contains(&peer) {
			warn!(target: "sync", "Reserved peer {} disconnected", peer);
		} else {
			debug!(target: "sync", "{} disconnected", peer);
		}

		if let Some(_peer_data) = self.peers.remove(&peer) {
			self.chain_sync.peer_disconnected(&peer);
			self.default_peers_set_no_slot_connected_peers.remove(&peer);
			Ok(())
		} else {
			Err(())
		}
	}

>>>>>>> 9772209e
	/// Adjusts the reputation of a node.
	pub fn report_peer(&self, who: PeerId, reputation: sc_peerset::ReputationChange) {
		self.peerset_handle.report_peer(who, reputation)
	}

	/// Set handshake for the notification protocol.
	pub fn set_notification_handshake(&mut self, protocol: ProtocolName, handshake: Vec<u8>) {
		if let Some(index) = self.notification_protocols.iter().position(|p| *p == protocol) {
			self.behaviour
				.set_notif_protocol_handshake(sc_peerset::SetId::from(index), handshake);
		} else {
<<<<<<< HEAD
			error!(
				target: "sub-libp2p",
				"set_notification_handshake with unknown protocol: {}",
				protocol
			);
		}
=======
			None
		};

		debug!(target: "sync", "Connected {}", who);

		self.peers.insert(who, peer);
		if no_slot_peer {
			self.default_peers_set_no_slot_connected_peers.insert(who);
		}
		self.pending_messages
			.push_back(CustomMessageOutcome::PeerNewBest(who, status.best_number));

		if let Some(req) = req {
			self.chain_sync.send_block_request(who, req);
		}

		Ok(())
	}

	/// Make sure an important block is propagated to peers.
	///
	/// In chain-based consensus, we often need to make sure non-best forks are
	/// at least temporarily synced.
	pub fn announce_block(&mut self, hash: B::Hash, data: Option<Vec<u8>>) {
		let header = match self.chain.header(BlockId::Hash(hash)) {
			Ok(Some(header)) => header,
			Ok(None) => {
				warn!("Trying to announce unknown block: {}", hash);
				return
			},
			Err(e) => {
				warn!("Error reading block header {}: {}", hash, e);
				return
			},
		};

		// don't announce genesis block since it will be ignored
		if header.number().is_zero() {
			return
		}

		let is_best = self.chain.info().best_hash == hash;
		debug!(target: "sync", "Reannouncing block {:?} is_best: {}", hash, is_best);

		let data = data
			.or_else(|| self.block_announce_data_cache.get(&hash).cloned())
			.unwrap_or_default();

		for (who, ref mut peer) in self.peers.iter_mut() {
			let inserted = peer.known_blocks.insert(hash);
			if inserted {
				trace!(target: "sync", "Announcing block {:?} to {}", hash, who);
				let message = BlockAnnounce {
					header: header.clone(),
					state: if is_best { Some(BlockState::Best) } else { Some(BlockState::Normal) },
					data: Some(data.clone()),
				};

				self.behaviour
					.write_notification(who, HARDCODED_PEERSETS_SYNC, message.encode());
			}
		}
	}

	/// Push a block announce validation.
	///
	/// It is required that [`ChainSync::poll_block_announce_validation`] is
	/// called later to check for finished validations. The result of the validation
	/// needs to be passed to [`Protocol::process_block_announce_validation_result`]
	/// to finish the processing.
	///
	/// # Note
	///
	/// This will internally create a future, but this future will not be registered
	/// in the task before being polled once. So, it is required to call
	/// [`ChainSync::poll_block_announce_validation`] to ensure that the future is
	/// registered properly and will wake up the task when being ready.
	fn push_block_announce_validation(&mut self, who: PeerId, announce: BlockAnnounce<B::Header>) {
		let hash = announce.header.hash();

		let peer = match self.peers.get_mut(&who) {
			Some(p) => p,
			None => {
				log::error!(target: "sync", "Received block announce from disconnected peer {}", who);
				debug_assert!(false);
				return
			},
		};

		peer.known_blocks.insert(hash);

		let is_best = match announce.state.unwrap_or(BlockState::Best) {
			BlockState::Best => true,
			BlockState::Normal => false,
		};

		if peer.info.roles.is_full() {
			self.chain_sync.push_block_announce_validation(who, hash, announce, is_best);
		}
	}

	/// Process the result of the block announce validation.
	fn process_block_announce_validation_result(
		&mut self,
		validation_result: PollBlockAnnounceValidation<B::Header>,
	) -> CustomMessageOutcome<B> {
		let (header, is_best, who) = match validation_result {
			PollBlockAnnounceValidation::Skip => return CustomMessageOutcome::None,
			PollBlockAnnounceValidation::Nothing { is_best, who, announce } => {
				self.update_peer_info(&who);

				if let Some(data) = announce.data {
					if !data.is_empty() {
						self.block_announce_data_cache.put(announce.header.hash(), data);
					}
				}

				// `on_block_announce` returns `OnBlockAnnounce::ImportHeader`
				// when we have all data required to import the block
				// in the BlockAnnounce message. This is only when:
				// 1) we're on light client;
				// AND
				// 2) parent block is already imported and not pruned.
				if is_best {
					return CustomMessageOutcome::PeerNewBest(who, *announce.header.number())
				} else {
					return CustomMessageOutcome::None
				}
			},
			PollBlockAnnounceValidation::ImportHeader { announce, is_best, who } => {
				self.update_peer_info(&who);

				if let Some(data) = announce.data {
					if !data.is_empty() {
						self.block_announce_data_cache.put(announce.header.hash(), data);
					}
				}

				(announce.header, is_best, who)
			},
			PollBlockAnnounceValidation::Failure { who, disconnect } => {
				if disconnect {
					self.behaviour.disconnect_peer(&who, HARDCODED_PEERSETS_SYNC);
				}

				self.report_peer(who, rep::BAD_BLOCK_ANNOUNCEMENT);
				return CustomMessageOutcome::None
			},
		};

		let number = *header.number();

		// to import header from announced block let's construct response to request that normally
		// would have been sent over network (but it is not in our case)
		let blocks_to_import = self.chain_sync.on_block_data(
			&who,
			None,
			BlockResponse::<B> {
				id: 0,
				blocks: vec![BlockData::<B> {
					hash: header.hash(),
					header: Some(header),
					body: None,
					indexed_body: None,
					receipt: None,
					message_queue: None,
					justification: None,
					justifications: None,
				}],
			},
		);
		self.chain_sync.process_block_response_data(blocks_to_import);

		if is_best {
			self.pending_messages.push_back(CustomMessageOutcome::PeerNewBest(who, number));
		}

		CustomMessageOutcome::None
	}

	/// Call this when a block has been finalized. The sync layer may have some additional
	/// requesting to perform.
	pub fn on_block_finalized(&mut self, hash: B::Hash, header: &B::Header) {
		self.chain_sync.on_block_finalized(&hash, *header.number())
>>>>>>> 9772209e
	}

	/// Set whether the syncing peers set is in reserved-only mode.
	pub fn set_reserved_only(&self, reserved_only: bool) {
		self.peerset_handle.set_reserved_only(HARDCODED_PEERSETS_SYNC, reserved_only);
	}

	/// Removes a `PeerId` from the list of reserved peers for syncing purposes.
	pub fn remove_reserved_peer(&self, peer: PeerId) {
		self.peerset_handle.remove_reserved_peer(HARDCODED_PEERSETS_SYNC, peer);
	}

	/// Returns the list of reserved peers.
	pub fn reserved_peers(&self) -> impl Iterator<Item = &PeerId> {
		self.behaviour.reserved_peers(HARDCODED_PEERSETS_SYNC)
	}

	/// Adds a `PeerId` to the list of reserved peers for syncing purposes.
	pub fn add_reserved_peer(&self, peer: PeerId) {
		self.peerset_handle.add_reserved_peer(HARDCODED_PEERSETS_SYNC, peer);
	}

	/// Sets the list of reserved peers for syncing purposes.
	pub fn set_reserved_peers(&self, peers: HashSet<PeerId>) {
		self.peerset_handle.set_reserved_peers(HARDCODED_PEERSETS_SYNC, peers);
	}

	/// Sets the list of reserved peers for the given protocol/peerset.
	pub fn set_reserved_peerset_peers(&self, protocol: ProtocolName, peers: HashSet<PeerId>) {
		if let Some(index) = self.notification_protocols.iter().position(|p| *p == protocol) {
			self.peerset_handle.set_reserved_peers(sc_peerset::SetId::from(index), peers);
		} else {
			error!(
				target: "sub-libp2p",
				"set_reserved_peerset_peers with unknown protocol: {}",
				protocol
			);
		}
	}

	/// Removes a `PeerId` from the list of reserved peers.
	pub fn remove_set_reserved_peer(&self, protocol: ProtocolName, peer: PeerId) {
		if let Some(index) = self.notification_protocols.iter().position(|p| *p == protocol) {
			self.peerset_handle.remove_reserved_peer(sc_peerset::SetId::from(index), peer);
		} else {
			error!(
				target: "sub-libp2p",
				"remove_set_reserved_peer with unknown protocol: {}",
				protocol
			);
		}
	}

	/// Adds a `PeerId` to the list of reserved peers.
	pub fn add_set_reserved_peer(&self, protocol: ProtocolName, peer: PeerId) {
		if let Some(index) = self.notification_protocols.iter().position(|p| *p == protocol) {
			self.peerset_handle.add_reserved_peer(sc_peerset::SetId::from(index), peer);
		} else {
			error!(
				target: "sub-libp2p",
				"add_set_reserved_peer with unknown protocol: {}",
				protocol
			);
		}
	}

	/// Notify the protocol that we have learned about the existence of nodes on the default set.
	///
	/// Can be called multiple times with the same `PeerId`s.
	pub fn add_default_set_discovered_nodes(&mut self, peer_ids: impl Iterator<Item = PeerId>) {
		for peer_id in peer_ids {
			self.peerset_handle.add_to_peers_set(HARDCODED_PEERSETS_SYNC, peer_id);
		}
	}

	/// Add a peer to a peers set.
	pub fn add_to_peers_set(&self, protocol: ProtocolName, peer: PeerId) {
		if let Some(index) = self.notification_protocols.iter().position(|p| *p == protocol) {
			self.peerset_handle.add_to_peers_set(sc_peerset::SetId::from(index), peer);
		} else {
			error!(
				target: "sub-libp2p",
				"add_to_peers_set with unknown protocol: {}",
				protocol
			);
		}
	}

	/// Remove a peer from a peers set.
	pub fn remove_from_peers_set(&self, protocol: ProtocolName, peer: PeerId) {
		if let Some(index) = self.notification_protocols.iter().position(|p| *p == protocol) {
			self.peerset_handle.remove_from_peers_set(sc_peerset::SetId::from(index), peer);
		} else {
			error!(
				target: "sub-libp2p",
				"remove_from_peers_set with unknown protocol: {}",
				protocol
			);
		}
	}
}

/// Outcome of an incoming custom message.
#[derive(Debug)]
#[must_use]
pub enum CustomMessageOutcome<B: BlockT> {
	/// Notification protocols have been opened with a remote.
	NotificationStreamOpened {
		remote: PeerId,
		protocol: ProtocolName,
		/// See [`crate::Event::NotificationStreamOpened::negotiated_fallback`].
		negotiated_fallback: Option<ProtocolName>,
		roles: Roles,
		received_handshake: Vec<u8>,
		notifications_sink: NotificationsSink,
	},
	/// The [`NotificationsSink`] of some notification protocols need an update.
	NotificationStreamReplaced {
		remote: PeerId,
		protocol: ProtocolName,
		notifications_sink: NotificationsSink,
	},
	/// Notification protocols have been closed with a remote.
	NotificationStreamClosed { remote: PeerId, protocol: ProtocolName },
	/// Messages have been received on one or more notifications protocols.
	NotificationsReceived { remote: PeerId, messages: Vec<(ProtocolName, Bytes)> },
	/// Peer has a reported a new head of chain.
	_PeerNewBest(PeerId, NumberFor<B>),
	/// Now connected to a new peer for syncing purposes.
	None,
}

impl<B, Client> NetworkBehaviour for Protocol<B, Client>
where
	B: BlockT,
	Client: HeaderBackend<B> + 'static,
{
	type ConnectionHandler = <Notifications as NetworkBehaviour>::ConnectionHandler;
	type OutEvent = CustomMessageOutcome<B>;

	fn new_handler(&mut self) -> Self::ConnectionHandler {
		self.behaviour.new_handler()
	}

	fn addresses_of_peer(&mut self, peer_id: &PeerId) -> Vec<Multiaddr> {
		self.behaviour.addresses_of_peer(peer_id)
	}

	fn inject_connection_established(
		&mut self,
		peer_id: &PeerId,
		conn: &ConnectionId,
		endpoint: &ConnectedPoint,
		failed_addresses: Option<&Vec<Multiaddr>>,
		other_established: usize,
	) {
		self.behaviour.inject_connection_established(
			peer_id,
			conn,
			endpoint,
			failed_addresses,
			other_established,
		)
	}

	fn inject_connection_closed(
		&mut self,
		peer_id: &PeerId,
		conn: &ConnectionId,
		endpoint: &ConnectedPoint,
		handler: <Self::ConnectionHandler as IntoConnectionHandler>::Handler,
		remaining_established: usize,
	) {
		self.behaviour.inject_connection_closed(
			peer_id,
			conn,
			endpoint,
			handler,
			remaining_established,
		)
	}

	fn inject_event(
		&mut self,
		peer_id: PeerId,
		connection: ConnectionId,
		event: <<Self::ConnectionHandler as IntoConnectionHandler>::Handler as ConnectionHandler>::OutEvent,
	) {
		self.behaviour.inject_event(peer_id, connection, event)
	}

	fn poll(
		&mut self,
		cx: &mut std::task::Context,
		params: &mut impl PollParameters,
	) -> Poll<NetworkBehaviourAction<Self::OutEvent, Self::ConnectionHandler>> {
		if let Some(message) = self.pending_messages.pop_front() {
			return Poll::Ready(NetworkBehaviourAction::GenerateEvent(message))
		}

<<<<<<< HEAD
=======
		// Advance the state of `ChainSync`
		//
		// Process any received requests received from `NetworkService` and
		// check if there is any block announcement validation finished.
		while let Poll::Ready(result) = self.chain_sync.poll(cx) {
			match self.process_block_announce_validation_result(result) {
				CustomMessageOutcome::None => {},
				outcome => self.pending_messages.push_back(outcome),
			}
		}

		while let Poll::Ready(Some(())) = self.tick_timeout.poll_next_unpin(cx) {
			self.tick();
		}

>>>>>>> 9772209e
		if let Some(message) = self.pending_messages.pop_front() {
			return Poll::Ready(NetworkBehaviourAction::GenerateEvent(message))
		}

		let event = match self.behaviour.poll(cx, params) {
			Poll::Pending => return Poll::Pending,
			Poll::Ready(NetworkBehaviourAction::GenerateEvent(ev)) => ev,
			Poll::Ready(NetworkBehaviourAction::Dial { opts, handler }) =>
				return Poll::Ready(NetworkBehaviourAction::Dial { opts, handler }),
			Poll::Ready(NetworkBehaviourAction::NotifyHandler { peer_id, handler, event }) =>
				return Poll::Ready(NetworkBehaviourAction::NotifyHandler {
					peer_id,
					handler,
					event,
				}),
			Poll::Ready(NetworkBehaviourAction::ReportObservedAddr { address, score }) =>
				return Poll::Ready(NetworkBehaviourAction::ReportObservedAddr { address, score }),
			Poll::Ready(NetworkBehaviourAction::CloseConnection { peer_id, connection }) =>
				return Poll::Ready(NetworkBehaviourAction::CloseConnection { peer_id, connection }),
		};

		let outcome = match event {
			NotificationsOut::CustomProtocolOpen {
				peer_id,
				set_id,
				received_handshake,
				notifications_sink,
				negotiated_fallback,
			} => {
				// Set number 0 is hardcoded the default set of peers we sync from.
				if set_id == HARDCODED_PEERSETS_SYNC {
					// `received_handshake` can be either a `Status` message if received from the
					// legacy substream ,or a `BlockAnnouncesHandshake` if received from the block
					// announces substream.
					match <Message<B> as DecodeAll>::decode_all(&mut &received_handshake[..]) {
						Ok(GenericMessage::Status(handshake)) => {
							let roles = handshake.roles;
							let handshake = BlockAnnouncesHandshake::<B> {
								roles: handshake.roles,
								best_number: handshake.best_number,
								best_hash: handshake.best_hash,
								genesis_hash: handshake.genesis_hash,
							};
							self.peers.insert(peer_id, roles);

							CustomMessageOutcome::NotificationStreamOpened {
								remote: peer_id,
								protocol: self.notification_protocols[usize::from(set_id)].clone(),
								negotiated_fallback,
								received_handshake: handshake.encode(),
								roles,
								notifications_sink,
							}
						},
						Ok(msg) => {
							debug!(
								target: "sync",
								"Expected Status message from {}, but got {:?}",
								peer_id,
								msg,
							);
							self.peerset_handle.report_peer(peer_id, rep::BAD_MESSAGE);
							CustomMessageOutcome::None
						},
						Err(_err) => {
							match <BlockAnnouncesHandshake<B> as DecodeAll>::decode_all(
								&mut &received_handshake[..],
							) {
								Ok(handshake) => {
									let roles = handshake.roles;
									self.peers.insert(peer_id, roles);

									CustomMessageOutcome::NotificationStreamOpened {
										remote: peer_id,
										protocol: self.notification_protocols[usize::from(set_id)]
											.clone(),
										negotiated_fallback,
										received_handshake,
										roles,
										notifications_sink,
									}
								},
								Err(err) => {
									log::debug!(
										target: "sync",
										"Couldn't decode handshake sent by {}: {:?}: {}",
										peer_id,
										received_handshake,
										err,
									);
									self.peerset_handle.report_peer(peer_id, rep::BAD_MESSAGE);
									CustomMessageOutcome::None
								},
							}
						},
					}
				} else {
					match (
						Roles::decode_all(&mut &received_handshake[..]),
						self.peers.get(&peer_id),
					) {
						(Ok(roles), _) => CustomMessageOutcome::NotificationStreamOpened {
							remote: peer_id,
							protocol: self.notification_protocols[usize::from(set_id)].clone(),
							negotiated_fallback,
							roles,
							received_handshake,
							notifications_sink,
						},
						(Err(_), Some(roles)) if received_handshake.is_empty() => {
							// As a convenience, we allow opening substreams for "external"
							// notification protocols with an empty handshake. This fetches the
							// roles from the locally-known roles.
							// TODO: remove this after https://github.com/paritytech/substrate/issues/5685
							CustomMessageOutcome::NotificationStreamOpened {
								remote: peer_id,
								protocol: self.notification_protocols[usize::from(set_id)].clone(),
								negotiated_fallback,
								roles: *roles,
								received_handshake,
								notifications_sink,
							}
						},
						(Err(err), _) => {
							debug!(target: "sync", "Failed to parse remote handshake: {}", err);
							self.bad_handshake_substreams.insert((peer_id, set_id));
							self.behaviour.disconnect_peer(&peer_id, set_id);
							self.peerset_handle.report_peer(peer_id, rep::BAD_MESSAGE);
							self.peers.remove(&peer_id);
							CustomMessageOutcome::None
						},
					}
				}
			},
			NotificationsOut::CustomProtocolReplaced { peer_id, notifications_sink, set_id } =>
				if self.bad_handshake_substreams.contains(&(peer_id, set_id)) {
					CustomMessageOutcome::None
				} else {
					CustomMessageOutcome::NotificationStreamReplaced {
						remote: peer_id,
						protocol: self.notification_protocols[usize::from(set_id)].clone(),
						notifications_sink,
					}
				},
			NotificationsOut::CustomProtocolClosed { peer_id, set_id } => {
				if self.bad_handshake_substreams.remove(&(peer_id, set_id)) {
					// The substream that has just been closed had been opened with a bad
					// handshake. The outer layers have never received an opening event about this
					// substream, and consequently shouldn't receive a closing event either.
					CustomMessageOutcome::None
				} else {
					CustomMessageOutcome::NotificationStreamClosed {
						remote: peer_id,
						protocol: self.notification_protocols[usize::from(set_id)].clone(),
					}
				}
			},
			NotificationsOut::Notification { peer_id, set_id, message } => {
				if self.bad_handshake_substreams.contains(&(peer_id, set_id)) {
					CustomMessageOutcome::None
				} else {
					let protocol_name = self.notification_protocols[usize::from(set_id)].clone();
					CustomMessageOutcome::NotificationsReceived {
						remote: peer_id,
						messages: vec![(protocol_name, message.freeze())],
					}
				}
			},
		};

		if !matches!(outcome, CustomMessageOutcome::<B>::None) {
			return Poll::Ready(NetworkBehaviourAction::GenerateEvent(outcome))
		}

		if let Some(message) = self.pending_messages.pop_front() {
			return Poll::Ready(NetworkBehaviourAction::GenerateEvent(message))
		}

		// This block can only be reached if an event was pulled from the behaviour and that
		// resulted in `CustomMessageOutcome::None`. Since there might be another pending
		// message from the behaviour, the task is scheduled again.
		cx.waker().wake_by_ref();
		Poll::Pending
	}

	fn inject_dial_failure(
		&mut self,
		peer_id: Option<PeerId>,
		handler: Self::ConnectionHandler,
		error: &libp2p::swarm::DialError,
	) {
		self.behaviour.inject_dial_failure(peer_id, handler, error);
	}

	fn inject_new_listener(&mut self, id: ListenerId) {
		self.behaviour.inject_new_listener(id)
	}

	fn inject_new_listen_addr(&mut self, id: ListenerId, addr: &Multiaddr) {
		self.behaviour.inject_new_listen_addr(id, addr)
	}

	fn inject_expired_listen_addr(&mut self, id: ListenerId, addr: &Multiaddr) {
		self.behaviour.inject_expired_listen_addr(id, addr)
	}

	fn inject_new_external_addr(&mut self, addr: &Multiaddr) {
		self.behaviour.inject_new_external_addr(addr)
	}

	fn inject_expired_external_addr(&mut self, addr: &Multiaddr) {
		self.behaviour.inject_expired_external_addr(addr)
	}

	fn inject_listener_error(&mut self, id: ListenerId, err: &(dyn std::error::Error + 'static)) {
		self.behaviour.inject_listener_error(id, err);
	}

	fn inject_listener_closed(&mut self, id: ListenerId, reason: Result<(), &io::Error>) {
		self.behaviour.inject_listener_closed(id, reason);
	}
}<|MERGE_RESOLUTION|>--- conflicted
+++ resolved
@@ -28,12 +28,7 @@
 	},
 	Multiaddr, PeerId,
 };
-<<<<<<< HEAD
 use log::{debug, error, warn};
-=======
-use log::{debug, error, log, trace, warn, Level};
-use lru::LruCache;
->>>>>>> 9772209e
 use message::{generic::Message as GenericMessage, Message};
 use notifications::{Notifications, NotificationsOut};
 use sc_client_api::HeaderBackend;
@@ -41,20 +36,7 @@
 	config::NonReservedPeerMode,
 	error,
 	protocol::{role::Roles, ProtocolName},
-<<<<<<< HEAD
 	sync::message::BlockAnnouncesHandshake,
-=======
-	sync::{
-		message::{BlockAnnounce, BlockAnnouncesHandshake, BlockData, BlockResponse, BlockState},
-		BadPeer, ChainSync, PollBlockAnnounceValidation, SyncStatus,
-	},
-	utils::{interval, LruHashSet},
-};
-use sp_arithmetic::traits::SaturatedConversion;
-use sp_runtime::{
-	generic::BlockId,
-	traits::{Block as BlockT, CheckedSub, Header as HeaderT, NumberFor, Zero},
->>>>>>> 9772209e
 };
 use sp_runtime::traits::{Block as BlockT, NumberFor};
 use std::{
@@ -236,90 +218,6 @@
 		self.peers.len()
 	}
 
-<<<<<<< HEAD
-=======
-	/// Returns the number of peers we're connected to and that are being queried.
-	pub fn num_active_peers(&self) -> usize {
-		self.chain_sync.num_active_peers()
-	}
-
-	/// Current global sync state.
-	pub fn sync_state(&self) -> SyncStatus<B> {
-		self.chain_sync.status()
-	}
-
-	/// Target sync block number.
-	pub fn best_seen_block(&self) -> Option<NumberFor<B>> {
-		self.chain_sync.status().best_seen_block
-	}
-
-	/// Number of peers participating in syncing.
-	pub fn num_sync_peers(&self) -> u32 {
-		self.chain_sync.status().num_peers
-	}
-
-	/// Number of blocks in the import queue.
-	pub fn num_queued_blocks(&self) -> u32 {
-		self.chain_sync.status().queued_blocks
-	}
-
-	/// Number of downloaded blocks.
-	pub fn num_downloaded_blocks(&self) -> usize {
-		self.chain_sync.num_downloaded_blocks()
-	}
-
-	/// Number of active sync requests.
-	pub fn num_sync_requests(&self) -> usize {
-		self.chain_sync.num_sync_requests()
-	}
-
-	/// Inform sync about new best imported block.
-	pub fn new_best_block_imported(&mut self, hash: B::Hash, number: NumberFor<B>) {
-		debug!(target: "sync", "New best block imported {:?}/#{}", hash, number);
-
-		self.chain_sync.update_chain_info(&hash, number);
-
-		self.behaviour.set_notif_protocol_handshake(
-			HARDCODED_PEERSETS_SYNC,
-			BlockAnnouncesHandshake::<B>::build(self.roles, number, hash, self.genesis_hash)
-				.encode(),
-		);
-	}
-
-	fn update_peer_info(&mut self, who: &PeerId) {
-		if let Some(info) = self.chain_sync.peer_info(who) {
-			if let Some(ref mut peer) = self.peers.get_mut(who) {
-				peer.info.best_hash = info.best_hash;
-				peer.info.best_number = info.best_number;
-			}
-		}
-	}
-
-	/// Returns information about all the peers we are connected to after the handshake message.
-	pub fn peers_info(&self) -> impl Iterator<Item = (&PeerId, &PeerInfo<B>)> {
-		self.peers.iter().map(|(id, peer)| (id, &peer.info))
-	}
-
-	/// Called by peer when it is disconnecting.
-	///
-	/// Returns a result if the handshake of this peer was indeed accepted.
-	pub fn on_sync_peer_disconnected(&mut self, peer: PeerId) -> Result<(), ()> {
-		if self.important_peers.contains(&peer) {
-			warn!(target: "sync", "Reserved peer {} disconnected", peer);
-		} else {
-			debug!(target: "sync", "{} disconnected", peer);
-		}
-
-		if let Some(_peer_data) = self.peers.remove(&peer) {
-			self.chain_sync.peer_disconnected(&peer);
-			self.default_peers_set_no_slot_connected_peers.remove(&peer);
-			Ok(())
-		} else {
-			Err(())
-		}
-	}
-
->>>>>>> 9772209e
 	/// Adjusts the reputation of a node.
 	pub fn report_peer(&self, who: PeerId, reputation: sc_peerset::ReputationChange) {
 		self.peerset_handle.report_peer(who, reputation)
@@ -331,199 +229,12 @@
 			self.behaviour
 				.set_notif_protocol_handshake(sc_peerset::SetId::from(index), handshake);
 		} else {
-<<<<<<< HEAD
 			error!(
 				target: "sub-libp2p",
 				"set_notification_handshake with unknown protocol: {}",
 				protocol
 			);
 		}
-=======
-			None
-		};
-
-		debug!(target: "sync", "Connected {}", who);
-
-		self.peers.insert(who, peer);
-		if no_slot_peer {
-			self.default_peers_set_no_slot_connected_peers.insert(who);
-		}
-		self.pending_messages
-			.push_back(CustomMessageOutcome::PeerNewBest(who, status.best_number));
-
-		if let Some(req) = req {
-			self.chain_sync.send_block_request(who, req);
-		}
-
-		Ok(())
-	}
-
-	/// Make sure an important block is propagated to peers.
-	///
-	/// In chain-based consensus, we often need to make sure non-best forks are
-	/// at least temporarily synced.
-	pub fn announce_block(&mut self, hash: B::Hash, data: Option<Vec<u8>>) {
-		let header = match self.chain.header(BlockId::Hash(hash)) {
-			Ok(Some(header)) => header,
-			Ok(None) => {
-				warn!("Trying to announce unknown block: {}", hash);
-				return
-			},
-			Err(e) => {
-				warn!("Error reading block header {}: {}", hash, e);
-				return
-			},
-		};
-
-		// don't announce genesis block since it will be ignored
-		if header.number().is_zero() {
-			return
-		}
-
-		let is_best = self.chain.info().best_hash == hash;
-		debug!(target: "sync", "Reannouncing block {:?} is_best: {}", hash, is_best);
-
-		let data = data
-			.or_else(|| self.block_announce_data_cache.get(&hash).cloned())
-			.unwrap_or_default();
-
-		for (who, ref mut peer) in self.peers.iter_mut() {
-			let inserted = peer.known_blocks.insert(hash);
-			if inserted {
-				trace!(target: "sync", "Announcing block {:?} to {}", hash, who);
-				let message = BlockAnnounce {
-					header: header.clone(),
-					state: if is_best { Some(BlockState::Best) } else { Some(BlockState::Normal) },
-					data: Some(data.clone()),
-				};
-
-				self.behaviour
-					.write_notification(who, HARDCODED_PEERSETS_SYNC, message.encode());
-			}
-		}
-	}
-
-	/// Push a block announce validation.
-	///
-	/// It is required that [`ChainSync::poll_block_announce_validation`] is
-	/// called later to check for finished validations. The result of the validation
-	/// needs to be passed to [`Protocol::process_block_announce_validation_result`]
-	/// to finish the processing.
-	///
-	/// # Note
-	///
-	/// This will internally create a future, but this future will not be registered
-	/// in the task before being polled once. So, it is required to call
-	/// [`ChainSync::poll_block_announce_validation`] to ensure that the future is
-	/// registered properly and will wake up the task when being ready.
-	fn push_block_announce_validation(&mut self, who: PeerId, announce: BlockAnnounce<B::Header>) {
-		let hash = announce.header.hash();
-
-		let peer = match self.peers.get_mut(&who) {
-			Some(p) => p,
-			None => {
-				log::error!(target: "sync", "Received block announce from disconnected peer {}", who);
-				debug_assert!(false);
-				return
-			},
-		};
-
-		peer.known_blocks.insert(hash);
-
-		let is_best = match announce.state.unwrap_or(BlockState::Best) {
-			BlockState::Best => true,
-			BlockState::Normal => false,
-		};
-
-		if peer.info.roles.is_full() {
-			self.chain_sync.push_block_announce_validation(who, hash, announce, is_best);
-		}
-	}
-
-	/// Process the result of the block announce validation.
-	fn process_block_announce_validation_result(
-		&mut self,
-		validation_result: PollBlockAnnounceValidation<B::Header>,
-	) -> CustomMessageOutcome<B> {
-		let (header, is_best, who) = match validation_result {
-			PollBlockAnnounceValidation::Skip => return CustomMessageOutcome::None,
-			PollBlockAnnounceValidation::Nothing { is_best, who, announce } => {
-				self.update_peer_info(&who);
-
-				if let Some(data) = announce.data {
-					if !data.is_empty() {
-						self.block_announce_data_cache.put(announce.header.hash(), data);
-					}
-				}
-
-				// `on_block_announce` returns `OnBlockAnnounce::ImportHeader`
-				// when we have all data required to import the block
-				// in the BlockAnnounce message. This is only when:
-				// 1) we're on light client;
-				// AND
-				// 2) parent block is already imported and not pruned.
-				if is_best {
-					return CustomMessageOutcome::PeerNewBest(who, *announce.header.number())
-				} else {
-					return CustomMessageOutcome::None
-				}
-			},
-			PollBlockAnnounceValidation::ImportHeader { announce, is_best, who } => {
-				self.update_peer_info(&who);
-
-				if let Some(data) = announce.data {
-					if !data.is_empty() {
-						self.block_announce_data_cache.put(announce.header.hash(), data);
-					}
-				}
-
-				(announce.header, is_best, who)
-			},
-			PollBlockAnnounceValidation::Failure { who, disconnect } => {
-				if disconnect {
-					self.behaviour.disconnect_peer(&who, HARDCODED_PEERSETS_SYNC);
-				}
-
-				self.report_peer(who, rep::BAD_BLOCK_ANNOUNCEMENT);
-				return CustomMessageOutcome::None
-			},
-		};
-
-		let number = *header.number();
-
-		// to import header from announced block let's construct response to request that normally
-		// would have been sent over network (but it is not in our case)
-		let blocks_to_import = self.chain_sync.on_block_data(
-			&who,
-			None,
-			BlockResponse::<B> {
-				id: 0,
-				blocks: vec![BlockData::<B> {
-					hash: header.hash(),
-					header: Some(header),
-					body: None,
-					indexed_body: None,
-					receipt: None,
-					message_queue: None,
-					justification: None,
-					justifications: None,
-				}],
-			},
-		);
-		self.chain_sync.process_block_response_data(blocks_to_import);
-
-		if is_best {
-			self.pending_messages.push_back(CustomMessageOutcome::PeerNewBest(who, number));
-		}
-
-		CustomMessageOutcome::None
-	}
-
-	/// Call this when a block has been finalized. The sync layer may have some additional
-	/// requesting to perform.
-	pub fn on_block_finalized(&mut self, hash: B::Hash, header: &B::Header) {
-		self.chain_sync.on_block_finalized(&hash, *header.number())
->>>>>>> 9772209e
 	}
 
 	/// Set whether the syncing peers set is in reserved-only mode.
@@ -720,28 +431,6 @@
 		cx: &mut std::task::Context,
 		params: &mut impl PollParameters,
 	) -> Poll<NetworkBehaviourAction<Self::OutEvent, Self::ConnectionHandler>> {
-		if let Some(message) = self.pending_messages.pop_front() {
-			return Poll::Ready(NetworkBehaviourAction::GenerateEvent(message))
-		}
-
-<<<<<<< HEAD
-=======
-		// Advance the state of `ChainSync`
-		//
-		// Process any received requests received from `NetworkService` and
-		// check if there is any block announcement validation finished.
-		while let Poll::Ready(result) = self.chain_sync.poll(cx) {
-			match self.process_block_announce_validation_result(result) {
-				CustomMessageOutcome::None => {},
-				outcome => self.pending_messages.push_back(outcome),
-			}
-		}
-
-		while let Poll::Ready(Some(())) = self.tick_timeout.poll_next_unpin(cx) {
-			self.tick();
-		}
-
->>>>>>> 9772209e
 		if let Some(message) = self.pending_messages.pop_front() {
 			return Poll::Ready(NetworkBehaviourAction::GenerateEvent(message))
 		}
