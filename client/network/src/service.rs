// This file is part of Substrate.

// Copyright (C) 2017-2022 Parity Technologies (UK) Ltd.
// SPDX-License-Identifier: GPL-3.0-or-later WITH Classpath-exception-2.0

// This program is free software: you can redistribute it and/or modify
// it under the terms of the GNU General Public License as published by
// the Free Software Foundation, either version 3 of the License, or
// (at your option) any later version.

// This program is distributed in the hope that it will be useful,
// but WITHOUT ANY WARRANTY; without even the implied warranty of
// MERCHANTABILITY or FITNESS FOR A PARTICULAR PURPOSE. See the
// GNU General Public License for more details.

// You should have received a copy of the GNU General Public License
// along with this program. If not, see <https://www.gnu.org/licenses/>.

//! Main entry point of the sc-network crate.
//!
//! There are two main structs in this module: [`NetworkWorker`] and [`NetworkService`].
//! The [`NetworkWorker`] *is* the network and implements the `Future` trait. It must be polled in
//! order for the network to advance.
//! The [`NetworkService`] is merely a shared version of the [`NetworkWorker`]. You can obtain an
//! `Arc<NetworkService>` by calling [`NetworkWorker::service`].
//!
//! The methods of the [`NetworkService`] are implemented by sending a message over a channel,
//! which is then processed by [`NetworkWorker::poll`].

use crate::{
	behaviour::{self, Behaviour, BehaviourOut},
	config::Params,
	discovery::DiscoveryConfig,
	network_state::{
		NetworkState, NotConnectedPeer as NetworkStateNotConnectedPeer, Peer as NetworkStatePeer,
	},
	protocol::{self, NotificationsSink, NotifsHandlerError, Protocol, Ready},
	transport, ReputationChange,
};

use futures::{channel::oneshot, prelude::*};
use libp2p::{
	core::{either::EitherError, upgrade, ConnectedPoint, Executor},
	identify::Info as IdentifyInfo,
	kad::record::Key as KademliaKey,
	multiaddr,
	ping::Failure as PingFailure,
	swarm::{
		AddressScore, ConnectionError, ConnectionLimits, DialError, NetworkBehaviour,
		PendingConnectionError, Swarm, SwarmBuilder, SwarmEvent,
	},
	Multiaddr, PeerId,
};
use log::{debug, error, info, trace, warn};
use metrics::{Histogram, HistogramVec, MetricSources, Metrics};
use parking_lot::Mutex;
use sc_network_common::{
	config::{MultiaddrWithPeerId, TransportConfig},
	error::Error,
	protocol::{
		event::{DhtEvent, Event},
		ProtocolName,
	},
	request_responses::{IfDisconnected, RequestFailure},
	service::{
		NetworkDHTProvider, NetworkEventStream, NetworkNotification, NetworkPeers, NetworkSigner,
		NetworkStateInfo, NetworkStatus, NetworkStatusProvider,
		NotificationSender as NotificationSenderT, NotificationSenderError,
		NotificationSenderReady as NotificationSenderReadyT, Signature, SigningError,
	},
	ExHashT,
};
use sc_peerset::PeersetHandle;
use sc_utils::mpsc::{tracing_unbounded, TracingUnboundedReceiver, TracingUnboundedSender};
use sp_blockchain::HeaderBackend;
use sp_runtime::traits::{Block as BlockT, Zero};
use std::{
	cmp,
	collections::{HashMap, HashSet},
	fs, iter,
	marker::PhantomData,
	num::NonZeroUsize,
	pin::Pin,
	str,
	sync::{
		atomic::{AtomicUsize, Ordering},
		Arc,
	},
	task::Poll,
};

pub use behaviour::{InboundFailure, OutboundFailure, ResponseFailure};

mod metrics;
mod out_events;
#[cfg(test)]
mod tests;

pub use libp2p::identity::{error::DecodingError, Keypair, PublicKey};
use sc_network_common::service::NetworkRequest;

/// Substrate network service. Handles network IO and manages connectivity.
pub struct NetworkService<B: BlockT + 'static, H: ExHashT> {
	/// Number of peers we're connected to.
	num_connected: Arc<AtomicUsize>,
	/// The local external addresses.
	external_addresses: Arc<Mutex<Vec<Multiaddr>>>,
	/// Local copy of the `PeerId` of the local node.
	local_peer_id: PeerId,
	/// The `KeyPair` that defines the `PeerId` of the local node.
	local_identity: Keypair,
	/// Bandwidth logging system. Can be queried to know the average bandwidth consumed.
	bandwidth: Arc<transport::BandwidthSinks>,
	/// Peerset manager (PSM); manages the reputation of nodes and indicates the network which
	/// nodes it should be connected to or not.
	peerset: PeersetHandle,
	/// Channel that sends messages to the actual worker.
	to_worker: TracingUnboundedSender<ServiceToWorkerMsg>,
	/// For each peer and protocol combination, an object that allows sending notifications to
	/// that peer. Updated by the [`NetworkWorker`].
	peers_notifications_sinks: Arc<Mutex<HashMap<(PeerId, ProtocolName), NotificationsSink>>>,
	/// Field extracted from the [`Metrics`] struct and necessary to report the
	/// notifications-related metrics.
	notifications_sizes_metric: Option<HistogramVec>,
	/// Marker to pin the `H` generic. Serves no purpose except to not break backwards
	/// compatibility.
	_marker: PhantomData<H>,
	/// Marker for block type
	_block: PhantomData<B>,
}

impl<B, H, Client> NetworkWorker<B, H, Client>
where
	B: BlockT + 'static,
	H: ExHashT,
	Client: HeaderBackend<B> + 'static,
{
	/// Creates the network service.
	///
	/// Returns a `NetworkWorker` that implements `Future` and must be regularly polled in order
	/// for the network processing to advance. From it, you can extract a `NetworkService` using
	/// `worker.service()`. The `NetworkService` can be shared through the codebase.
	pub fn new(mut params: Params<Client>) -> Result<Self, Error> {
		// Private and public keys configuration.
		let local_identity = params.network_config.node_key.clone().into_keypair()?;
		let local_public = local_identity.public();
		let local_peer_id = local_public.to_peer_id();

		params
			.network_config
			.request_response_protocols
			.extend(params.request_response_protocol_configs);

		params.network_config.boot_nodes = params
			.network_config
			.boot_nodes
			.into_iter()
			.filter(|boot_node| boot_node.peer_id != local_peer_id)
			.collect();
		params.network_config.default_peers_set.reserved_nodes = params
			.network_config
			.default_peers_set
			.reserved_nodes
			.into_iter()
			.filter(|reserved_node| {
				if reserved_node.peer_id == local_peer_id {
					warn!(
						target: "sub-libp2p",
						"Local peer ID used in reserved node, ignoring: {}",
						reserved_node,
					);
					false
				} else {
					true
				}
			})
			.collect();

		// Ensure the listen addresses are consistent with the transport.
		ensure_addresses_consistent_with_transport(
			params.network_config.listen_addresses.iter(),
			&params.network_config.transport,
		)?;
		ensure_addresses_consistent_with_transport(
			params.network_config.boot_nodes.iter().map(|x| &x.multiaddr),
			&params.network_config.transport,
		)?;
		ensure_addresses_consistent_with_transport(
			params
				.network_config
				.default_peers_set
				.reserved_nodes
				.iter()
				.map(|x| &x.multiaddr),
			&params.network_config.transport,
		)?;
		for extra_set in &params.network_config.extra_sets {
			ensure_addresses_consistent_with_transport(
				extra_set.set_config.reserved_nodes.iter().map(|x| &x.multiaddr),
				&params.network_config.transport,
			)?;
		}
		ensure_addresses_consistent_with_transport(
			params.network_config.public_addresses.iter(),
			&params.network_config.transport,
		)?;

		let (to_worker, from_service) = tracing_unbounded("mpsc_network_worker");

		if let Some(path) = &params.network_config.net_config_path {
			fs::create_dir_all(path)?;
		}

		info!(
			target: "sub-libp2p",
			"🏷  Local node identity is: {}",
			local_peer_id.to_base58(),
		);

		let (protocol, peerset_handle, mut known_addresses) = Protocol::new(
			From::from(&params.role),
			&params.network_config,
			params.block_announce_config,
		)?;

		// List of multiaddresses that we know in the network.
		let mut boot_node_ids = HashSet::new();

		// Process the bootnodes.
		for bootnode in params.network_config.boot_nodes.iter() {
			boot_node_ids.insert(bootnode.peer_id);
			known_addresses.push((bootnode.peer_id, bootnode.multiaddr.clone()));
		}

		let boot_node_ids = Arc::new(boot_node_ids);

		// Check for duplicate bootnodes.
		params.network_config.boot_nodes.iter().try_for_each(|bootnode| {
			if let Some(other) = params
				.network_config
				.boot_nodes
				.iter()
				.filter(|o| o.multiaddr == bootnode.multiaddr)
				.find(|o| o.peer_id != bootnode.peer_id)
			{
				Err(Error::DuplicateBootnode {
					address: bootnode.multiaddr.clone(),
					first_id: bootnode.peer_id,
					second_id: other.peer_id,
				})
			} else {
				Ok(())
			}
		})?;

		let num_connected = Arc::new(AtomicUsize::new(0));

		// Build the swarm.
		let (mut swarm, bandwidth): (Swarm<Behaviour<B, Client>>, _) = {
			let user_agent = format!(
				"{} ({})",
				params.network_config.client_version, params.network_config.node_name
			);

			let discovery_config = {
				let mut config = DiscoveryConfig::new(local_public.clone());
				config.with_permanent_addresses(known_addresses);
				config.discovery_limit(
					u64::from(params.network_config.default_peers_set.out_peers) + 15,
				);
				let genesis_hash = params
					.chain
					.hash(Zero::zero())
					.ok()
					.flatten()
					.expect("Genesis block exists; qed");
				config.with_kademlia(genesis_hash, params.fork_id.as_deref(), &params.protocol_id);
				config.with_dht_random_walk(params.network_config.enable_dht_random_walk);
				config.allow_non_globals_in_dht(params.network_config.allow_non_globals_in_dht);
				config.use_kademlia_disjoint_query_paths(
					params.network_config.kademlia_disjoint_query_paths,
				);

				match params.network_config.transport {
					TransportConfig::MemoryOnly => {
						config.with_mdns(false);
						config.allow_private_ipv4(false);
					},
					TransportConfig::Normal { enable_mdns, allow_private_ipv4, .. } => {
						config.with_mdns(enable_mdns);
						config.allow_private_ipv4(allow_private_ipv4);
					},
				}

				config
			};

			let (transport, bandwidth) = {
				let config_mem = match params.network_config.transport {
					TransportConfig::MemoryOnly => true,
					TransportConfig::Normal { .. } => false,
				};

				// The yamux buffer size limit is configured to be equal to the maximum frame size
				// of all protocols. 10 bytes are added to each limit for the length prefix that
				// is not included in the upper layer protocols limit but is still present in the
				// yamux buffer. These 10 bytes correspond to the maximum size required to encode
				// a variable-length-encoding 64bits number. In other words, we make the
				// assumption that no notification larger than 2^64 will ever be sent.
				let yamux_maximum_buffer_size = {
					let requests_max = params
						.network_config
						.request_response_protocols
						.iter()
						.map(|cfg| usize::try_from(cfg.max_request_size).unwrap_or(usize::MAX));
					let responses_max =
						params.network_config.request_response_protocols.iter().map(|cfg| {
							usize::try_from(cfg.max_response_size).unwrap_or(usize::MAX)
						});
					let notifs_max = params.network_config.extra_sets.iter().map(|cfg| {
						usize::try_from(cfg.max_notification_size).unwrap_or(usize::MAX)
					});

					// A "default" max is added to cover all the other protocols: ping, identify,
					// kademlia, block announces, and transactions.
					let default_max = cmp::max(
						1024 * 1024,
						usize::try_from(protocol::BLOCK_ANNOUNCES_TRANSACTIONS_SUBSTREAM_SIZE)
							.unwrap_or(usize::MAX),
					);

					iter::once(default_max)
						.chain(requests_max)
						.chain(responses_max)
						.chain(notifs_max)
						.max()
						.expect("iterator known to always yield at least one element; qed")
						.saturating_add(10)
				};

				transport::build_transport(
					local_identity.clone(),
					config_mem,
					params.network_config.yamux_window_size,
					yamux_maximum_buffer_size,
				)
			};

			let behaviour = {
				let result = Behaviour::new(
					protocol,
					user_agent,
					local_public,
					discovery_config,
					params.network_config.request_response_protocols,
					peerset_handle.clone(),
				);

				match result {
					Ok(b) => b,
					Err(crate::request_responses::RegisterError::DuplicateProtocol(proto)) =>
						return Err(Error::DuplicateRequestResponseProtocol { protocol: proto }),
				}
			};

			let mut builder = SwarmBuilder::new(transport, behaviour, local_peer_id)
				.connection_limits(
					ConnectionLimits::default()
						.with_max_established_per_peer(Some(crate::MAX_CONNECTIONS_PER_PEER as u32))
						.with_max_established_incoming(Some(
							crate::MAX_CONNECTIONS_ESTABLISHED_INCOMING,
						)),
				)
				.substream_upgrade_protocol_override(upgrade::Version::V1Lazy)
				.notify_handler_buffer_size(NonZeroUsize::new(32).expect("32 != 0; qed"))
				.connection_event_buffer_size(1024)
				.max_negotiating_inbound_streams(2048);

			struct SpawnImpl<F>(F);
			impl<F: Fn(Pin<Box<dyn Future<Output = ()> + Send>>)> Executor for SpawnImpl<F> {
				fn exec(&self, f: Pin<Box<dyn Future<Output = ()> + Send>>) {
					(self.0)(f)
				}
			}
			builder = builder.executor(Box::new(SpawnImpl(params.executor)));

			(builder.build(), bandwidth)
		};

		// Initialize the metrics.
		let metrics = match &params.metrics_registry {
			Some(registry) => Some(metrics::register(
				registry,
				MetricSources {
					bandwidth: bandwidth.clone(),
					connected_peers: num_connected.clone(),
				},
			)?),
			None => None,
		};

		// Listen on multiaddresses.
		for addr in &params.network_config.listen_addresses {
			if let Err(err) = Swarm::<Behaviour<B, Client>>::listen_on(&mut swarm, addr.clone()) {
				warn!(target: "sub-libp2p", "Can't listen on {} because: {:?}", addr, err)
			}
		}

		// Add external addresses.
		for addr in &params.network_config.public_addresses {
			Swarm::<Behaviour<B, Client>>::add_external_address(
				&mut swarm,
				addr.clone(),
				AddressScore::Infinite,
			);
		}

		let external_addresses = Arc::new(Mutex::new(Vec::new()));
		let peers_notifications_sinks = Arc::new(Mutex::new(HashMap::new()));

		let service = Arc::new(NetworkService {
			bandwidth,
			external_addresses: external_addresses.clone(),
			num_connected: num_connected.clone(),
			peerset: peerset_handle,
			local_peer_id,
			local_identity,
			to_worker,
			peers_notifications_sinks: peers_notifications_sinks.clone(),
			notifications_sizes_metric: metrics
				.as_ref()
				.map(|metrics| metrics.notifications_sizes.clone()),
			_marker: PhantomData,
			_block: Default::default(),
		});

		Ok(NetworkWorker {
			external_addresses,
			num_connected,
			network_service: swarm,
			service,
			from_service,
			event_streams: out_events::OutChannels::new(params.metrics_registry.as_ref())?,
			peers_notifications_sinks,
			metrics,
			boot_node_ids,
			_marker: Default::default(),
			_block: Default::default(),
		})
	}

	/// High-level network status information.
	pub fn status(&self) -> NetworkStatus {
		NetworkStatus {
			num_connected_peers: self.num_connected_peers(),
			total_bytes_inbound: self.total_bytes_inbound(),
			total_bytes_outbound: self.total_bytes_outbound(),
		}
	}

	/// Returns the total number of bytes received so far.
	pub fn total_bytes_inbound(&self) -> u64 {
		self.service.bandwidth.total_inbound()
	}

	/// Returns the total number of bytes sent so far.
	pub fn total_bytes_outbound(&self) -> u64 {
		self.service.bandwidth.total_outbound()
	}

	/// Returns the number of peers we're connected to.
	pub fn num_connected_peers(&self) -> usize {
		self.network_service.behaviour().user_protocol().num_connected_peers()
	}

	/// Adds an address for a node.
	pub fn add_known_address(&mut self, peer_id: PeerId, addr: Multiaddr) {
		self.network_service.behaviour_mut().add_known_address(peer_id, addr);
	}

	/// Return a `NetworkService` that can be shared through the code base and can be used to
	/// manipulate the worker.
	pub fn service(&self) -> &Arc<NetworkService<B, H>> {
		&self.service
	}

	/// Returns the local `PeerId`.
	pub fn local_peer_id(&self) -> &PeerId {
		Swarm::<Behaviour<B, Client>>::local_peer_id(&self.network_service)
	}

	/// Returns the list of addresses we are listening on.
	///
	/// Does **NOT** include a trailing `/p2p/` with our `PeerId`.
	pub fn listen_addresses(&self) -> impl Iterator<Item = &Multiaddr> {
		Swarm::<Behaviour<B, Client>>::listeners(&self.network_service)
	}

	/// Get network state.
	///
	/// **Note**: Use this only for debugging. This API is unstable. There are warnings literally
	/// everywhere about this. Please don't use this function to retrieve actual information.
	pub fn network_state(&mut self) -> NetworkState {
		let swarm = &mut self.network_service;
		let open = swarm.behaviour_mut().user_protocol().open_peers().cloned().collect::<Vec<_>>();

		let connected_peers = {
			let swarm = &mut *swarm;
			open.iter()
				.filter_map(move |peer_id| {
					let known_addresses =
						NetworkBehaviour::addresses_of_peer(swarm.behaviour_mut(), peer_id)
							.into_iter()
							.collect();

					let endpoint = if let Some(e) =
						swarm.behaviour_mut().node(peer_id).and_then(|i| i.endpoint())
					{
						e.clone().into()
					} else {
						error!(target: "sub-libp2p", "Found state inconsistency between custom protocol \
						and debug information about {:?}", peer_id);
						return None
					};

					Some((
						peer_id.to_base58(),
						NetworkStatePeer {
							endpoint,
							version_string: swarm
								.behaviour_mut()
								.node(peer_id)
								.and_then(|i| i.client_version().map(|s| s.to_owned())),
							latest_ping_time: swarm
								.behaviour_mut()
								.node(peer_id)
								.and_then(|i| i.latest_ping()),
							known_addresses,
						},
					))
				})
				.collect()
		};

		let not_connected_peers = {
			let swarm = &mut *swarm;
			swarm
				.behaviour_mut()
				.known_peers()
				.into_iter()
				.filter(|p| open.iter().all(|n| n != p))
				.map(move |peer_id| {
					(
						peer_id.to_base58(),
						NetworkStateNotConnectedPeer {
							version_string: swarm
								.behaviour_mut()
								.node(&peer_id)
								.and_then(|i| i.client_version().map(|s| s.to_owned())),
							latest_ping_time: swarm
								.behaviour_mut()
								.node(&peer_id)
								.and_then(|i| i.latest_ping()),
							known_addresses: NetworkBehaviour::addresses_of_peer(
								swarm.behaviour_mut(),
								&peer_id,
							)
							.into_iter()
							.collect(),
						},
					)
				})
				.collect()
		};

		let peer_id = Swarm::<Behaviour<B, Client>>::local_peer_id(swarm).to_base58();
		let listened_addresses = swarm.listeners().cloned().collect();
		let external_addresses = swarm.external_addresses().map(|r| &r.addr).cloned().collect();

		NetworkState {
			peer_id,
			listened_addresses,
			external_addresses,
			connected_peers,
			not_connected_peers,
			peerset: swarm.behaviour_mut().user_protocol_mut().peerset_debug_info(),
		}
	}

	/// Removes a `PeerId` from the list of reserved peers.
	pub fn remove_reserved_peer(&self, peer: PeerId) {
		self.service.remove_reserved_peer(peer);
	}

	/// Adds a `PeerId` and its `Multiaddr` as reserved.
	pub fn add_reserved_peer(&self, peer: MultiaddrWithPeerId) -> Result<(), String> {
		self.service.add_reserved_peer(peer)
	}

	/// Returns the list of reserved peers.
	pub fn reserved_peers(&self) -> impl Iterator<Item = &PeerId> {
		self.network_service.behaviour().user_protocol().reserved_peers()
	}
}

impl<B: BlockT + 'static, H: ExHashT> NetworkService<B, H> {
	/// Get network state.
	///
	/// **Note**: Use this only for debugging. This API is unstable. There are warnings literally
	/// everywhere about this. Please don't use this function to retrieve actual information.
	///
	/// Returns an error if the `NetworkWorker` is no longer running.
	pub async fn network_state(&self) -> Result<NetworkState, ()> {
		let (tx, rx) = oneshot::channel();

		let _ = self
			.to_worker
			.unbounded_send(ServiceToWorkerMsg::NetworkState { pending_response: tx });

		match rx.await {
			Ok(v) => v.map_err(|_| ()),
			// The channel can only be closed if the network worker no longer exists.
			Err(_) => Err(()),
		}
	}

	/// Utility function to extract `PeerId` from each `Multiaddr` for peer set updates.
	///
	/// Returns an `Err` if one of the given addresses is invalid or contains an
	/// invalid peer ID (which includes the local peer ID).
	fn split_multiaddr_and_peer_id(
		&self,
		peers: HashSet<Multiaddr>,
	) -> Result<Vec<(PeerId, Multiaddr)>, String> {
		peers
			.into_iter()
			.map(|mut addr| {
				let peer = match addr.pop() {
					Some(multiaddr::Protocol::P2p(key)) => PeerId::from_multihash(key)
						.map_err(|_| "Invalid PeerId format".to_string())?,
					_ => return Err("Missing PeerId from address".to_string()),
				};

				// Make sure the local peer ID is never added to the PSM
				// or added as a "known address", even if given.
				if peer == self.local_peer_id {
					Err("Local peer ID in peer set.".to_string())
				} else {
					Ok((peer, addr))
				}
			})
			.collect::<Result<Vec<(PeerId, Multiaddr)>, String>>()
	}
}

<<<<<<< HEAD
=======
impl<B: BlockT + 'static, H: ExHashT> sp_consensus::SyncOracle for NetworkService<B, H> {
	fn is_major_syncing(&self) -> bool {
		self.is_major_syncing.load(Ordering::Relaxed)
	}

	fn is_offline(&self) -> bool {
		self.num_connected.load(Ordering::Relaxed) == 0
	}
}

impl<B: BlockT, H: ExHashT> sc_consensus::JustificationSyncLink<B> for NetworkService<B, H> {
	/// Request a justification for the given block from the network.
	///
	/// On success, the justification will be passed to the import queue that was part at
	/// initialization as part of the configuration.
	fn request_justification(&self, hash: &B::Hash, number: NumberFor<B>) {
		let _ = self.chain_sync_service.request_justification(hash, number);
	}

	fn clear_justification_requests(&self) {
		let _ = self.chain_sync_service.clear_justification_requests();
	}
}

>>>>>>> 9772209e
impl<B, H> NetworkStateInfo for NetworkService<B, H>
where
	B: sp_runtime::traits::Block,
	H: ExHashT,
{
	/// Returns the local external addresses.
	fn external_addresses(&self) -> Vec<Multiaddr> {
		self.external_addresses.lock().clone()
	}

	/// Returns the local Peer ID.
	fn local_peer_id(&self) -> PeerId {
		self.local_peer_id
	}
}

impl<B, H> NetworkSigner for NetworkService<B, H>
where
	B: sp_runtime::traits::Block,
	H: ExHashT,
{
	fn sign_with_local_identity(&self, msg: impl AsRef<[u8]>) -> Result<Signature, SigningError> {
		Signature::sign_message(msg.as_ref(), &self.local_identity)
	}
}

impl<B, H> NetworkDHTProvider for NetworkService<B, H>
where
	B: BlockT + 'static,
	H: ExHashT,
{
	/// Start getting a value from the DHT.
	///
	/// This will generate either a `ValueFound` or a `ValueNotFound` event and pass it as an
	/// item on the [`NetworkWorker`] stream.
	fn get_value(&self, key: &KademliaKey) {
		let _ = self.to_worker.unbounded_send(ServiceToWorkerMsg::GetValue(key.clone()));
	}

	/// Start putting a value in the DHT.
	///
	/// This will generate either a `ValuePut` or a `ValuePutFailed` event and pass it as an
	/// item on the [`NetworkWorker`] stream.
	fn put_value(&self, key: KademliaKey, value: Vec<u8>) {
		let _ = self.to_worker.unbounded_send(ServiceToWorkerMsg::PutValue(key, value));
	}
}

#[async_trait::async_trait]
impl<B, H> NetworkStatusProvider for NetworkService<B, H>
where
	B: BlockT + 'static,
	H: ExHashT,
{
	async fn status(&self) -> Result<NetworkStatus, ()> {
		let (tx, rx) = oneshot::channel();

		let _ = self
			.to_worker
			.unbounded_send(ServiceToWorkerMsg::NetworkStatus { pending_response: tx });

		match rx.await {
			Ok(v) => v.map_err(|_| ()),
			// The channel can only be closed if the network worker no longer exists.
			Err(_) => Err(()),
		}
	}
}

impl<B, H> NetworkPeers for NetworkService<B, H>
where
	B: BlockT + 'static,
	H: ExHashT,
{
	fn set_authorized_peers(&self, peers: HashSet<PeerId>) {
		let _ = self.to_worker.unbounded_send(ServiceToWorkerMsg::SetReserved(peers));
	}

	fn set_authorized_only(&self, reserved_only: bool) {
		let _ = self
			.to_worker
			.unbounded_send(ServiceToWorkerMsg::SetReservedOnly(reserved_only));
	}

	fn add_known_address(&self, peer_id: PeerId, addr: Multiaddr) {
		let _ = self
			.to_worker
			.unbounded_send(ServiceToWorkerMsg::AddKnownAddress(peer_id, addr));
	}

	fn report_peer(&self, who: PeerId, cost_benefit: ReputationChange) {
		self.peerset.report_peer(who, cost_benefit);
	}

	fn disconnect_peer(&self, who: PeerId, protocol: ProtocolName) {
		let _ = self.to_worker.unbounded_send(ServiceToWorkerMsg::DisconnectPeer(who, protocol));
	}

	fn accept_unreserved_peers(&self) {
		let _ = self.to_worker.unbounded_send(ServiceToWorkerMsg::SetReservedOnly(false));
	}

	fn deny_unreserved_peers(&self) {
		let _ = self.to_worker.unbounded_send(ServiceToWorkerMsg::SetReservedOnly(true));
	}

	fn add_reserved_peer(&self, peer: MultiaddrWithPeerId) -> Result<(), String> {
		// Make sure the local peer ID is never added to the PSM.
		if peer.peer_id == self.local_peer_id {
			return Err("Local peer ID cannot be added as a reserved peer.".to_string())
		}

		let _ = self
			.to_worker
			.unbounded_send(ServiceToWorkerMsg::AddKnownAddress(peer.peer_id, peer.multiaddr));
		let _ = self.to_worker.unbounded_send(ServiceToWorkerMsg::AddReserved(peer.peer_id));
		Ok(())
	}

	fn remove_reserved_peer(&self, peer_id: PeerId) {
		let _ = self.to_worker.unbounded_send(ServiceToWorkerMsg::RemoveReserved(peer_id));
	}

	fn set_reserved_peers(
		&self,
		protocol: ProtocolName,
		peers: HashSet<Multiaddr>,
	) -> Result<(), String> {
		let peers_addrs = self.split_multiaddr_and_peer_id(peers)?;

		let mut peers: HashSet<PeerId> = HashSet::with_capacity(peers_addrs.len());

		for (peer_id, addr) in peers_addrs.into_iter() {
			// Make sure the local peer ID is never added to the PSM.
			if peer_id == self.local_peer_id {
				return Err("Local peer ID cannot be added as a reserved peer.".to_string())
			}

			peers.insert(peer_id);

			if !addr.is_empty() {
				let _ = self
					.to_worker
					.unbounded_send(ServiceToWorkerMsg::AddKnownAddress(peer_id, addr));
			}
		}

		let _ = self
			.to_worker
			.unbounded_send(ServiceToWorkerMsg::SetPeersetReserved(protocol, peers));

		Ok(())
	}

	fn add_peers_to_reserved_set(
		&self,
		protocol: ProtocolName,
		peers: HashSet<Multiaddr>,
	) -> Result<(), String> {
		let peers = self.split_multiaddr_and_peer_id(peers)?;

		for (peer_id, addr) in peers.into_iter() {
			// Make sure the local peer ID is never added to the PSM.
			if peer_id == self.local_peer_id {
				return Err("Local peer ID cannot be added as a reserved peer.".to_string())
			}

			if !addr.is_empty() {
				let _ = self
					.to_worker
					.unbounded_send(ServiceToWorkerMsg::AddKnownAddress(peer_id, addr));
			}
			let _ = self
				.to_worker
				.unbounded_send(ServiceToWorkerMsg::AddSetReserved(protocol.clone(), peer_id));
		}

		Ok(())
	}

	fn remove_peers_from_reserved_set(&self, protocol: ProtocolName, peers: Vec<PeerId>) {
		for peer_id in peers.into_iter() {
			let _ = self
				.to_worker
				.unbounded_send(ServiceToWorkerMsg::RemoveSetReserved(protocol.clone(), peer_id));
		}
	}

	fn add_to_peers_set(
		&self,
		protocol: ProtocolName,
		peers: HashSet<Multiaddr>,
	) -> Result<(), String> {
		let peers = self.split_multiaddr_and_peer_id(peers)?;

		for (peer_id, addr) in peers.into_iter() {
			// Make sure the local peer ID is never added to the PSM.
			if peer_id == self.local_peer_id {
				return Err("Local peer ID cannot be added as a reserved peer.".to_string())
			}

			if !addr.is_empty() {
				let _ = self
					.to_worker
					.unbounded_send(ServiceToWorkerMsg::AddKnownAddress(peer_id, addr));
			}
			let _ = self
				.to_worker
				.unbounded_send(ServiceToWorkerMsg::AddToPeersSet(protocol.clone(), peer_id));
		}

		Ok(())
	}

	fn remove_from_peers_set(&self, protocol: ProtocolName, peers: Vec<PeerId>) {
		for peer_id in peers.into_iter() {
			let _ = self
				.to_worker
				.unbounded_send(ServiceToWorkerMsg::RemoveFromPeersSet(protocol.clone(), peer_id));
		}
	}

	fn sync_num_connected(&self) -> usize {
		self.num_connected.load(Ordering::Relaxed)
	}
}

impl<B, H> NetworkEventStream for NetworkService<B, H>
where
	B: BlockT + 'static,
	H: ExHashT,
{
	fn event_stream(&self, name: &'static str) -> Pin<Box<dyn Stream<Item = Event> + Send>> {
		let (tx, rx) = out_events::channel(name);
		let _ = self.to_worker.unbounded_send(ServiceToWorkerMsg::EventStream(tx));
		Box::pin(rx)
	}
}

impl<B, H> NetworkNotification for NetworkService<B, H>
where
	B: BlockT + 'static,
	H: ExHashT,
{
	fn write_notification(&self, target: PeerId, protocol: ProtocolName, message: Vec<u8>) {
		// We clone the `NotificationsSink` in order to be able to unlock the network-wide
		// `peers_notifications_sinks` mutex as soon as possible.
		let sink = {
			let peers_notifications_sinks = self.peers_notifications_sinks.lock();
			if let Some(sink) = peers_notifications_sinks.get(&(target, protocol.clone())) {
				sink.clone()
			} else {
				// Notification silently discarded, as documented.
				debug!(
					target: "sub-libp2p",
					"Attempted to send notification on missing or closed substream: {}, {:?}",
					target, protocol,
				);
				return
			}
		};

		if let Some(notifications_sizes_metric) = self.notifications_sizes_metric.as_ref() {
			notifications_sizes_metric
				.with_label_values(&["out", &protocol])
				.observe(message.len() as f64);
		}

		// Sending is communicated to the `NotificationsSink`.
		trace!(
			target: "sub-libp2p",
			"External API => Notification({:?}, {:?}, {} bytes)",
			target, protocol, message.len()
		);
		trace!(target: "sub-libp2p", "Handler({:?}) <= Sync notification", target);
		sink.send_sync_notification(message);
	}

	fn notification_sender(
		&self,
		target: PeerId,
		protocol: ProtocolName,
	) -> Result<Box<dyn NotificationSenderT>, NotificationSenderError> {
		// We clone the `NotificationsSink` in order to be able to unlock the network-wide
		// `peers_notifications_sinks` mutex as soon as possible.
		let sink = {
			let peers_notifications_sinks = self.peers_notifications_sinks.lock();
			if let Some(sink) = peers_notifications_sinks.get(&(target, protocol.clone())) {
				sink.clone()
			} else {
				return Err(NotificationSenderError::Closed)
			}
		};

		let notification_size_metric = self
			.notifications_sizes_metric
			.as_ref()
			.map(|histogram| histogram.with_label_values(&["out", &protocol]));

		Ok(Box::new(NotificationSender { sink, protocol_name: protocol, notification_size_metric }))
	}

	fn set_notification_handshake(&self, protocol: ProtocolName, handshake: Vec<u8>) {
		let _ = self
			.to_worker
			.unbounded_send(ServiceToWorkerMsg::SetNotificationHandshake(protocol, handshake));
	}
}

#[async_trait::async_trait]
impl<B, H> NetworkRequest for NetworkService<B, H>
where
	B: BlockT + 'static,
	H: ExHashT,
{
	async fn request(
		&self,
		target: PeerId,
		protocol: ProtocolName,
		request: Vec<u8>,
		connect: IfDisconnected,
	) -> Result<Vec<u8>, RequestFailure> {
		let (tx, rx) = oneshot::channel();

		self.start_request(target, protocol, request, tx, connect);

		match rx.await {
			Ok(v) => v,
			// The channel can only be closed if the network worker no longer exists. If the
			// network worker no longer exists, then all connections to `target` are necessarily
			// closed, and we legitimately report this situation as a "ConnectionClosed".
			Err(_) => Err(RequestFailure::Network(OutboundFailure::ConnectionClosed)),
		}
	}

	fn start_request(
		&self,
		target: PeerId,
		protocol: ProtocolName,
		request: Vec<u8>,
		tx: oneshot::Sender<Result<Vec<u8>, RequestFailure>>,
		connect: IfDisconnected,
	) {
		let _ = self.to_worker.unbounded_send(ServiceToWorkerMsg::Request {
			target,
			protocol: protocol.into(),
			request,
			pending_response: tx,
			connect,
		});
	}
}

/// A `NotificationSender` allows for sending notifications to a peer with a chosen protocol.
#[must_use]
pub struct NotificationSender {
	sink: NotificationsSink,

	/// Name of the protocol on the wire.
	protocol_name: ProtocolName,

	/// Field extracted from the [`Metrics`] struct and necessary to report the
	/// notifications-related metrics.
	notification_size_metric: Option<Histogram>,
}

#[async_trait::async_trait]
impl NotificationSenderT for NotificationSender {
	async fn ready(
		&self,
	) -> Result<Box<dyn NotificationSenderReadyT + '_>, NotificationSenderError> {
		Ok(Box::new(NotificationSenderReady {
			ready: match self.sink.reserve_notification().await {
				Ok(r) => Some(r),
				Err(()) => return Err(NotificationSenderError::Closed),
			},
			peer_id: self.sink.peer_id(),
			protocol_name: &self.protocol_name,
			notification_size_metric: self.notification_size_metric.clone(),
		}))
	}
}

/// Reserved slot in the notifications buffer, ready to accept data.
#[must_use]
pub struct NotificationSenderReady<'a> {
	ready: Option<Ready<'a>>,

	/// Target of the notification.
	peer_id: &'a PeerId,

	/// Name of the protocol on the wire.
	protocol_name: &'a ProtocolName,

	/// Field extracted from the [`Metrics`] struct and necessary to report the
	/// notifications-related metrics.
	notification_size_metric: Option<Histogram>,
}

impl<'a> NotificationSenderReadyT for NotificationSenderReady<'a> {
	fn send(&mut self, notification: Vec<u8>) -> Result<(), NotificationSenderError> {
		if let Some(notification_size_metric) = &self.notification_size_metric {
			notification_size_metric.observe(notification.len() as f64);
		}

		trace!(
			target: "sub-libp2p",
			"External API => Notification({:?}, {}, {} bytes)",
			self.peer_id, self.protocol_name, notification.len(),
		);
		trace!(target: "sub-libp2p", "Handler({:?}) <= Async notification", self.peer_id);

		self.ready
			.take()
			.ok_or(NotificationSenderError::Closed)?
			.send(notification)
			.map_err(|()| NotificationSenderError::Closed)
	}
}

/// Messages sent from the `NetworkService` to the `NetworkWorker`.
///
/// Each entry corresponds to a method of `NetworkService`.
<<<<<<< HEAD
enum ServiceToWorkerMsg {
=======
enum ServiceToWorkerMsg<B: BlockT> {
	AnnounceBlock(B::Hash, Option<Vec<u8>>),
>>>>>>> 9772209e
	GetValue(KademliaKey),
	PutValue(KademliaKey, Vec<u8>),
	AddKnownAddress(PeerId, Multiaddr),
	SetReservedOnly(bool),
	AddReserved(PeerId),
	RemoveReserved(PeerId),
	SetReserved(HashSet<PeerId>),
	SetPeersetReserved(ProtocolName, HashSet<PeerId>),
	AddSetReserved(ProtocolName, PeerId),
	RemoveSetReserved(ProtocolName, PeerId),
	AddToPeersSet(ProtocolName, PeerId),
	RemoveFromPeersSet(ProtocolName, PeerId),
	EventStream(out_events::Sender),
	Request {
		target: PeerId,
		protocol: ProtocolName,
		request: Vec<u8>,
		pending_response: oneshot::Sender<Result<Vec<u8>, RequestFailure>>,
		connect: IfDisconnected,
	},
	NetworkStatus {
		pending_response: oneshot::Sender<Result<NetworkStatus, RequestFailure>>,
	},
	NetworkState {
		pending_response: oneshot::Sender<Result<NetworkState, RequestFailure>>,
	},
	DisconnectPeer(PeerId, ProtocolName),
	SetNotificationHandshake(ProtocolName, Vec<u8>),
}

/// Main network worker. Must be polled in order for the network to advance.
///
/// You are encouraged to poll this in a separate background thread or task.
#[must_use = "The NetworkWorker must be polled in order for the network to advance"]
pub struct NetworkWorker<B, H, Client>
where
	B: BlockT + 'static,
	H: ExHashT,
	Client: HeaderBackend<B> + 'static,
{
	/// Updated by the `NetworkWorker` and loaded by the `NetworkService`.
	external_addresses: Arc<Mutex<Vec<Multiaddr>>>,
	/// Updated by the `NetworkWorker` and loaded by the `NetworkService`.
	num_connected: Arc<AtomicUsize>,
	/// The network service that can be extracted and shared through the codebase.
	service: Arc<NetworkService<B, H>>,
	/// The *actual* network.
	network_service: Swarm<Behaviour<B, Client>>,
	/// Messages from the [`NetworkService`] that must be processed.
	from_service: TracingUnboundedReceiver<ServiceToWorkerMsg>,
	/// Senders for events that happen on the network.
	event_streams: out_events::OutChannels,
	/// Prometheus network metrics.
	metrics: Option<Metrics>,
	/// The `PeerId`'s of all boot nodes.
	boot_node_ids: Arc<HashSet<PeerId>>,
	/// For each peer and protocol combination, an object that allows sending notifications to
	/// that peer. Shared with the [`NetworkService`].
	peers_notifications_sinks: Arc<Mutex<HashMap<(PeerId, ProtocolName), NotificationsSink>>>,
	/// Marker to pin the `H` generic. Serves no purpose except to not break backwards
	/// compatibility.
	_marker: PhantomData<H>,
	/// Marker for block type
	_block: PhantomData<B>,
}

impl<B, H, Client> Future for NetworkWorker<B, H, Client>
where
	B: BlockT + 'static,
	H: ExHashT,
	Client: HeaderBackend<B> + 'static,
{
	type Output = ();

	fn poll(mut self: Pin<&mut Self>, cx: &mut std::task::Context) -> Poll<Self::Output> {
		let this = &mut *self;

		// At the time of writing of this comment, due to a high volume of messages, the network
		// worker sometimes takes a long time to process the loop below. When that happens, the
		// rest of the polling is frozen. In order to avoid negative side-effects caused by this
		// freeze, a limit to the number of iterations is enforced below. If the limit is reached,
		// the task is interrupted then scheduled again.
		//
		// This allows for a more even distribution in the time taken by each sub-part of the
		// polling.
		let mut num_iterations = 0;
		loop {
			num_iterations += 1;
			if num_iterations >= 100 {
				cx.waker().wake_by_ref();
				break
			}

			// Process the next message coming from the `NetworkService`.
			let msg = match this.from_service.poll_next_unpin(cx) {
				Poll::Ready(Some(msg)) => msg,
				Poll::Ready(None) => return Poll::Ready(()),
				Poll::Pending => break,
			};
			match msg {
<<<<<<< HEAD
=======
				ServiceToWorkerMsg::AnnounceBlock(hash, data) => this
					.network_service
					.behaviour_mut()
					.user_protocol_mut()
					.announce_block(hash, data),
>>>>>>> 9772209e
				ServiceToWorkerMsg::GetValue(key) =>
					this.network_service.behaviour_mut().get_value(key),
				ServiceToWorkerMsg::PutValue(key, value) =>
					this.network_service.behaviour_mut().put_value(key, value),
				ServiceToWorkerMsg::SetReservedOnly(reserved_only) => this
					.network_service
					.behaviour_mut()
					.user_protocol_mut()
					.set_reserved_only(reserved_only),
				ServiceToWorkerMsg::SetReserved(peers) => this
					.network_service
					.behaviour_mut()
					.user_protocol_mut()
					.set_reserved_peers(peers),
				ServiceToWorkerMsg::SetPeersetReserved(protocol, peers) => this
					.network_service
					.behaviour_mut()
					.user_protocol_mut()
					.set_reserved_peerset_peers(protocol, peers),
				ServiceToWorkerMsg::AddReserved(peer_id) => this
					.network_service
					.behaviour_mut()
					.user_protocol_mut()
					.add_reserved_peer(peer_id),
				ServiceToWorkerMsg::RemoveReserved(peer_id) => this
					.network_service
					.behaviour_mut()
					.user_protocol_mut()
					.remove_reserved_peer(peer_id),
				ServiceToWorkerMsg::AddSetReserved(protocol, peer_id) => this
					.network_service
					.behaviour_mut()
					.user_protocol_mut()
					.add_set_reserved_peer(protocol, peer_id),
				ServiceToWorkerMsg::RemoveSetReserved(protocol, peer_id) => this
					.network_service
					.behaviour_mut()
					.user_protocol_mut()
					.remove_set_reserved_peer(protocol, peer_id),
				ServiceToWorkerMsg::AddKnownAddress(peer_id, addr) =>
					this.network_service.behaviour_mut().add_known_address(peer_id, addr),
				ServiceToWorkerMsg::AddToPeersSet(protocol, peer_id) => this
					.network_service
					.behaviour_mut()
					.user_protocol_mut()
					.add_to_peers_set(protocol, peer_id),
				ServiceToWorkerMsg::RemoveFromPeersSet(protocol, peer_id) => this
					.network_service
					.behaviour_mut()
					.user_protocol_mut()
					.remove_from_peers_set(protocol, peer_id),
				ServiceToWorkerMsg::EventStream(sender) => this.event_streams.push(sender),
				ServiceToWorkerMsg::Request {
					target,
					protocol,
					request,
					pending_response,
					connect,
				} => {
					this.network_service.behaviour_mut().send_request(
						&target,
						&protocol,
						request,
						pending_response,
						connect,
					);
				},
				ServiceToWorkerMsg::NetworkStatus { pending_response } => {
					let _ = pending_response.send(Ok(this.status()));
				},
				ServiceToWorkerMsg::NetworkState { pending_response } => {
					let _ = pending_response.send(Ok(this.network_state()));
				},
				ServiceToWorkerMsg::DisconnectPeer(who, protocol_name) => this
					.network_service
					.behaviour_mut()
					.user_protocol_mut()
					.disconnect_peer(&who, protocol_name),
				ServiceToWorkerMsg::SetNotificationHandshake(protocol, handshake) => this
					.network_service
					.behaviour_mut()
					.user_protocol_mut()
					.set_notification_handshake(protocol, handshake),
			}
		}

		// `num_iterations` serves the same purpose as in the previous loop.
		// See the previous loop for explanations.
		let mut num_iterations = 0;
		loop {
			num_iterations += 1;
			if num_iterations >= 1000 {
				cx.waker().wake_by_ref();
				break
			}

			// Process the next action coming from the network.
			let next_event = this.network_service.select_next_some();
			futures::pin_mut!(next_event);
			let poll_value = next_event.poll_unpin(cx);

			match poll_value {
				Poll::Pending => break,
				Poll::Ready(SwarmEvent::Behaviour(BehaviourOut::InboundRequest {
					protocol,
					result,
					..
				})) => {
					if let Some(metrics) = this.metrics.as_ref() {
						match result {
							Ok(serve_time) => {
								metrics
									.requests_in_success_total
									.with_label_values(&[&protocol])
									.observe(serve_time.as_secs_f64());
							},
							Err(err) => {
								let reason = match err {
									ResponseFailure::Network(InboundFailure::Timeout) => "timeout",
									ResponseFailure::Network(
										InboundFailure::UnsupportedProtocols,
									) =>
									// `UnsupportedProtocols` is reported for every single
									// inbound request whenever a request with an unsupported
									// protocol is received. This is not reported in order to
									// avoid confusions.
										continue,
									ResponseFailure::Network(InboundFailure::ResponseOmission) =>
										"busy-omitted",
									ResponseFailure::Network(InboundFailure::ConnectionClosed) =>
										"connection-closed",
								};

								metrics
									.requests_in_failure_total
									.with_label_values(&[&protocol, reason])
									.inc();
							},
						}
					}
				},
				Poll::Ready(SwarmEvent::Behaviour(BehaviourOut::RequestFinished {
					protocol,
					duration,
					result,
					..
				})) =>
					if let Some(metrics) = this.metrics.as_ref() {
						match result {
							Ok(_) => {
								metrics
									.requests_out_success_total
									.with_label_values(&[&protocol])
									.observe(duration.as_secs_f64());
							},
							Err(err) => {
								let reason = match err {
									RequestFailure::NotConnected => "not-connected",
									RequestFailure::UnknownProtocol => "unknown-protocol",
									RequestFailure::Refused => "refused",
									RequestFailure::Obsolete => "obsolete",
									RequestFailure::Network(OutboundFailure::DialFailure) =>
										"dial-failure",
									RequestFailure::Network(OutboundFailure::Timeout) => "timeout",
									RequestFailure::Network(OutboundFailure::ConnectionClosed) =>
										"connection-closed",
									RequestFailure::Network(
										OutboundFailure::UnsupportedProtocols,
									) => "unsupported",
								};

								metrics
									.requests_out_failure_total
									.with_label_values(&[&protocol, reason])
									.inc();
							},
						}
					},
				Poll::Ready(SwarmEvent::Behaviour(BehaviourOut::ReputationChanges {
					peer,
					changes,
				})) =>
					for change in changes {
						this.network_service.behaviour().user_protocol().report_peer(peer, change);
					},
				Poll::Ready(SwarmEvent::Behaviour(BehaviourOut::PeerIdentify {
					peer_id,
					info:
						IdentifyInfo {
							protocol_version,
							agent_version,
							mut listen_addrs,
							protocols,
							..
						},
				})) => {
					if listen_addrs.len() > 30 {
						debug!(
							target: "sub-libp2p",
							"Node {:?} has reported more than 30 addresses; it is identified by {:?} and {:?}",
							peer_id, protocol_version, agent_version
						);
						listen_addrs.truncate(30);
					}
					for addr in listen_addrs {
						this.network_service
							.behaviour_mut()
							.add_self_reported_address_to_dht(&peer_id, &protocols, addr);
					}
					this.network_service
						.behaviour_mut()
						.user_protocol_mut()
						.add_default_set_discovered_nodes(iter::once(peer_id));
				},
				Poll::Ready(SwarmEvent::Behaviour(BehaviourOut::Discovered(peer_id))) => {
					this.network_service
						.behaviour_mut()
						.user_protocol_mut()
						.add_default_set_discovered_nodes(iter::once(peer_id));
				},
				Poll::Ready(SwarmEvent::Behaviour(BehaviourOut::RandomKademliaStarted)) =>
					if let Some(metrics) = this.metrics.as_ref() {
						metrics.kademlia_random_queries_total.inc();
					},
				Poll::Ready(SwarmEvent::Behaviour(BehaviourOut::NotificationStreamOpened {
					remote,
					protocol,
					negotiated_fallback,
					notifications_sink,
					role,
					received_handshake,
				})) => {
					if let Some(metrics) = this.metrics.as_ref() {
						metrics
							.notifications_streams_opened_total
							.with_label_values(&[&protocol])
							.inc();
					}
					{
						let mut peers_notifications_sinks = this.peers_notifications_sinks.lock();
						let _previous_value = peers_notifications_sinks
							.insert((remote, protocol.clone()), notifications_sink);
						debug_assert!(_previous_value.is_none());
					}
					this.event_streams.send(Event::NotificationStreamOpened {
						remote,
						protocol,
						negotiated_fallback,
						role,
						received_handshake,
					});
				},
				Poll::Ready(SwarmEvent::Behaviour(BehaviourOut::NotificationStreamReplaced {
					remote,
					protocol,
					notifications_sink,
				})) => {
					let mut peers_notifications_sinks = this.peers_notifications_sinks.lock();
					if let Some(s) = peers_notifications_sinks.get_mut(&(remote, protocol)) {
						*s = notifications_sink;
					} else {
						error!(
							target: "sub-libp2p",
							"NotificationStreamReplaced for non-existing substream"
						);
						debug_assert!(false);
					}

					// TODO: Notifications might have been lost as a result of the previous
					// connection being dropped, and as a result it would be preferable to notify
					// the users of this fact by simulating the substream being closed then
					// reopened.
					// The code below doesn't compile because `role` is unknown. Propagating the
					// handshake of the secondary connections is quite an invasive change and
					// would conflict with https://github.com/paritytech/substrate/issues/6403.
					// Considering that dropping notifications is generally regarded as
					// acceptable, this bug is at the moment intentionally left there and is
					// intended to be fixed at the same time as
					// https://github.com/paritytech/substrate/issues/6403.
					// this.event_streams.send(Event::NotificationStreamClosed {
					// remote,
					// protocol,
					// });
					// this.event_streams.send(Event::NotificationStreamOpened {
					// remote,
					// protocol,
					// role,
					// });
				},
				Poll::Ready(SwarmEvent::Behaviour(BehaviourOut::NotificationStreamClosed {
					remote,
					protocol,
				})) => {
					if let Some(metrics) = this.metrics.as_ref() {
						metrics
							.notifications_streams_closed_total
							.with_label_values(&[&protocol[..]])
							.inc();
					}
					this.event_streams.send(Event::NotificationStreamClosed {
						remote,
						protocol: protocol.clone(),
					});
					{
						let mut peers_notifications_sinks = this.peers_notifications_sinks.lock();
						let _previous_value = peers_notifications_sinks.remove(&(remote, protocol));
						debug_assert!(_previous_value.is_some());
					}
				},
				Poll::Ready(SwarmEvent::Behaviour(BehaviourOut::NotificationsReceived {
					remote,
					messages,
				})) => {
					if let Some(metrics) = this.metrics.as_ref() {
						for (protocol, message) in &messages {
							metrics
								.notifications_sizes
								.with_label_values(&["in", protocol])
								.observe(message.len() as f64);
						}
					}
					this.event_streams.send(Event::NotificationsReceived { remote, messages });
				},
				Poll::Ready(SwarmEvent::Behaviour(BehaviourOut::Dht(event, duration))) => {
					if let Some(metrics) = this.metrics.as_ref() {
						let query_type = match event {
							DhtEvent::ValueFound(_) => "value-found",
							DhtEvent::ValueNotFound(_) => "value-not-found",
							DhtEvent::ValuePut(_) => "value-put",
							DhtEvent::ValuePutFailed(_) => "value-put-failed",
						};
						metrics
							.kademlia_query_duration
							.with_label_values(&[query_type])
							.observe(duration.as_secs_f64());
					}

					this.event_streams.send(Event::Dht(event));
				},
				Poll::Ready(SwarmEvent::Behaviour(BehaviourOut::None)) => {
					// Ignored event from lower layers.
				},
				Poll::Ready(SwarmEvent::ConnectionEstablished {
					peer_id,
					endpoint,
					num_established,
					concurrent_dial_errors,
				}) => {
					if let Some(errors) = concurrent_dial_errors {
						debug!(target: "sub-libp2p", "Libp2p => Connected({:?}) with errors: {:?}", peer_id, errors);
					} else {
						debug!(target: "sub-libp2p", "Libp2p => Connected({:?})", peer_id);
					}

					if let Some(metrics) = this.metrics.as_ref() {
						let direction = match endpoint {
							ConnectedPoint::Dialer { .. } => "out",
							ConnectedPoint::Listener { .. } => "in",
						};
						metrics.connections_opened_total.with_label_values(&[direction]).inc();

						if num_established.get() == 1 {
							metrics.distinct_peers_connections_opened_total.inc();
						}
					}
				},
				Poll::Ready(SwarmEvent::ConnectionClosed {
					peer_id,
					cause,
					endpoint,
					num_established,
				}) => {
					debug!(target: "sub-libp2p", "Libp2p => Disconnected({:?}, {:?})", peer_id, cause);
					if let Some(metrics) = this.metrics.as_ref() {
						let direction = match endpoint {
							ConnectedPoint::Dialer { .. } => "out",
							ConnectedPoint::Listener { .. } => "in",
						};
						let reason = match cause {
							Some(ConnectionError::IO(_)) => "transport-error",
							Some(ConnectionError::Handler(EitherError::A(EitherError::A(
								EitherError::B(EitherError::A(PingFailure::Timeout)),
							)))) => "ping-timeout",
							Some(ConnectionError::Handler(EitherError::A(EitherError::A(
								EitherError::A(NotifsHandlerError::SyncNotificationsClogged),
							)))) => "sync-notifications-clogged",
							Some(ConnectionError::Handler(_)) => "protocol-error",
							Some(ConnectionError::KeepAliveTimeout) => "keep-alive-timeout",
							None => "actively-closed",
						};
						metrics
							.connections_closed_total
							.with_label_values(&[direction, reason])
							.inc();

						// `num_established` represents the number of *remaining* connections.
						if num_established == 0 {
							metrics.distinct_peers_connections_closed_total.inc();
						}
					}
				},
				Poll::Ready(SwarmEvent::NewListenAddr { address, .. }) => {
					trace!(target: "sub-libp2p", "Libp2p => NewListenAddr({})", address);
					if let Some(metrics) = this.metrics.as_ref() {
						metrics.listeners_local_addresses.inc();
					}
				},
				Poll::Ready(SwarmEvent::ExpiredListenAddr { address, .. }) => {
					info!(target: "sub-libp2p", "📪 No longer listening on {}", address);
					if let Some(metrics) = this.metrics.as_ref() {
						metrics.listeners_local_addresses.dec();
					}
				},
				Poll::Ready(SwarmEvent::OutgoingConnectionError { peer_id, error }) => {
					if let Some(peer_id) = peer_id {
						trace!(
							target: "sub-libp2p",
							"Libp2p => Failed to reach {:?}: {}",
							peer_id, error,
						);

						if this.boot_node_ids.contains(&peer_id) {
							if let DialError::WrongPeerId { obtained, endpoint } = &error {
								if let ConnectedPoint::Dialer { address, role_override: _ } =
									endpoint
								{
									warn!(
										"💔 The bootnode you want to connect to at `{}` provided a different peer ID `{}` than the one you expect `{}`.",
										address,
										obtained,
										peer_id,
									);
								}
							}
						}
					}

					if let Some(metrics) = this.metrics.as_ref() {
						let reason = match error {
							DialError::ConnectionLimit(_) => Some("limit-reached"),
							DialError::InvalidPeerId(_) => Some("invalid-peer-id"),
							DialError::Transport(_) | DialError::ConnectionIo(_) =>
								Some("transport-error"),
							DialError::Banned |
							DialError::LocalPeerId |
							DialError::NoAddresses |
							DialError::DialPeerConditionFalse(_) |
							DialError::WrongPeerId { .. } |
							DialError::Aborted => None, // ignore them
						};
						if let Some(reason) = reason {
							metrics
								.pending_connections_errors_total
								.with_label_values(&[reason])
								.inc();
						}
					}
				},
				Poll::Ready(SwarmEvent::Dialing(peer_id)) => {
					trace!(target: "sub-libp2p", "Libp2p => Dialing({:?})", peer_id)
				},
				Poll::Ready(SwarmEvent::IncomingConnection { local_addr, send_back_addr }) => {
					trace!(target: "sub-libp2p", "Libp2p => IncomingConnection({},{}))",
						local_addr, send_back_addr);
					if let Some(metrics) = this.metrics.as_ref() {
						metrics.incoming_connections_total.inc();
					}
				},
				Poll::Ready(SwarmEvent::IncomingConnectionError {
					local_addr,
					send_back_addr,
					error,
				}) => {
					debug!(
						target: "sub-libp2p",
						"Libp2p => IncomingConnectionError({},{}): {}",
						local_addr, send_back_addr, error,
					);
					if let Some(metrics) = this.metrics.as_ref() {
						let reason = match error {
							PendingConnectionError::ConnectionLimit(_) => Some("limit-reached"),
							PendingConnectionError::WrongPeerId { .. } => Some("invalid-peer-id"),
							PendingConnectionError::Transport(_) |
							PendingConnectionError::IO(_) => Some("transport-error"),
							PendingConnectionError::Aborted => None, // ignore it
						};

						if let Some(reason) = reason {
							metrics
								.incoming_connections_errors_total
								.with_label_values(&[reason])
								.inc();
						}
					}
				},
				Poll::Ready(SwarmEvent::BannedPeer { peer_id, endpoint }) => {
					debug!(
						target: "sub-libp2p",
						"Libp2p => BannedPeer({}). Connected via {:?}.",
						peer_id, endpoint,
					);
					if let Some(metrics) = this.metrics.as_ref() {
						metrics
							.incoming_connections_errors_total
							.with_label_values(&["banned"])
							.inc();
					}
				},
				Poll::Ready(SwarmEvent::ListenerClosed { reason, addresses, .. }) => {
					if let Some(metrics) = this.metrics.as_ref() {
						metrics.listeners_local_addresses.sub(addresses.len() as u64);
					}
					let addrs =
						addresses.into_iter().map(|a| a.to_string()).collect::<Vec<_>>().join(", ");
					match reason {
						Ok(()) => error!(
							target: "sub-libp2p",
							"📪 Libp2p listener ({}) closed gracefully",
							addrs
						),
						Err(e) => error!(
							target: "sub-libp2p",
							"📪 Libp2p listener ({}) closed: {}",
							addrs, e
						),
					}
				},
				Poll::Ready(SwarmEvent::ListenerError { error, .. }) => {
					debug!(target: "sub-libp2p", "Libp2p => ListenerError: {}", error);
					if let Some(metrics) = this.metrics.as_ref() {
						metrics.listeners_errors_total.inc();
					}
				},
			};
		}

		// Update the variables shared with the `NetworkService`.
		let num_connected_peers =
			this.network_service.behaviour_mut().user_protocol_mut().num_connected_peers();
		this.num_connected.store(num_connected_peers, Ordering::Relaxed);
		{
			let external_addresses =
				Swarm::<Behaviour<B, Client>>::external_addresses(&this.network_service)
					.map(|r| &r.addr)
					.cloned()
					.collect();
			*this.external_addresses.lock() = external_addresses;
		}

		if let Some(metrics) = this.metrics.as_ref() {
			if let Some(buckets) = this.network_service.behaviour_mut().num_entries_per_kbucket() {
				for (lower_ilog2_bucket_bound, num_entries) in buckets {
					metrics
						.kbuckets_num_nodes
						.with_label_values(&[&lower_ilog2_bucket_bound.to_string()])
						.set(num_entries as u64);
				}
			}
			if let Some(num_entries) = this.network_service.behaviour_mut().num_kademlia_records() {
				metrics.kademlia_records_count.set(num_entries as u64);
			}
			if let Some(num_entries) =
				this.network_service.behaviour_mut().kademlia_records_total_size()
			{
				metrics.kademlia_records_sizes_total.set(num_entries as u64);
			}
			metrics
				.peerset_num_discovered
				.set(this.network_service.behaviour_mut().user_protocol().num_discovered_peers()
					as u64);
			metrics.pending_connections.set(
				Swarm::network_info(&this.network_service).connection_counters().num_pending()
					as u64,
			);
		}

		Poll::Pending
	}
}

impl<B, H, Client> Unpin for NetworkWorker<B, H, Client>
where
	B: BlockT + 'static,
	H: ExHashT,
	Client: HeaderBackend<B> + 'static,
{
}

fn ensure_addresses_consistent_with_transport<'a>(
	addresses: impl Iterator<Item = &'a Multiaddr>,
	transport: &TransportConfig,
) -> Result<(), Error> {
	if matches!(transport, TransportConfig::MemoryOnly) {
		let addresses: Vec<_> = addresses
			.filter(|x| {
				x.iter().any(|y| !matches!(y, libp2p::core::multiaddr::Protocol::Memory(_)))
			})
			.cloned()
			.collect();

		if !addresses.is_empty() {
			return Err(Error::AddressesForAnotherTransport {
				transport: transport.clone(),
				addresses,
			})
		}
	} else {
		let addresses: Vec<_> = addresses
			.filter(|x| x.iter().any(|y| matches!(y, libp2p::core::multiaddr::Protocol::Memory(_))))
			.cloned()
			.collect();

		if !addresses.is_empty() {
			return Err(Error::AddressesForAnotherTransport {
				transport: transport.clone(),
				addresses,
			})
		}
	}

	Ok(())
}<|MERGE_RESOLUTION|>--- conflicted
+++ resolved
@@ -653,33 +653,6 @@
 	}
 }
 
-<<<<<<< HEAD
-=======
-impl<B: BlockT + 'static, H: ExHashT> sp_consensus::SyncOracle for NetworkService<B, H> {
-	fn is_major_syncing(&self) -> bool {
-		self.is_major_syncing.load(Ordering::Relaxed)
-	}
-
-	fn is_offline(&self) -> bool {
-		self.num_connected.load(Ordering::Relaxed) == 0
-	}
-}
-
-impl<B: BlockT, H: ExHashT> sc_consensus::JustificationSyncLink<B> for NetworkService<B, H> {
-	/// Request a justification for the given block from the network.
-	///
-	/// On success, the justification will be passed to the import queue that was part at
-	/// initialization as part of the configuration.
-	fn request_justification(&self, hash: &B::Hash, number: NumberFor<B>) {
-		let _ = self.chain_sync_service.request_justification(hash, number);
-	}
-
-	fn clear_justification_requests(&self) {
-		let _ = self.chain_sync_service.clear_justification_requests();
-	}
-}
-
->>>>>>> 9772209e
 impl<B, H> NetworkStateInfo for NetworkService<B, H>
 where
 	B: sp_runtime::traits::Block,
@@ -1103,12 +1076,7 @@
 /// Messages sent from the `NetworkService` to the `NetworkWorker`.
 ///
 /// Each entry corresponds to a method of `NetworkService`.
-<<<<<<< HEAD
 enum ServiceToWorkerMsg {
-=======
-enum ServiceToWorkerMsg<B: BlockT> {
-	AnnounceBlock(B::Hash, Option<Vec<u8>>),
->>>>>>> 9772209e
 	GetValue(KademliaKey),
 	PutValue(KademliaKey, Vec<u8>),
 	AddKnownAddress(PeerId, Multiaddr),
@@ -1209,14 +1177,6 @@
 				Poll::Pending => break,
 			};
 			match msg {
-<<<<<<< HEAD
-=======
-				ServiceToWorkerMsg::AnnounceBlock(hash, data) => this
-					.network_service
-					.behaviour_mut()
-					.user_protocol_mut()
-					.announce_block(hash, data),
->>>>>>> 9772209e
 				ServiceToWorkerMsg::GetValue(key) =>
 					this.network_service.behaviour_mut().get_value(key),
 				ServiceToWorkerMsg::PutValue(key, value) =>
