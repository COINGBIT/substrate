[package]
description = "Substrate network protocol"
name = "sc-network"
version = "0.10.0-dev"
license = "GPL-3.0-or-later WITH Classpath-exception-2.0"
authors = ["Parity Technologies <admin@parity.io>"]
edition = "2021"
homepage = "https://substrate.io"
repository = "https://github.com/paritytech/substrate/"
documentation = "https://docs.rs/sc-network"
readme = "README.md"

[package.metadata.docs.rs]
targets = ["x86_64-unknown-linux-gnu"]

[dependencies]
array-bytes = "4.1"
async-trait = "0.1"
asynchronous-codec = "0.6"
bitflags = "1.3.2"
bytes = "1"
cid = "0.8.4"
codec = { package = "parity-scale-codec", version = "3.0.0", features = ["derive"] }
either = "1.5.3"
fnv = "1.0.6"
futures = "0.3.21"
futures-timer = "3.0.2"
ip_network = "0.4.1"
<<<<<<< HEAD
libp2p = "0.47.0"
=======
libp2p = { version = "0.50.0", features = ["async-std", "dns", "identify", "kad", "macros", "mdns", "mplex", "noise", "ping", "tcp", "yamux", "websocket"] }
>>>>>>> dbb7becf
linked_hash_set = "0.1.3"
linked-hash-map = "0.5.4"
log = "0.4.17"
lru = "0.8.1"
parking_lot = "0.12.1"
pin-project = "1.0.12"
prost = "0.11"
rand = "0.7.2"
serde = { version = "1.0.136", features = ["derive"] }
serde_json = "1.0.85"
smallvec = "1.8.0"
thiserror = "1.0"
unsigned-varint = { version = "0.7.1", features = ["futures", "asynchronous_codec"] }
zeroize = "1.4.3"
fork-tree = { version = "3.0.0", path = "../../utils/fork-tree" }
prometheus-endpoint = { package = "substrate-prometheus-endpoint", version = "0.10.0-dev", path = "../../utils/prometheus" }
sc-block-builder = { version = "0.10.0-dev", path = "../block-builder" }
sc-client-api = { version = "4.0.0-dev", path = "../api" }
sc-consensus = { version = "0.10.0-dev", path = "../consensus/common" }
sc-network-common = { version = "0.10.0-dev", path = "./common" }
sc-peerset = { version = "4.0.0-dev", path = "../peerset" }
sc-utils = { version = "4.0.0-dev", path = "../utils" }
sp-arithmetic = { version = "6.0.0", path = "../../primitives/arithmetic" }
sp-blockchain = { version = "4.0.0-dev", path = "../../primitives/blockchain" }
sp-consensus = { version = "0.10.0-dev", path = "../../primitives/consensus/common" }
sp-core = { version = "7.0.0", path = "../../primitives/core" }
sp-runtime = { version = "7.0.0", path = "../../primitives/runtime" }

[dev-dependencies]
assert_matches = "1.3"
async-std = { version = "1.11.0", features = ["attributes"] }
rand = "0.7.2"
tempfile = "3.1.0"
sc-network-light = { version = "0.10.0-dev", path = "./light" }
sc-network-sync = { version = "0.10.0-dev", path = "./sync" }
sp-test-primitives = { version = "2.0.0", path = "../../primitives/test-primitives" }
sp-tracing = { version = "6.0.0", path = "../../primitives/tracing" }
substrate-test-runtime = { version = "2.0.0", path = "../../test-utils/runtime" }
substrate-test-runtime-client = { version = "2.0.0", path = "../../test-utils/runtime/client" }

[features]
default = []<|MERGE_RESOLUTION|>--- conflicted
+++ resolved
@@ -26,11 +26,7 @@
 futures = "0.3.21"
 futures-timer = "3.0.2"
 ip_network = "0.4.1"
-<<<<<<< HEAD
-libp2p = "0.47.0"
-=======
-libp2p = { version = "0.50.0", features = ["async-std", "dns", "identify", "kad", "macros", "mdns", "mplex", "noise", "ping", "tcp", "yamux", "websocket"] }
->>>>>>> dbb7becf
+libp2p = { version = "0.50.0", features = ["async-std", "dns", "identify", "kad", "macros", "mdns", "mplex", "noise", "ping", "quic", "tcp", "yamux", "websocket"] }
 linked_hash_set = "0.1.3"
 linked-hash-map = "0.5.4"
 log = "0.4.17"
