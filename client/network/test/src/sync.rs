--- conflicted
+++ resolved
@@ -810,50 +810,32 @@
 	assert!(!net.peer(1).has_block(block_hash));
 }
 
-// /// Ensures that if we as a syncing node sync to the tip while we are connected to another peer
-// /// that is currently also doing a major sync.
-// #[test]
-// fn sync_to_tip_when_we_sync_together_with_multiple_peers() {
-// 	sp_tracing::try_init_simple();
-
-// 	let mut net = TestNet::new(3);
-
-<<<<<<< HEAD
-// 	let block_hash =
-// 		net.peer(0)
-// 			.push_blocks_at_without_informing_sync(BlockId::Number(0), 10_000, false);
-
-// 	net.peer(1)
-// 		.push_blocks_at_without_informing_sync(BlockId::Number(0), 5_000, false);
-=======
+/// Ensures that if we as a syncing node sync to the tip while we are connected to another peer
+/// that is currently also doing a major sync.
+#[test]
+fn sync_to_tip_when_we_sync_together_with_multiple_peers() {
+	sp_tracing::try_init_simple();
+
+	let mut net = TestNet::new(3);
+
 	let block_hash =
 		net.peer(0)
 			.push_blocks_at_without_informing_sync(BlockId::Number(0), 10_000, false, false);
-
 	net.peer(1)
 		.push_blocks_at_without_informing_sync(BlockId::Number(0), 5_000, false, false);
->>>>>>> f485d895
-
-// 	net.block_until_connected();
-// 	net.block_until_idle();
-
-// 	assert!(!net.peer(2).has_block(block_hash));
-
-<<<<<<< HEAD
-// 	net.peer(0).network_service().new_best_block_imported(block_hash, 10_000);
-// 	while !net.peer(2).has_block(block_hash) && !net.peer(1).has_block(block_hash) {
-// 		net.block_until_idle();
-// 	}
-// }
-=======
-	net.peer(0).network_service().new_best_block_imported(block_hash, 10_000);
-	net.peer(0).network_service().announce_block(block_hash, None);
+
+	net.block_until_connected();
+	net.block_until_idle();
+
+	assert!(!net.peer(2).has_block(block_hash));
+
+	net.peer(0).sync_service().new_best_block_imported(block_hash, 10_000);
+	net.peer(0).sync_service().announce_block(block_hash, None);
 
 	while !net.peer(2).has_block(block_hash) && !net.peer(1).has_block(block_hash) {
 		net.block_until_idle();
 	}
 }
->>>>>>> f485d895
 
 /// Ensures that when we receive a block announcement with some data attached, that we propagate
 /// this data when reannouncing the block.
