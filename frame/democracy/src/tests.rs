--- conflicted
+++ resolved
@@ -164,12 +164,7 @@
 }
 
 impl Config for Test {
-<<<<<<< HEAD
 	type Event = Event;
-=======
-	type Proposal = RuntimeCall;
-	type RuntimeEvent = RuntimeEvent;
->>>>>>> 23bb5a62
 	type Currency = pallet_balances::Pallet<Self>;
 	type EnactmentPeriod = ConstU64<2>;
 	type LaunchPeriod = ConstU64<2>;
@@ -223,30 +218,16 @@
 	});
 }
 
-<<<<<<< HEAD
 fn set_balance_proposal(value: u64) -> BoundedCallOf<Test> {
 	let inner = pallet_balances::Call::set_balance { who: 42, new_free: value, new_reserved: 0 };
 	let outer = Call::Balances(inner);
 	Preimage::bound(outer).unwrap()
-=======
-fn set_balance_proposal(value: u64) -> Vec<u8> {
-	RuntimeCall::Balances(pallet_balances::Call::set_balance {
-		who: 42,
-		new_free: value,
-		new_reserved: 0,
-	})
-	.encode()
->>>>>>> 23bb5a62
 }
 
 #[test]
 fn set_balance_proposal_is_correctly_filtered_out() {
 	for i in 0..10 {
-<<<<<<< HEAD
 		let call = Preimage::realize(&set_balance_proposal(i)).unwrap().0;
-=======
-		let call = RuntimeCall::decode(&mut &set_balance_proposal(i)[..]).unwrap();
->>>>>>> 23bb5a62
 		assert!(!<Test as frame_system::Config>::BaseCallFilter::contains(&call));
 	}
 }
