// This file is part of Substrate.

// Copyright (C) 2017-2022 Parity Technologies (UK) Ltd.
// SPDX-License-Identifier: Apache-2.0

// Licensed under the Apache License, Version 2.0 (the "License");
// you may not use this file except in compliance with the License.
// You may obtain a copy of the License at
//
// 	http://www.apache.org/licenses/LICENSE-2.0
//
// Unless required by applicable law or agreed to in writing, software
// distributed under the License is distributed on an "AS IS" BASIS,
// WITHOUT WARRANTIES OR CONDITIONS OF ANY KIND, either express or implied.
// See the License for the specific language governing permissions and
// limitations under the License.

//! # Preimage Pallet
//!
//! - [`Config`]
//! - [`Call`]
//!
//! ## Overview
//!
//! The Preimage pallet allows for the users and the runtime to store the preimage
//! of a hash on chain. This can be used by other pallets for storing and managing
//! large byte-blobs.

#![cfg_attr(not(feature = "std"), no_std)]

#[cfg(feature = "runtime-benchmarks")]
mod benchmarking;
pub mod migration;
#[cfg(test)]
mod mock;
#[cfg(test)]
mod tests;
pub mod weights;

use sp_runtime::traits::{BadOrigin, Hash, Saturating};
use sp_std::{borrow::Cow, prelude::*};

use codec::{Decode, Encode, MaxEncodedLen};
use frame_support::{
	dispatch::Pays,
	ensure,
	pallet_prelude::Get,
<<<<<<< HEAD
	traits::{
		Currency, Defensive, FetchResult, Hash as PreimageHash, PreimageProvider,
		PreimageRecipient, QueryPreimage, ReservableCurrency, StorePreimage,
	},
	weights::Pays,
	BoundedSlice, BoundedVec,
=======
	traits::{Currency, PreimageProvider, PreimageRecipient, ReservableCurrency},
	BoundedVec,
>>>>>>> 23bb5a62
};
use scale_info::TypeInfo;
pub use weights::WeightInfo;

use frame_support::pallet_prelude::*;
use frame_system::pallet_prelude::*;

pub use pallet::*;

/// A type to note whether a preimage is owned by a user or the system.
#[derive(Clone, Eq, PartialEq, Encode, Decode, TypeInfo, MaxEncodedLen, RuntimeDebug)]
pub enum RequestStatus<AccountId, Balance> {
	/// The associated preimage has not yet been requested by the system. The given deposit (if
	/// some) is being held until either it becomes requested or the user retracts the preimage.
	Unrequested { deposit: (AccountId, Balance), len: u32 },
	/// There are a non-zero number of outstanding requests for this hash by this chain. If there
	/// is a preimage registered, then `len` is `Some` and it may be removed iff this counter
	/// becomes zero.
	Requested { deposit: Option<(AccountId, Balance)>, count: u32, len: Option<u32> },
}

type BalanceOf<T> =
	<<T as Config>::Currency as Currency<<T as frame_system::Config>::AccountId>>::Balance;

/// Maximum size of preimage we can store is 4mb.
const MAX_SIZE: u32 = 4 * 1024 * 1024;

#[frame_support::pallet]
pub mod pallet {
	use super::*;

	/// The current storage version.
	const STORAGE_VERSION: StorageVersion = StorageVersion::new(1);

	#[pallet::config]
	pub trait Config: frame_system::Config {
		/// The overarching event type.
		type RuntimeEvent: From<Event<Self>> + IsType<<Self as frame_system::Config>::RuntimeEvent>;

		/// The Weight information for this pallet.
		type WeightInfo: weights::WeightInfo;

		/// Currency type for this pallet.
		type Currency: ReservableCurrency<Self::AccountId>;

		/// An origin that can request a preimage be placed on-chain without a deposit or fee, or
		/// manage existing preimages.
		type ManagerOrigin: EnsureOrigin<Self::Origin>;

		/// The base deposit for placing a preimage on chain.
		type BaseDeposit: Get<BalanceOf<Self>>;

		/// The per-byte deposit for placing a preimage on chain.
		type ByteDeposit: Get<BalanceOf<Self>>;
	}

	#[pallet::pallet]
	#[pallet::generate_store(pub(super) trait Store)]
	#[pallet::storage_version(STORAGE_VERSION)]
	pub struct Pallet<T>(PhantomData<T>);

	#[pallet::event]
	#[pallet::generate_deposit(pub(super) fn deposit_event)]
	pub enum Event<T: Config> {
		/// A preimage has been noted.
		Noted { hash: T::Hash },
		/// A preimage has been requested.
		Requested { hash: T::Hash },
		/// A preimage has ben cleared.
		Cleared { hash: T::Hash },
	}

	#[pallet::error]
	pub enum Error<T> {
		/// Preimage is too large to store on-chain.
		TooBig,
		/// Preimage has already been noted on-chain.
		AlreadyNoted,
		/// The user is not authorized to perform this action.
		NotAuthorized,
		/// The preimage cannot be removed since it has not yet been noted.
		NotNoted,
		/// A preimage may not be removed when there are outstanding requests.
		Requested,
		/// The preimage request cannot be removed since no outstanding requests exist.
		NotRequested,
	}

	/// The request status of a given hash.
	#[pallet::storage]
	pub(super) type StatusFor<T: Config> =
		StorageMap<_, Identity, T::Hash, RequestStatus<T::AccountId, BalanceOf<T>>>;

	#[pallet::storage]
	pub(super) type PreimageFor<T: Config> =
		StorageMap<_, Identity, (T::Hash, u32), BoundedVec<u8, ConstU32<MAX_SIZE>>>;

	#[pallet::call]
	impl<T: Config> Pallet<T> {
		/// Register a preimage on-chain.
		///
		/// If the preimage was previously requested, no fees or deposits are taken for providing
		/// the preimage. Otherwise, a deposit is taken proportional to the size of the preimage.
		#[pallet::weight(T::WeightInfo::note_preimage(bytes.len() as u32))]
		pub fn note_preimage(origin: OriginFor<T>, bytes: Vec<u8>) -> DispatchResultWithPostInfo {
			// We accept a signed origin which will pay a deposit, or a root origin where a deposit
			// is not taken.
			let maybe_sender = Self::ensure_signed_or_manager(origin)?;
			let (system_requested, _) = Self::note_bytes(bytes.into(), maybe_sender.as_ref())?;
			if system_requested || maybe_sender.is_none() {
				Ok(Pays::No.into())
			} else {
				Ok(().into())
			}
		}

		/// Clear an unrequested preimage from the runtime storage.
		///
		/// If `len` is provided, then it will be a much cheaper operation.
		///
		/// - `hash`: The hash of the preimage to be removed from the store.
		/// - `len`: The length of the preimage of `hash`.
		#[pallet::weight(T::WeightInfo::unnote_preimage())]
		pub fn unnote_preimage(origin: OriginFor<T>, hash: T::Hash) -> DispatchResult {
			let maybe_sender = Self::ensure_signed_or_manager(origin)?;
			Self::do_unnote_preimage(&hash, maybe_sender)
		}

		/// Request a preimage be uploaded to the chain without paying any fees or deposits.
		///
		/// If the preimage requests has already been provided on-chain, we unreserve any deposit
		/// a user may have paid, and take the control of the preimage out of their hands.
		#[pallet::weight(T::WeightInfo::request_preimage())]
		pub fn request_preimage(origin: OriginFor<T>, hash: T::Hash) -> DispatchResult {
			T::ManagerOrigin::ensure_origin(origin)?;
			Self::do_request_preimage(&hash);
			Ok(())
		}

		/// Clear a previously made request for a preimage.
		///
		/// NOTE: THIS MUST NOT BE CALLED ON `hash` MORE TIMES THAN `request_preimage`.
		#[pallet::weight(T::WeightInfo::unrequest_preimage())]
		pub fn unrequest_preimage(origin: OriginFor<T>, hash: T::Hash) -> DispatchResult {
			T::ManagerOrigin::ensure_origin(origin)?;
			Self::do_unrequest_preimage(&hash)
		}
	}
}

impl<T: Config> Pallet<T> {
	/// Ensure that the origin is either the `ManagerOrigin` or a signed origin.
	fn ensure_signed_or_manager(origin: T::Origin) -> Result<Option<T::AccountId>, BadOrigin> {
		if T::ManagerOrigin::ensure_origin(origin.clone()).is_ok() {
			return Ok(None)
		}
		let who = ensure_signed(origin)?;
		Ok(Some(who))
	}

	/// Store some preimage on chain.
	///
	/// If `maybe_depositor` is `None` then it is also requested. If `Some`, then it is not.
	///
	/// We verify that the preimage is within the bounds of what the pallet supports.
	///
	/// If the preimage was requested to be uploaded, then the user pays no deposits or tx fees.
	fn note_bytes(
		preimage: Cow<[u8]>,
		maybe_depositor: Option<&T::AccountId>,
	) -> Result<(bool, T::Hash), DispatchError> {
		let hash = T::Hashing::hash(&preimage);
		let len = preimage.len() as u32;
		ensure!(len <= MAX_SIZE, Error::<T>::TooBig);

		// We take a deposit only if there is a provided depositor and the preimage was not
		// previously requested. This also allows the tx to pay no fee.
		let status = match (StatusFor::<T>::get(hash), maybe_depositor) {
			(Some(RequestStatus::Requested { count, deposit, .. }), _) =>
				RequestStatus::Requested { count, deposit, len: Some(len) },
			(Some(RequestStatus::Unrequested { .. }), Some(_)) =>
				return Err(Error::<T>::AlreadyNoted.into()),
			(Some(RequestStatus::Unrequested { len, deposit }), None) =>
				RequestStatus::Requested { deposit: Some(deposit), count: 1, len: Some(len) },
			(None, None) => RequestStatus::Requested { count: 1, len: Some(len), deposit: None },
			(None, Some(depositor)) => {
				let length = preimage.len() as u32;
				let deposit = T::BaseDeposit::get()
					.saturating_add(T::ByteDeposit::get().saturating_mul(length.into()));
				T::Currency::reserve(depositor, deposit)?;
				RequestStatus::Unrequested { deposit: (depositor.clone(), deposit), len }
			},
		};
		let was_requested = matches!(status, RequestStatus::Requested { .. });
		StatusFor::<T>::insert(hash, status);

		let _ = Self::insert(&hash, preimage)
			.defensive_proof("Unable to insert. Logic error in `note_bytes`?");

		Self::deposit_event(Event::Noted { hash });

		Ok((was_requested, hash))
	}

	// This function will add a hash to the list of requested preimages.
	//
	// If the preimage already exists before the request is made, the deposit for the preimage is
	// returned to the user, and removed from their management.
	fn do_request_preimage(hash: &T::Hash) {
		let (count, len, deposit) =
			StatusFor::<T>::get(hash).map_or((1, None, None), |x| match x {
				RequestStatus::Requested { mut count, len, deposit } => {
					count.saturating_inc();
					(count, len, deposit)
				},
				RequestStatus::Unrequested { deposit, len } => (1, Some(len), Some(deposit)),
			});
		StatusFor::<T>::insert(hash, RequestStatus::Requested { count, len, deposit });
		if count == 1 {
			Self::deposit_event(Event::Requested { hash: *hash });
		}
	}

	// Clear a preimage from the storage of the chain, returning any deposit that may be reserved.
	//
	// If `len` is provided, it will be a much cheaper operation.
	//
	// If `maybe_owner` is provided, we verify that it is the correct owner before clearing the
	// data.
	fn do_unnote_preimage(
		hash: &T::Hash,
		maybe_check_owner: Option<T::AccountId>,
	) -> DispatchResult {
		match StatusFor::<T>::get(hash).ok_or(Error::<T>::NotNoted)? {
			RequestStatus::Requested { deposit: Some((owner, deposit)), count, len } => {
				ensure!(maybe_check_owner.map_or(true, |c| c == owner), Error::<T>::NotAuthorized);
				T::Currency::unreserve(&owner, deposit);
				StatusFor::<T>::insert(
					hash,
					RequestStatus::Requested { deposit: None, count, len },
				);
				Ok(())
			},
			RequestStatus::Requested { deposit: None, .. } => {
				ensure!(maybe_check_owner.is_none(), Error::<T>::NotAuthorized);
				Self::do_unrequest_preimage(hash)
			},
			RequestStatus::Unrequested { deposit: (owner, deposit), len } => {
				ensure!(maybe_check_owner.map_or(true, |c| c == owner), Error::<T>::NotAuthorized);
				T::Currency::unreserve(&owner, deposit);
				StatusFor::<T>::remove(hash);

				Self::remove(hash, len);
				Self::deposit_event(Event::Cleared { hash: *hash });
				Ok(())
			},
		}
	}

	/// Clear a preimage request.
	fn do_unrequest_preimage(hash: &T::Hash) -> DispatchResult {
		match StatusFor::<T>::get(hash).ok_or(Error::<T>::NotRequested)? {
			RequestStatus::Requested { mut count, len, deposit } if count > 1 => {
				count.saturating_dec();
				StatusFor::<T>::insert(hash, RequestStatus::Requested { count, len, deposit });
			},
			RequestStatus::Requested { count, len, deposit } => {
				debug_assert!(count == 1, "preimage request counter at zero?");
				match (len, deposit) {
					// Preimage was never noted.
					(None, _) => StatusFor::<T>::remove(hash),
					// Preimage was noted without owner - just remove it.
					(Some(len), None) => {
						Self::remove(hash, len);
						StatusFor::<T>::remove(hash);
						Self::deposit_event(Event::Cleared { hash: *hash });
					},
					// Preimage was noted with owner - move to unrequested so they can get refund.
					(Some(len), Some(deposit)) => {
						StatusFor::<T>::insert(hash, RequestStatus::Unrequested { deposit, len });
					},
				}
			},
			RequestStatus::Unrequested { .. } => return Err(Error::<T>::NotRequested.into()),
		}
		Ok(())
	}

	fn insert(hash: &T::Hash, preimage: Cow<[u8]>) -> Result<(), ()> {
		BoundedSlice::<u8, ConstU32<MAX_SIZE>>::try_from(preimage.as_ref())
			.map(|s| PreimageFor::<T>::insert((hash, s.len() as u32), s))
	}

	fn remove(hash: &T::Hash, len: u32) {
		PreimageFor::<T>::remove((hash, len))
	}

	fn have(hash: &T::Hash) -> bool {
		Self::len(hash).is_some()
	}

	fn len(hash: &T::Hash) -> Option<u32> {
		use RequestStatus::*;
		match StatusFor::<T>::get(hash) {
			Some(Requested { len: Some(len), .. }) | Some(Unrequested { len, .. }) => Some(len),
			_ => None,
		}
	}

	fn fetch(hash: &T::Hash, len: Option<u32>) -> FetchResult {
		let len = len.or_else(|| Self::len(hash)).ok_or(DispatchError::Unavailable)?;
		PreimageFor::<T>::get((hash, len))
			.map(|p| p.into_inner())
			.map(Into::into)
			.ok_or(DispatchError::Unavailable)
	}
}

impl<T: Config> PreimageProvider<T::Hash> for Pallet<T> {
	fn have_preimage(hash: &T::Hash) -> bool {
		Self::have(hash)
	}

	fn preimage_requested(hash: &T::Hash) -> bool {
		matches!(StatusFor::<T>::get(hash), Some(RequestStatus::Requested { .. }))
	}

	fn get_preimage(hash: &T::Hash) -> Option<Vec<u8>> {
		Self::fetch(hash, None).ok().map(Cow::into_owned)
	}

	fn request_preimage(hash: &T::Hash) {
		Self::do_request_preimage(hash)
	}

	fn unrequest_preimage(hash: &T::Hash) {
		let res = Self::do_unrequest_preimage(hash);
		debug_assert!(res.is_ok(), "do_unrequest_preimage failed - counter underflow?");
	}
}

impl<T: Config> PreimageRecipient<T::Hash> for Pallet<T> {
	type MaxSize = ConstU32<MAX_SIZE>; // 2**22

	fn note_preimage(bytes: BoundedVec<u8, Self::MaxSize>) {
		// We don't really care if this fails, since that's only the case if someone else has
		// already noted it.
		let _ = Self::note_bytes(bytes.into_inner().into(), None);
	}

	fn unnote_preimage(hash: &T::Hash) {
		// Should never fail if authorization check is skipped.
		let res = Self::do_unrequest_preimage(hash);
		debug_assert!(res.is_ok(), "unnote_preimage failed - request outstanding?");
	}
}

impl<T: Config<Hash = PreimageHash>> QueryPreimage for Pallet<T> {
	fn len(hash: &T::Hash) -> Option<u32> {
		Pallet::<T>::len(hash)
	}

	fn fetch(hash: &T::Hash, len: Option<u32>) -> FetchResult {
		Pallet::<T>::fetch(hash, len)
	}

	fn is_requested(hash: &T::Hash) -> bool {
		matches!(StatusFor::<T>::get(hash), Some(RequestStatus::Requested { .. }))
	}

	fn request(hash: &T::Hash) {
		Self::do_request_preimage(hash)
	}

	fn unrequest(hash: &T::Hash) {
		let res = Self::do_unrequest_preimage(hash);
		debug_assert!(res.is_ok(), "do_unrequest_preimage failed - counter underflow?");
	}
}

impl<T: Config<Hash = PreimageHash>> StorePreimage for Pallet<T> {
	const MAX_LENGTH: usize = MAX_SIZE as usize;

	fn note(bytes: Cow<[u8]>) -> Result<T::Hash, DispatchError> {
		// We don't really care if this fails, since that's only the case if someone else has
		// already noted it.
		let maybe_hash = Self::note_bytes(bytes, None).map(|(_, h)| h);
		// Map to the correct trait error.
		if maybe_hash == Err(DispatchError::from(Error::<T>::TooBig)) {
			Err(DispatchError::Exhausted)
		} else {
			maybe_hash
		}
	}

	fn unnote(hash: &T::Hash) {
		// Should never fail if authorization check is skipped.
		let res = Self::do_unnote_preimage(hash, None);
		debug_assert!(res.is_ok(), "unnote_preimage failed - request outstanding?");
	}
}<|MERGE_RESOLUTION|>--- conflicted
+++ resolved
@@ -45,17 +45,11 @@
 	dispatch::Pays,
 	ensure,
 	pallet_prelude::Get,
-<<<<<<< HEAD
 	traits::{
 		Currency, Defensive, FetchResult, Hash as PreimageHash, PreimageProvider,
 		PreimageRecipient, QueryPreimage, ReservableCurrency, StorePreimage,
 	},
-	weights::Pays,
 	BoundedSlice, BoundedVec,
-=======
-	traits::{Currency, PreimageProvider, PreimageRecipient, ReservableCurrency},
-	BoundedVec,
->>>>>>> 23bb5a62
 };
 use scale_info::TypeInfo;
 pub use weights::WeightInfo;
