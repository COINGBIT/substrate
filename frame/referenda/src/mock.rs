// This file is part of Substrate.

// Copyright (C) 2017-2022 Parity Technologies (UK) Ltd.
// SPDX-License-Identifier: Apache-2.0

// Licensed under the Apache License, Version 2.0 (the "License");
// you may not use this file except in compliance with the License.
// You may obtain a copy of the License at
//
// 	http://www.apache.org/licenses/LICENSE-2.0
//
// Unless required by applicable law or agreed to in writing, software
// distributed under the License is distributed on an "AS IS" BASIS,
// WITHOUT WARRANTIES OR CONDITIONS OF ANY KIND, either express or implied.
// See the License for the specific language governing permissions and
// limitations under the License.

//! The crate's tests.

use super::*;
use crate as pallet_referenda;
use codec::{Decode, Encode, MaxEncodedLen};
use frame_support::{
	assert_ok, ord_parameter_types, parameter_types,
	traits::{
		ConstU32, ConstU64, Contains, EqualPrivilegeOnly, OnInitialize, OriginTrait, Polling,
		SortedMembers,
	},
	weights::Weight,
};
use frame_system::{EnsureRoot, EnsureSignedBy};
use sp_core::H256;
use sp_runtime::{
	testing::Header,
	traits::{BlakeTwo256, IdentityLookup},
	DispatchResult, Perbill,
};

type UncheckedExtrinsic = frame_system::mocking::MockUncheckedExtrinsic<Test>;
type Block = frame_system::mocking::MockBlock<Test>;

frame_support::construct_runtime!(
	pub enum Test where
		Block = Block,
		NodeBlock = Block,
		UncheckedExtrinsic = UncheckedExtrinsic,
	{
		System: frame_system,
		Balances: pallet_balances,
		Preimage: pallet_preimage,
		Scheduler: pallet_scheduler,
		Referenda: pallet_referenda,
	}
);

// Test that a fitlered call can be dispatched.
pub struct BaseFilter;
impl Contains<RuntimeCall> for BaseFilter {
	fn contains(call: &RuntimeCall) -> bool {
		!matches!(call, &RuntimeCall::Balances(pallet_balances::Call::set_balance { .. }))
	}
}

parameter_types! {
	pub MaxWeight: Weight = Weight::from_ref_time(2_000_000_000_000);
	pub BlockWeights: frame_system::limits::BlockWeights =
		frame_system::limits::BlockWeights::simple_max(MaxWeight::get());
}
impl frame_system::Config for Test {
	type BaseCallFilter = BaseFilter;
	type BlockWeights = ();
	type BlockLength = ();
	type DbWeight = ();
	type Origin = Origin;
	type Index = u64;
	type BlockNumber = u64;
	type RuntimeCall = RuntimeCall;
	type Hash = H256;
	type Hashing = BlakeTwo256;
	type AccountId = u64;
	type Lookup = IdentityLookup<Self::AccountId>;
	type Header = Header;
	type RuntimeEvent = RuntimeEvent;
	type BlockHashCount = ConstU64<250>;
	type Version = ();
	type PalletInfo = PalletInfo;
	type AccountData = pallet_balances::AccountData<u64>;
	type OnNewAccount = ();
	type OnKilledAccount = ();
	type SystemWeightInfo = ();
	type SS58Prefix = ();
	type OnSetCode = ();
	type MaxConsumers = ConstU32<16>;
}
impl pallet_preimage::Config for Test {
	type RuntimeEvent = RuntimeEvent;
	type WeightInfo = ();
	type Currency = Balances;
	type ManagerOrigin = EnsureRoot<u64>;
	type BaseDeposit = ();
	type ByteDeposit = ();
}
impl pallet_scheduler::Config for Test {
	type RuntimeEvent = RuntimeEvent;
	type Origin = Origin;
	type PalletsOrigin = OriginCaller;
	type RuntimeCall = RuntimeCall;
	type MaximumWeight = MaxWeight;
	type ScheduleOrigin = EnsureRoot<u64>;
	type MaxScheduledPerBlock = ConstU32<100>;
	type WeightInfo = ();
	type OriginPrivilegeCmp = EqualPrivilegeOnly;
	type Preimages = Preimage;
}
impl pallet_balances::Config for Test {
	type MaxReserves = ();
	type ReserveIdentifier = [u8; 8];
	type MaxLocks = ConstU32<10>;
	type Balance = u64;
	type RuntimeEvent = RuntimeEvent;
	type DustRemoval = ();
	type ExistentialDeposit = ConstU64<1>;
	type AccountStore = System;
	type WeightInfo = ();
}
parameter_types! {
	pub static AlarmInterval: u64 = 1;
}
ord_parameter_types! {
	pub const One: u64 = 1;
	pub const Two: u64 = 2;
	pub const Three: u64 = 3;
	pub const Four: u64 = 4;
	pub const Five: u64 = 5;
	pub const Six: u64 = 6;
}
pub struct OneToFive;
impl SortedMembers<u64> for OneToFive {
	fn sorted_members() -> Vec<u64> {
		vec![1, 2, 3, 4, 5]
	}
	#[cfg(feature = "runtime-benchmarks")]
	fn add(_m: &u64) {}
}

pub struct TestTracksInfo;
impl TracksInfo<u64, u64> for TestTracksInfo {
	type Id = u8;
	type Origin = <Origin as OriginTrait>::PalletsOrigin;
	fn tracks() -> &'static [(Self::Id, TrackInfo<u64, u64>)] {
		static DATA: [(u8, TrackInfo<u64, u64>); 2] = [
			(
				0u8,
				TrackInfo {
					name: "root",
					max_deciding: 1,
					decision_deposit: 10,
					prepare_period: 4,
					decision_period: 4,
					confirm_period: 2,
					min_enactment_period: 4,
					min_approval: Curve::LinearDecreasing {
						length: Perbill::from_percent(100),
						floor: Perbill::from_percent(50),
						ceil: Perbill::from_percent(100),
					},
					min_support: Curve::LinearDecreasing {
						length: Perbill::from_percent(100),
						floor: Perbill::from_percent(0),
						ceil: Perbill::from_percent(100),
					},
				},
			),
			(
				1u8,
				TrackInfo {
					name: "none",
					max_deciding: 3,
					decision_deposit: 1,
					prepare_period: 2,
					decision_period: 2,
					confirm_period: 1,
					min_enactment_period: 2,
					min_approval: Curve::LinearDecreasing {
						length: Perbill::from_percent(100),
						floor: Perbill::from_percent(95),
						ceil: Perbill::from_percent(100),
					},
					min_support: Curve::LinearDecreasing {
						length: Perbill::from_percent(100),
						floor: Perbill::from_percent(90),
						ceil: Perbill::from_percent(100),
					},
				},
			),
		];
		&DATA[..]
	}
	fn track_for(id: &Self::Origin) -> Result<Self::Id, ()> {
		if let Ok(system_origin) = frame_system::RawOrigin::try_from(id.clone()) {
			match system_origin {
				frame_system::RawOrigin::Root => Ok(0),
				frame_system::RawOrigin::None => Ok(1),
				_ => Err(()),
			}
		} else {
			Err(())
		}
	}
}

impl Config for Test {
	type WeightInfo = ();
	type RuntimeCall = RuntimeCall;
	type RuntimeEvent = RuntimeEvent;
	type Scheduler = Scheduler;
	type Currency = pallet_balances::Pallet<Self>;
	type SubmitOrigin = frame_system::EnsureSigned<u64>;
	type CancelOrigin = EnsureSignedBy<Four, u64>;
	type KillOrigin = EnsureRoot<u64>;
	type Slash = ();
	type Votes = u32;
	type Tally = Tally;
	type SubmissionDeposit = ConstU64<2>;
	type MaxQueued = ConstU32<3>;
	type UndecidingTimeout = ConstU64<20>;
	type AlarmInterval = AlarmInterval;
	type Tracks = TestTracksInfo;
	type Preimages = Preimage;
}

pub fn new_test_ext() -> sp_io::TestExternalities {
	let mut t = frame_system::GenesisConfig::default().build_storage::<Test>().unwrap();
	let balances = vec![(1, 100), (2, 100), (3, 100), (4, 100), (5, 100), (6, 100)];
	pallet_balances::GenesisConfig::<Test> { balances }
		.assimilate_storage(&mut t)
		.unwrap();
	let mut ext = sp_io::TestExternalities::new(t);
	ext.execute_with(|| System::set_block_number(1));
	ext
}

/// Execute the function two times, with `true` and with `false`.
#[allow(dead_code)]
pub fn new_test_ext_execute_with_cond(execute: impl FnOnce(bool) -> () + Clone) {
	new_test_ext().execute_with(|| (execute.clone())(false));
	new_test_ext().execute_with(|| execute(true));
}

#[derive(Encode, Debug, Decode, TypeInfo, Eq, PartialEq, Clone, MaxEncodedLen)]
pub struct Tally {
	pub ayes: u32,
	pub nays: u32,
}

impl<Class> VoteTally<u32, Class> for Tally {
	fn new(_: Class) -> Self {
		Self { ayes: 0, nays: 0 }
	}

	fn ayes(&self, _: Class) -> u32 {
		self.ayes
	}

	fn support(&self, _: Class) -> Perbill {
		Perbill::from_percent(self.ayes)
	}

	fn approval(&self, _: Class) -> Perbill {
		if self.ayes + self.nays > 0 {
			Perbill::from_rational(self.ayes, self.ayes + self.nays)
		} else {
			Perbill::zero()
		}
	}

	#[cfg(feature = "runtime-benchmarks")]
	fn unanimity(_: Class) -> Self {
		Self { ayes: 100, nays: 0 }
	}

	#[cfg(feature = "runtime-benchmarks")]
	fn rejection(_: Class) -> Self {
		Self { ayes: 0, nays: 100 }
	}

	#[cfg(feature = "runtime-benchmarks")]
	fn from_requirements(support: Perbill, approval: Perbill, _: Class) -> Self {
		let ayes = support.mul_ceil(100u32);
		let nays = ((ayes as u64) * 1_000_000_000u64 / approval.deconstruct() as u64) as u32 - ayes;
		Self { ayes, nays }
	}

	#[cfg(feature = "runtime-benchmarks")]
	fn setup(_: Class, _: Perbill) {}
}

pub fn set_balance_proposal(value: u64) -> Vec<u8> {
	RuntimeCall::Balances(pallet_balances::Call::set_balance {
		who: 42,
		new_free: value,
		new_reserved: 0,
	})
	.encode()
}

<<<<<<< HEAD
pub fn set_balance_proposal_bounded(value: u64) -> BoundedCallOf<Test, ()> {
	let c = Call::Balances(pallet_balances::Call::set_balance {
=======
pub fn set_balance_proposal_hash(value: u64) -> H256 {
	let c = RuntimeCall::Balances(pallet_balances::Call::set_balance {
>>>>>>> 23bb5a62
		who: 42,
		new_free: value,
		new_reserved: 0,
	});
	<Preimage as StorePreimage>::bound(c).unwrap()
}

#[allow(dead_code)]
pub fn propose_set_balance(who: u64, value: u64, delay: u64) -> DispatchResult {
	Referenda::submit(
		Origin::signed(who),
		Box::new(frame_system::RawOrigin::Root.into()),
		set_balance_proposal_bounded(value),
		DispatchTime::After(delay),
	)
}

pub fn next_block() {
	System::set_block_number(System::block_number() + 1);
	Scheduler::on_initialize(System::block_number());
}

pub fn run_to(n: u64) {
	while System::block_number() < n {
		next_block();
	}
}

#[allow(dead_code)]
pub fn begin_referendum() -> ReferendumIndex {
	System::set_block_number(0);
	assert_ok!(propose_set_balance(1, 2, 1));
	run_to(2);
	0
}

#[allow(dead_code)]
pub fn tally(r: ReferendumIndex) -> Tally {
	Referenda::ensure_ongoing(r).unwrap().tally
}

pub fn set_tally(index: ReferendumIndex, ayes: u32, nays: u32) {
	<Referenda as Polling<Tally>>::access_poll(index, |status| {
		let tally = status.ensure_ongoing().unwrap().0;
		tally.ayes = ayes;
		tally.nays = nays;
	});
}

pub fn waiting_since(i: ReferendumIndex) -> u64 {
	match ReferendumInfoFor::<Test>::get(i).unwrap() {
		ReferendumInfo::Ongoing(ReferendumStatus { submitted, deciding: None, .. }) => submitted,
		_ => panic!("Not waiting"),
	}
}

pub fn deciding_since(i: ReferendumIndex) -> u64 {
	match ReferendumInfoFor::<Test>::get(i).unwrap() {
		ReferendumInfo::Ongoing(ReferendumStatus {
			deciding: Some(DecidingStatus { since, .. }),
			..
		}) => since,
		_ => panic!("Not deciding"),
	}
}

pub fn deciding_and_failing_since(i: ReferendumIndex) -> u64 {
	match ReferendumInfoFor::<Test>::get(i).unwrap() {
		ReferendumInfo::Ongoing(ReferendumStatus {
			deciding: Some(DecidingStatus { since, confirming: None, .. }),
			..
		}) => since,
		_ => panic!("Not deciding"),
	}
}

pub fn confirming_until(i: ReferendumIndex) -> u64 {
	match ReferendumInfoFor::<Test>::get(i).unwrap() {
		ReferendumInfo::Ongoing(ReferendumStatus {
			deciding: Some(DecidingStatus { confirming: Some(until), .. }),
			..
		}) => until,
		_ => panic!("Not confirming"),
	}
}

pub fn approved_since(i: ReferendumIndex) -> u64 {
	match ReferendumInfoFor::<Test>::get(i).unwrap() {
		ReferendumInfo::Approved(since, ..) => since,
		_ => panic!("Not approved"),
	}
}

pub fn rejected_since(i: ReferendumIndex) -> u64 {
	match ReferendumInfoFor::<Test>::get(i).unwrap() {
		ReferendumInfo::Rejected(since, ..) => since,
		_ => panic!("Not rejected"),
	}
}

pub fn cancelled_since(i: ReferendumIndex) -> u64 {
	match ReferendumInfoFor::<Test>::get(i).unwrap() {
		ReferendumInfo::Cancelled(since, ..) => since,
		_ => panic!("Not cancelled"),
	}
}

pub fn killed_since(i: ReferendumIndex) -> u64 {
	match ReferendumInfoFor::<Test>::get(i).unwrap() {
		ReferendumInfo::Killed(since, ..) => since,
		_ => panic!("Not killed"),
	}
}

pub fn timed_out_since(i: ReferendumIndex) -> u64 {
	match ReferendumInfoFor::<Test>::get(i).unwrap() {
		ReferendumInfo::TimedOut(since, ..) => since,
		_ => panic!("Not timed out"),
	}
}

fn is_deciding(i: ReferendumIndex) -> bool {
	matches!(
		ReferendumInfoFor::<Test>::get(i),
		Some(ReferendumInfo::Ongoing(ReferendumStatus { deciding: Some(_), .. }))
	)
}

#[derive(Clone, Copy)]
pub enum RefState {
	Failing,
	Passing,
	Confirming { immediate: bool },
}

impl RefState {
	pub fn create(self) -> ReferendumIndex {
		assert_ok!(Referenda::submit(
			Origin::signed(1),
			Box::new(frame_support::dispatch::RawOrigin::Root.into()),
			set_balance_proposal_bounded(1),
			DispatchTime::At(10),
		));
		assert_ok!(Referenda::place_decision_deposit(Origin::signed(2), 0));
		if matches!(self, RefState::Confirming { immediate: true }) {
			set_tally(0, 100, 0);
		}
		let index = ReferendumCount::<Test>::get() - 1;
		while !is_deciding(index) {
			run_to(System::block_number() + 1);
		}
		if matches!(self, RefState::Confirming { immediate: false }) {
			set_tally(0, 100, 0);
			run_to(System::block_number() + 1);
		}
		if matches!(self, RefState::Confirming { .. }) {
			assert_eq!(confirming_until(index), System::block_number() + 2);
		}
		if matches!(self, RefState::Passing) {
			set_tally(0, 100, 99);
			run_to(System::block_number() + 1);
		}
		index
	}
}<|MERGE_RESOLUTION|>--- conflicted
+++ resolved
@@ -304,13 +304,8 @@
 	.encode()
 }
 
-<<<<<<< HEAD
 pub fn set_balance_proposal_bounded(value: u64) -> BoundedCallOf<Test, ()> {
 	let c = Call::Balances(pallet_balances::Call::set_balance {
-=======
-pub fn set_balance_proposal_hash(value: u64) -> H256 {
-	let c = RuntimeCall::Balances(pallet_balances::Call::set_balance {
->>>>>>> 23bb5a62
 		who: 42,
 		new_free: value,
 		new_reserved: 0,
