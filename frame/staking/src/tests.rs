// This file is part of Substrate.

// Copyright (C) 2017-2021 Parity Technologies (UK) Ltd.
// SPDX-License-Identifier: Apache-2.0

// Licensed under the Apache License, Version 2.0 (the "License");
// you may not use this file except in compliance with the License.
// You may obtain a copy of the License at
//
// 	http://www.apache.org/licenses/LICENSE-2.0
//
// Unless required by applicable law or agreed to in writing, software
// distributed under the License is distributed on an "AS IS" BASIS,
// WITHOUT WARRANTIES OR CONDITIONS OF ANY KIND, either express or implied.
// See the License for the specific language governing permissions and
// limitations under the License.

//! Tests for the module.

use super::{Event, *};
use frame_election_provider_support::{ElectionProvider, SortedListProvider, Support};
use frame_support::{
	assert_noop, assert_ok,
	dispatch::WithPostDispatchInfo,
	pallet_prelude::*,
	traits::{Currency, Get, OnInitialize, ReservableCurrency},
	weights::{extract_actual_weight, GetDispatchInfo},
};
use mock::*;
use pallet_balances::Error as BalancesError;
use sp_runtime::{
	assert_eq_error_rate,
	traits::{BadOrigin, Dispatchable},
	Perbill, Percent,
};
use sp_staking::{
	offence::{OffenceDetails, OnOffenceHandler},
	SessionIndex,
};
use sp_std::prelude::*;
use substrate_test_utils::assert_eq_uvec;

#[test]
fn force_unstake_works() {
	ExtBuilder::default().build_and_execute(|| {
		// Account 11 is stashed and locked, and account 10 is the controller
		assert_eq!(Staking::bonded(&11), Some(10));
		// Adds 2 slashing spans
		add_slash(&11);
		// Cant transfer
		assert_noop!(
			Balances::transfer(Origin::signed(11), 1, 10),
			BalancesError::<Test, _>::LiquidityRestrictions
		);
		// Force unstake requires root.
		assert_noop!(Staking::force_unstake(Origin::signed(11), 11, 2), BadOrigin);
		// Force unstake needs correct number of slashing spans (for weight calculation)
		assert_noop!(
			Staking::force_unstake(Origin::root(), 11, 0),
			Error::<Test>::IncorrectSlashingSpans
		);
		// We now force them to unstake
		assert_ok!(Staking::force_unstake(Origin::root(), 11, 2));
		// No longer bonded.
		assert_eq!(Staking::bonded(&11), None);
		// Transfer works.
		assert_ok!(Balances::transfer(Origin::signed(11), 1, 10));
	});
}

#[test]
fn kill_stash_works() {
	ExtBuilder::default().build_and_execute(|| {
		// Account 11 is stashed and locked, and account 10 is the controller
		assert_eq!(Staking::bonded(&11), Some(10));
		// Adds 2 slashing spans
		add_slash(&11);
		// Only can kill a stash account
		assert_noop!(Staking::kill_stash(&12, 0), Error::<Test>::NotStash);
		// Respects slashing span count
		assert_noop!(Staking::kill_stash(&11, 0), Error::<Test>::IncorrectSlashingSpans);
		// Correct inputs, everything works
		assert_ok!(Staking::kill_stash(&11, 2));
		// No longer bonded.
		assert_eq!(Staking::bonded(&11), None);
	});
}

#[test]
fn basic_setup_works() {
	// Verifies initial conditions of mock
	ExtBuilder::default().build_and_execute(|| {
		// Account 11 is stashed and locked, and account 10 is the controller
		assert_eq!(Staking::bonded(&11), Some(10));
		// Account 21 is stashed and locked, and account 20 is the controller
		assert_eq!(Staking::bonded(&21), Some(20));
		// Account 1 is not a stashed
		assert_eq!(Staking::bonded(&1), None);

		// Account 10 controls the stash from account 11, which is 100 * balance_factor units
		assert_eq!(
			Staking::ledger(&10),
			Some(StakingLedger {
				stash: 11,
				total: 1000,
				active: 1000,
				unlocking: vec![],
				claimed_rewards: vec![]
			})
		);
		// Account 20 controls the stash from account 21, which is 200 * balance_factor units
		assert_eq!(
			Staking::ledger(&20),
			Some(StakingLedger {
				stash: 21,
				total: 1000,
				active: 1000,
				unlocking: vec![],
				claimed_rewards: vec![]
			})
		);
		// Account 1 does not control any stash
		assert_eq!(Staking::ledger(&1), None);

		// ValidatorPrefs are default
		assert_eq_uvec!(
			<Validators<Test>>::iter().collect::<Vec<_>>(),
			vec![
				(31, ValidatorPrefs::default()),
				(21, ValidatorPrefs::default()),
				(11, ValidatorPrefs::default())
			]
		);

		assert_eq!(
			Staking::ledger(100),
			Some(StakingLedger {
				stash: 101,
				total: 500,
				active: 500,
				unlocking: vec![],
				claimed_rewards: vec![]
			})
		);
		assert_eq!(Staking::nominators(101).unwrap().targets, vec![11, 21]);

		assert_eq!(
			Staking::eras_stakers(active_era(), 11),
			Exposure {
				total: 1125,
				own: 1000,
				others: vec![IndividualExposure { who: 101, value: 125 }]
			},
		);
		assert_eq!(
			Staking::eras_stakers(active_era(), 21),
			Exposure {
				total: 1375,
				own: 1000,
				others: vec![IndividualExposure { who: 101, value: 375 }]
			},
		);

		// initial total stake = 1125 + 1375
		assert_eq!(Staking::eras_total_stake(active_era()), 2500);

		// The number of validators required.
		assert_eq!(Staking::validator_count(), 2);

		// Initial Era and session
		assert_eq!(active_era(), 0);

		// Account 10 has `balance_factor` free balance
		assert_eq!(Balances::free_balance(10), 1);
		assert_eq!(Balances::free_balance(10), 1);

		// New era is not being forced
		assert_eq!(Staking::force_era(), Forcing::NotForcing);
	});
}

#[test]
fn change_controller_works() {
	ExtBuilder::default().build_and_execute(|| {
		// 10 and 11 are bonded as stash controller.
		assert_eq!(Staking::bonded(&11), Some(10));

		// 10 can control 11 who is initially a validator.
		assert_ok!(Staking::chill(Origin::signed(10)));

		// change controller
		assert_ok!(Staking::set_controller(Origin::signed(11), 5));
		assert_eq!(Staking::bonded(&11), Some(5));
		mock::start_active_era(1);

		// 10 is no longer in control.
		assert_noop!(
			Staking::validate(Origin::signed(10), ValidatorPrefs::default()),
			Error::<Test>::NotController,
		);
		assert_ok!(Staking::validate(Origin::signed(5), ValidatorPrefs::default()));
	})
}

#[test]
fn rewards_should_work() {
	ExtBuilder::default().nominate(true).session_per_era(3).build_and_execute(|| {
		let init_balance_10 = Balances::total_balance(&10);
		let init_balance_11 = Balances::total_balance(&11);
		let init_balance_20 = Balances::total_balance(&20);
		let init_balance_21 = Balances::total_balance(&21);
		let init_balance_100 = Balances::total_balance(&100);
		let init_balance_101 = Balances::total_balance(&101);

		// Set payees
		Payee::<Test>::insert(11, RewardDestination::Controller);
		Payee::<Test>::insert(21, RewardDestination::Controller);
		Payee::<Test>::insert(101, RewardDestination::Controller);

		<Pallet<Test>>::reward_by_ids(vec![(11, 50)]);
		<Pallet<Test>>::reward_by_ids(vec![(11, 50)]);
		// This is the second validator of the current elected set.
		<Pallet<Test>>::reward_by_ids(vec![(21, 50)]);

		// Compute total payout now for whole duration of the session.
		let total_payout_0 = current_total_payout_for_duration(reward_time_per_era());
		let maximum_payout = maximum_payout_for_duration(reward_time_per_era());

		start_session(1);

		assert_eq!(Balances::total_balance(&10), init_balance_10);
		assert_eq!(Balances::total_balance(&11), init_balance_11);
		assert_eq!(Balances::total_balance(&20), init_balance_20);
		assert_eq!(Balances::total_balance(&21), init_balance_21);
		assert_eq!(Balances::total_balance(&100), init_balance_100);
		assert_eq!(Balances::total_balance(&101), init_balance_101);
		assert_eq_uvec!(Session::validators(), vec![11, 21]);
		assert_eq!(
			Staking::eras_reward_points(active_era()),
			EraRewardPoints {
				total: 50 * 3,
				individual: vec![(11, 100), (21, 50)].into_iter().collect(),
			}
		);
		let part_for_10 = Perbill::from_rational::<u32>(1000, 1125);
		let part_for_20 = Perbill::from_rational::<u32>(1000, 1375);
		let part_for_100_from_10 = Perbill::from_rational::<u32>(125, 1125);
		let part_for_100_from_20 = Perbill::from_rational::<u32>(375, 1375);

		start_session(2);
		start_session(3);

		assert_eq!(active_era(), 1);
		assert_eq!(
			mock::REWARD_REMAINDER_UNBALANCED.with(|v| *v.borrow()),
			maximum_payout - total_payout_0,
		);
		assert_eq!(
			*mock::staking_events().last().unwrap(),
			Event::EraPaid(0, total_payout_0, maximum_payout - total_payout_0)
		);
		mock::make_all_reward_payment(0);

		assert_eq_error_rate!(
			Balances::total_balance(&10),
			init_balance_10 + part_for_10 * total_payout_0 * 2 / 3,
			2,
		);
		assert_eq_error_rate!(Balances::total_balance(&11), init_balance_11, 2);
		assert_eq_error_rate!(
			Balances::total_balance(&20),
			init_balance_20 + part_for_20 * total_payout_0 * 1 / 3,
			2,
		);
		assert_eq_error_rate!(Balances::total_balance(&21), init_balance_21, 2);
		assert_eq_error_rate!(
			Balances::total_balance(&100),
			init_balance_100 +
				part_for_100_from_10 * total_payout_0 * 2 / 3 +
				part_for_100_from_20 * total_payout_0 * 1 / 3,
			2
		);
		assert_eq_error_rate!(Balances::total_balance(&101), init_balance_101, 2);

		assert_eq_uvec!(Session::validators(), vec![11, 21]);
		<Pallet<Test>>::reward_by_ids(vec![(11, 1)]);

		// Compute total payout now for whole duration as other parameter won't change
		let total_payout_1 = current_total_payout_for_duration(reward_time_per_era());

		mock::start_active_era(2);
		assert_eq!(
			mock::REWARD_REMAINDER_UNBALANCED.with(|v| *v.borrow()),
			maximum_payout * 2 - total_payout_0 - total_payout_1,
		);
		assert_eq!(
			*mock::staking_events().last().unwrap(),
			Event::EraPaid(1, total_payout_1, maximum_payout - total_payout_1)
		);
		mock::make_all_reward_payment(1);

		assert_eq_error_rate!(
			Balances::total_balance(&10),
			init_balance_10 + part_for_10 * (total_payout_0 * 2 / 3 + total_payout_1),
			2,
		);
		assert_eq_error_rate!(Balances::total_balance(&11), init_balance_11, 2);
		assert_eq_error_rate!(
			Balances::total_balance(&20),
			init_balance_20 + part_for_20 * total_payout_0 * 1 / 3,
			2,
		);
		assert_eq_error_rate!(Balances::total_balance(&21), init_balance_21, 2);
		assert_eq_error_rate!(
			Balances::total_balance(&100),
			init_balance_100 +
				part_for_100_from_10 * (total_payout_0 * 2 / 3 + total_payout_1) +
				part_for_100_from_20 * total_payout_0 * 1 / 3,
			2
		);
		assert_eq_error_rate!(Balances::total_balance(&101), init_balance_101, 2);
	});
}

#[test]
fn staking_should_work() {
	ExtBuilder::default().nominate(false).build_and_execute(|| {
		// remember + compare this along with the test.
		assert_eq_uvec!(validator_controllers(), vec![20, 10]);

		// put some money in account that we'll use.
		for i in 1..5 {
			let _ = Balances::make_free_balance_be(&i, 2000);
		}

		// --- Block 2:
		start_session(2);
		// add a new candidate for being a validator. account 3 controlled by 4.
		assert_ok!(Staking::bond(Origin::signed(3), 4, 1500, RewardDestination::Controller));
		assert_ok!(Staking::validate(Origin::signed(4), ValidatorPrefs::default()));

		// No effects will be seen so far.
		assert_eq_uvec!(validator_controllers(), vec![20, 10]);

		// --- Block 3:
		start_session(3);

		// No effects will be seen so far. Era has not been yet triggered.
		assert_eq_uvec!(validator_controllers(), vec![20, 10]);

		// --- Block 4: the validators will now be queued.
		start_session(4);
		assert_eq!(active_era(), 1);

		// --- Block 5: the validators are still in queue.
		start_session(5);

		// --- Block 6: the validators will now be changed.
		start_session(6);

		assert_eq_uvec!(validator_controllers(), vec![20, 4]);
		// --- Block 6: Unstake 4 as a validator, freeing up the balance stashed in 3
		// 4 will chill
		Staking::chill(Origin::signed(4)).unwrap();

		// --- Block 7: nothing. 4 is still there.
		start_session(7);
		assert_eq_uvec!(validator_controllers(), vec![20, 4]);

		// --- Block 8:
		start_session(8);

		// --- Block 9: 4 will not be a validator.
		start_session(9);
		assert_eq_uvec!(validator_controllers(), vec![20, 10]);

		// Note: the stashed value of 4 is still lock
		assert_eq!(
			Staking::ledger(&4),
			Some(StakingLedger {
				stash: 3,
				total: 1500,
				active: 1500,
				unlocking: vec![],
				claimed_rewards: vec![0],
			})
		);
		// e.g. it cannot reserve more than 500 that it has free from the total 2000
		assert_noop!(Balances::reserve(&3, 501), BalancesError::<Test, _>::LiquidityRestrictions);
		assert_ok!(Balances::reserve(&3, 409));
	});
}

#[test]
fn blocking_and_kicking_works() {
	ExtBuilder::default()
		.minimum_validator_count(1)
		.validator_count(4)
		.nominate(true)
		.build_and_execute(|| {
			// block validator 10/11
			assert_ok!(Staking::validate(
				Origin::signed(10),
				ValidatorPrefs { blocked: true, ..Default::default() }
			));
			// attempt to nominate from 100/101...
			assert_ok!(Staking::nominate(Origin::signed(100), vec![11]));
			// should have worked since we're already nominated them
			assert_eq!(Nominators::<Test>::get(&101).unwrap().targets, vec![11]);
			// kick the nominator
			assert_ok!(Staking::kick(Origin::signed(10), vec![101]));
			// should have been kicked now
			assert!(Nominators::<Test>::get(&101).unwrap().targets.is_empty());
			// attempt to nominate from 100/101...
			assert_noop!(
				Staking::nominate(Origin::signed(100), vec![11]),
				Error::<Test>::BadTarget
			);
		});
}

#[test]
fn less_than_needed_candidates_works() {
	ExtBuilder::default()
		.minimum_validator_count(1)
		.validator_count(4)
		.nominate(false)
		.build_and_execute(|| {
			assert_eq!(Staking::validator_count(), 4);
			assert_eq!(Staking::minimum_validator_count(), 1);
			assert_eq_uvec!(validator_controllers(), vec![30, 20, 10]);

			mock::start_active_era(1);

			// Previous set is selected. NO election algorithm is even executed.
			assert_eq_uvec!(validator_controllers(), vec![30, 20, 10]);

			// But the exposure is updated in a simple way. No external votes exists.
			// This is purely self-vote.
			assert!(ErasStakers::<Test>::iter_prefix_values(active_era())
				.all(|exposure| exposure.others.is_empty()));
		});
}

#[test]
fn no_candidate_emergency_condition() {
	ExtBuilder::default()
		.minimum_validator_count(1)
		.validator_count(15)
		.set_status(41, StakerStatus::Validator)
		.nominate(false)
		.session_per_era(1)
		.build_and_execute(|| {
			// initial validators
			assert_eq_uvec!(validator_controllers(), vec![10, 20, 30, 40]);
			let prefs = ValidatorPrefs { commission: Perbill::one(), ..Default::default() };
			<Staking as crate::Store>::Validators::insert(11, prefs.clone());

			// set the minimum validator count.
			<Staking as crate::Store>::MinimumValidatorCount::put(10);

			// try to chill
			assert_ok!(Staking::chill(Origin::signed(10)));

			let current_era = CurrentEra::<Test>::get();

			// try trigger new era
			advance_session();
			assert_eq!(*staking_events().last().unwrap(), Event::StakingElectionFailed);
			// No new era is created
			assert_eq!(current_era, CurrentEra::<Test>::get());

			// Go to far further session to see if validator have changed
			advance_session();
			advance_session();
			advance_session();

			// Previous ones are elected. chill is not effective in active era (as era hasn't
			// changed)
			assert_eq_uvec!(validator_controllers(), vec![10, 20, 30, 40]);
			// The chill is still pending.
			assert!(!<Staking as crate::Store>::Validators::contains_key(11));
			// No new era is created.
			assert_eq!(current_era, CurrentEra::<Test>::get());
		});
}

#[test]
fn nominating_and_rewards_should_work() {
	ExtBuilder::default()
		.nominate(false)
		.set_status(41, StakerStatus::Validator)
		.set_status(11, StakerStatus::Idle)
		.set_status(31, StakerStatus::Idle)
		.build_and_execute(|| {
			// initial validators.
			assert_eq_uvec!(validator_controllers(), vec![40, 20]);

			// re-validate with 11 and 31.
			assert_ok!(Staking::validate(Origin::signed(10), Default::default()));
			assert_ok!(Staking::validate(Origin::signed(30), Default::default()));

			// Set payee to controller.
			assert_ok!(Staking::set_payee(Origin::signed(10), RewardDestination::Controller));
			assert_ok!(Staking::set_payee(Origin::signed(20), RewardDestination::Controller));
			assert_ok!(Staking::set_payee(Origin::signed(30), RewardDestination::Controller));
			assert_ok!(Staking::set_payee(Origin::signed(40), RewardDestination::Controller));

			// give the man some money
			let initial_balance = 1000;
			for i in [1, 2, 3, 4, 5, 10, 11, 20, 21].iter() {
				let _ = Balances::make_free_balance_be(i, initial_balance);
			}

			// bond two account pairs and state interest in nomination.
			assert_ok!(Staking::bond(Origin::signed(1), 2, 1000, RewardDestination::Controller));
			assert_ok!(Staking::nominate(Origin::signed(2), vec![11, 21, 31]));

			assert_ok!(Staking::bond(Origin::signed(3), 4, 1000, RewardDestination::Controller));
			assert_ok!(Staking::nominate(Origin::signed(4), vec![11, 21, 41]));

			// the total reward for era 0
			let total_payout_0 = current_total_payout_for_duration(reward_time_per_era());
			<Pallet<Test>>::reward_by_ids(vec![(41, 1)]);
			<Pallet<Test>>::reward_by_ids(vec![(21, 1)]);

			mock::start_active_era(1);

			// 10 and 20 have more votes, they will be chosen.
			assert_eq_uvec!(validator_controllers(), vec![20, 10]);

			// old validators must have already received some rewards.
			let initial_balance_40 = Balances::total_balance(&40);
			let mut initial_balance_20 = Balances::total_balance(&20);
			mock::make_all_reward_payment(0);
			assert_eq!(Balances::total_balance(&40), initial_balance_40 + total_payout_0 / 2);
			assert_eq!(Balances::total_balance(&20), initial_balance_20 + total_payout_0 / 2);
			initial_balance_20 = Balances::total_balance(&20);

			assert_eq!(ErasStakers::<Test>::iter_prefix_values(active_era()).count(), 2);
			assert_eq_exposure(
				Staking::eras_stakers(active_era(), 11),
<<<<<<< HEAD
				1800,
				1000,
				vec![
					IndividualExposure { who: 3, value: 400 },
					IndividualExposure { who: 1, value: 400 },
				],
=======
				Exposure {
					total: 1000 + 800,
					own: 1000,
					others: vec![
						IndividualExposure { who: 1, value: 400 },
						IndividualExposure { who: 3, value: 400 },
					]
				},
>>>>>>> 4f8e0cf6
			);
			assert_eq_exposure(
				Staking::eras_stakers(active_era(), 21),
<<<<<<< HEAD
				1000 + 1200,
				1000,
				vec![
					IndividualExposure { who: 3, value: 600 },
					IndividualExposure { who: 1, value: 600 },
				],
=======
				Exposure {
					total: 1000 + 1200,
					own: 1000,
					others: vec![
						IndividualExposure { who: 1, value: 600 },
						IndividualExposure { who: 3, value: 600 },
					]
				},
>>>>>>> 4f8e0cf6
			);

			// the total reward for era 1
			let total_payout_1 = current_total_payout_for_duration(reward_time_per_era());
			<Pallet<Test>>::reward_by_ids(vec![(21, 2)]);
			<Pallet<Test>>::reward_by_ids(vec![(11, 1)]);

			mock::start_active_era(2);

			// nothing else will happen, era ends and rewards are paid again, it is expected that
			// nominators will also be paid. See below

			mock::make_all_reward_payment(1);
			let payout_for_10 = total_payout_1 / 3;
			let payout_for_20 = 2 * total_payout_1 / 3;
			// Nominator 2: has [400/1800 ~ 2/9 from 10] + [600/2200 ~ 3/11 from 20]'s reward. ==>
			// 2/9 + 3/11
			assert_eq_error_rate!(
				Balances::total_balance(&2),
				initial_balance + (2 * payout_for_10 / 9 + 3 * payout_for_20 / 11),
				2,
			);
			// Nominator 4: has [400/1800 ~ 2/9 from 10] + [600/2200 ~ 3/11 from 20]'s reward. ==>
			// 2/9 + 3/11
			assert_eq_error_rate!(
				Balances::total_balance(&4),
				initial_balance + (2 * payout_for_10 / 9 + 3 * payout_for_20 / 11),
				2,
			);

			// Validator 10: got 800 / 1800 external stake => 8/18 =? 4/9 => Validator's share = 5/9
			assert_eq_error_rate!(
				Balances::total_balance(&10),
				initial_balance + 5 * payout_for_10 / 9,
				2,
			);
			// Validator 20: got 1200 / 2200 external stake => 12/22 =? 6/11 => Validator's share =
			// 5/11
			assert_eq_error_rate!(
				Balances::total_balance(&20),
				initial_balance_20 + 5 * payout_for_20 / 11,
				2,
			);
		});
}

#[test]
fn nominators_also_get_slashed_pro_rata() {
	ExtBuilder::default().build_and_execute(|| {
		mock::start_active_era(1);
		let slash_percent = Perbill::from_percent(5);
		let initial_exposure = Staking::eras_stakers(active_era(), 11);
		// 101 is a nominator for 11
		assert_eq!(initial_exposure.others.first().unwrap().who, 101);

		// staked values;
		let nominator_stake = Staking::ledger(100).unwrap().active;
		let nominator_balance = balances(&101).0;
		let validator_stake = Staking::ledger(10).unwrap().active;
		let validator_balance = balances(&11).0;
		let exposed_stake = initial_exposure.total;
		let exposed_validator = initial_exposure.own;
		let exposed_nominator = initial_exposure.others.first().unwrap().value;

		// 11 goes offline
		on_offence_now(
			&[OffenceDetails { offender: (11, initial_exposure.clone()), reporters: vec![] }],
			&[slash_percent],
		);

		// both stakes must have been decreased.
		assert!(Staking::ledger(100).unwrap().active < nominator_stake);
		assert!(Staking::ledger(10).unwrap().active < validator_stake);

		let slash_amount = slash_percent * exposed_stake;
		let validator_share =
			Perbill::from_rational(exposed_validator, exposed_stake) * slash_amount;
		let nominator_share =
			Perbill::from_rational(exposed_nominator, exposed_stake) * slash_amount;

		// both slash amounts need to be positive for the test to make sense.
		assert!(validator_share > 0);
		assert!(nominator_share > 0);

		// both stakes must have been decreased pro-rata.
		assert_eq!(Staking::ledger(100).unwrap().active, nominator_stake - nominator_share);
		assert_eq!(Staking::ledger(10).unwrap().active, validator_stake - validator_share);
		assert_eq!(
			balances(&101).0, // free balance
			nominator_balance - nominator_share,
		);
		assert_eq!(
			balances(&11).0, // free balance
			validator_balance - validator_share,
		);
		// Because slashing happened.
		assert!(is_disabled(10));
	});
}

#[test]
fn double_staking_should_fail() {
	// should test (in the same order):
	// * an account already bonded as stash cannot be be stashed again.
	// * an account already bonded as stash cannot nominate.
	// * an account already bonded as controller can nominate.
	ExtBuilder::default().build_and_execute(|| {
		let arbitrary_value = 5;
		// 2 = controller, 1 stashed => ok
		assert_ok!(Staking::bond(
			Origin::signed(1),
			2,
			arbitrary_value,
			RewardDestination::default()
		));
		// 4 = not used so far, 1 stashed => not allowed.
		assert_noop!(
			Staking::bond(Origin::signed(1), 4, arbitrary_value, RewardDestination::default()),
			Error::<Test>::AlreadyBonded,
		);
		// 1 = stashed => attempting to nominate should fail.
		assert_noop!(Staking::nominate(Origin::signed(1), vec![1]), Error::<Test>::NotController);
		// 2 = controller  => nominating should work.
		assert_ok!(Staking::nominate(Origin::signed(2), vec![1]));
	});
}

#[test]
fn double_controlling_should_fail() {
	// should test (in the same order):
	// * an account already bonded as controller CANNOT be reused as the controller of another
	//   account.
	ExtBuilder::default().build_and_execute(|| {
		let arbitrary_value = 5;
		// 2 = controller, 1 stashed => ok
		assert_ok!(Staking::bond(
			Origin::signed(1),
			2,
			arbitrary_value,
			RewardDestination::default(),
		));
		// 2 = controller, 3 stashed (Note that 2 is reused.) => no-op
		assert_noop!(
			Staking::bond(Origin::signed(3), 2, arbitrary_value, RewardDestination::default()),
			Error::<Test>::AlreadyPaired,
		);
	});
}

#[test]
fn session_and_eras_work_simple() {
	ExtBuilder::default().period(1).build_and_execute(|| {
		assert_eq!(active_era(), 0);
		assert_eq!(current_era(), 0);
		assert_eq!(Session::current_index(), 1);
		assert_eq!(System::block_number(), 1);

		// Session 1: this is basically a noop. This has already been started.
		start_session(1);
		assert_eq!(Session::current_index(), 1);
		assert_eq!(active_era(), 0);
		assert_eq!(System::block_number(), 1);

		// Session 2: No change.
		start_session(2);
		assert_eq!(Session::current_index(), 2);
		assert_eq!(active_era(), 0);
		assert_eq!(System::block_number(), 2);

		// Session 3: Era increment.
		start_session(3);
		assert_eq!(Session::current_index(), 3);
		assert_eq!(active_era(), 1);
		assert_eq!(System::block_number(), 3);

		// Session 4: No change.
		start_session(4);
		assert_eq!(Session::current_index(), 4);
		assert_eq!(active_era(), 1);
		assert_eq!(System::block_number(), 4);

		// Session 5: No change.
		start_session(5);
		assert_eq!(Session::current_index(), 5);
		assert_eq!(active_era(), 1);
		assert_eq!(System::block_number(), 5);

		// Session 6: Era increment.
		start_session(6);
		assert_eq!(Session::current_index(), 6);
		assert_eq!(active_era(), 2);
		assert_eq!(System::block_number(), 6);
	});
}

#[test]
fn session_and_eras_work_complex() {
	ExtBuilder::default().period(5).build_and_execute(|| {
		assert_eq!(active_era(), 0);
		assert_eq!(Session::current_index(), 0);
		assert_eq!(System::block_number(), 1);

		start_session(1);
		assert_eq!(Session::current_index(), 1);
		assert_eq!(active_era(), 0);
		assert_eq!(System::block_number(), 5);

		start_session(2);
		assert_eq!(Session::current_index(), 2);
		assert_eq!(active_era(), 0);
		assert_eq!(System::block_number(), 10);

		start_session(3);
		assert_eq!(Session::current_index(), 3);
		assert_eq!(active_era(), 1);
		assert_eq!(System::block_number(), 15);

		start_session(4);
		assert_eq!(Session::current_index(), 4);
		assert_eq!(active_era(), 1);
		assert_eq!(System::block_number(), 20);

		start_session(5);
		assert_eq!(Session::current_index(), 5);
		assert_eq!(active_era(), 1);
		assert_eq!(System::block_number(), 25);

		start_session(6);
		assert_eq!(Session::current_index(), 6);
		assert_eq!(active_era(), 2);
		assert_eq!(System::block_number(), 30);
	});
}

#[test]
fn forcing_new_era_works() {
	ExtBuilder::default().build_and_execute(|| {
		// normal flow of session.
		start_session(1);
		assert_eq!(active_era(), 0);

		start_session(2);
		assert_eq!(active_era(), 0);

		start_session(3);
		assert_eq!(active_era(), 1);

		// no era change.
		ForceEra::<Test>::put(Forcing::ForceNone);

		start_session(4);
		assert_eq!(active_era(), 1);

		start_session(5);
		assert_eq!(active_era(), 1);

		start_session(6);
		assert_eq!(active_era(), 1);

		start_session(7);
		assert_eq!(active_era(), 1);

		// back to normal.
		// this immediately starts a new session.
		ForceEra::<Test>::put(Forcing::NotForcing);

		start_session(8);
		assert_eq!(active_era(), 1);

		start_session(9);
		assert_eq!(active_era(), 2);
		// forceful change
		ForceEra::<Test>::put(Forcing::ForceAlways);

		start_session(10);
		assert_eq!(active_era(), 2);

		start_session(11);
		assert_eq!(active_era(), 3);

		start_session(12);
		assert_eq!(active_era(), 4);

		// just one forceful change
		ForceEra::<Test>::put(Forcing::ForceNew);
		start_session(13);
		assert_eq!(active_era(), 5);
		assert_eq!(ForceEra::<Test>::get(), Forcing::NotForcing);

		start_session(14);
		assert_eq!(active_era(), 6);

		start_session(15);
		assert_eq!(active_era(), 6);
	});
}

#[test]
fn cannot_transfer_staked_balance() {
	// Tests that a stash account cannot transfer funds
	ExtBuilder::default().nominate(false).build_and_execute(|| {
		// Confirm account 11 is stashed
		assert_eq!(Staking::bonded(&11), Some(10));
		// Confirm account 11 has some free balance
		assert_eq!(Balances::free_balance(11), 1000);
		// Confirm account 11 (via controller 10) is totally staked
		assert_eq!(Staking::eras_stakers(active_era(), 11).total, 1000);
		// Confirm account 11 cannot transfer as a result
		assert_noop!(
			Balances::transfer(Origin::signed(11), 20, 1),
			BalancesError::<Test, _>::LiquidityRestrictions
		);

		// Give account 11 extra free balance
		let _ = Balances::make_free_balance_be(&11, 10000);
		// Confirm that account 11 can now transfer some balance
		assert_ok!(Balances::transfer(Origin::signed(11), 20, 1));
	});
}

#[test]
fn cannot_transfer_staked_balance_2() {
	// Tests that a stash account cannot transfer funds
	// Same test as above but with 20, and more accurate.
	// 21 has 2000 free balance but 1000 at stake
	ExtBuilder::default().nominate(false).build_and_execute(|| {
		// Confirm account 21 is stashed
		assert_eq!(Staking::bonded(&21), Some(20));
		// Confirm account 21 has some free balance
		assert_eq!(Balances::free_balance(21), 2000);
		// Confirm account 21 (via controller 20) is totally staked
		assert_eq!(Staking::eras_stakers(active_era(), 21).total, 1000);
		// Confirm account 21 can transfer at most 1000
		assert_noop!(
			Balances::transfer(Origin::signed(21), 20, 1001),
			BalancesError::<Test, _>::LiquidityRestrictions
		);
		assert_ok!(Balances::transfer(Origin::signed(21), 20, 1000));
	});
}

#[test]
fn cannot_reserve_staked_balance() {
	// Checks that a bonded account cannot reserve balance from free balance
	ExtBuilder::default().build_and_execute(|| {
		// Confirm account 11 is stashed
		assert_eq!(Staking::bonded(&11), Some(10));
		// Confirm account 11 has some free balance
		assert_eq!(Balances::free_balance(11), 1000);
		// Confirm account 11 (via controller 10) is totally staked
		assert_eq!(Staking::eras_stakers(active_era(), 11).own, 1000);
		// Confirm account 11 cannot reserve as a result
		assert_noop!(Balances::reserve(&11, 1), BalancesError::<Test, _>::LiquidityRestrictions);

		// Give account 11 extra free balance
		let _ = Balances::make_free_balance_be(&11, 10000);
		// Confirm account 11 can now reserve balance
		assert_ok!(Balances::reserve(&11, 1));
	});
}

#[test]
fn reward_destination_works() {
	// Rewards go to the correct destination as determined in Payee
	ExtBuilder::default().nominate(false).build_and_execute(|| {
		// Check that account 11 is a validator
		assert!(Session::validators().contains(&11));
		// Check the balance of the validator account
		assert_eq!(Balances::free_balance(10), 1);
		// Check the balance of the stash account
		assert_eq!(Balances::free_balance(11), 1000);
		// Check how much is at stake
		assert_eq!(
			Staking::ledger(&10),
			Some(StakingLedger {
				stash: 11,
				total: 1000,
				active: 1000,
				unlocking: vec![],
				claimed_rewards: vec![],
			})
		);

		// Compute total payout now for whole duration as other parameter won't change
		let total_payout_0 = current_total_payout_for_duration(reward_time_per_era());
		<Pallet<Test>>::reward_by_ids(vec![(11, 1)]);

		mock::start_active_era(1);
		mock::make_all_reward_payment(0);

		// Check that RewardDestination is Staked (default)
		assert_eq!(Staking::payee(&11), RewardDestination::Staked);
		// Check that reward went to the stash account of validator
		assert_eq!(Balances::free_balance(11), 1000 + total_payout_0);
		// Check that amount at stake increased accordingly
		assert_eq!(
			Staking::ledger(&10),
			Some(StakingLedger {
				stash: 11,
				total: 1000 + total_payout_0,
				active: 1000 + total_payout_0,
				unlocking: vec![],
				claimed_rewards: vec![0],
			})
		);

		// Change RewardDestination to Stash
		<Payee<Test>>::insert(&11, RewardDestination::Stash);

		// Compute total payout now for whole duration as other parameter won't change
		let total_payout_1 = current_total_payout_for_duration(reward_time_per_era());
		<Pallet<Test>>::reward_by_ids(vec![(11, 1)]);

		mock::start_active_era(2);
		mock::make_all_reward_payment(1);

		// Check that RewardDestination is Stash
		assert_eq!(Staking::payee(&11), RewardDestination::Stash);
		// Check that reward went to the stash account
		assert_eq!(Balances::free_balance(11), 1000 + total_payout_0 + total_payout_1);
		// Record this value
		let recorded_stash_balance = 1000 + total_payout_0 + total_payout_1;
		// Check that amount at stake is NOT increased
		assert_eq!(
			Staking::ledger(&10),
			Some(StakingLedger {
				stash: 11,
				total: 1000 + total_payout_0,
				active: 1000 + total_payout_0,
				unlocking: vec![],
				claimed_rewards: vec![0, 1],
			})
		);

		// Change RewardDestination to Controller
		<Payee<Test>>::insert(&11, RewardDestination::Controller);

		// Check controller balance
		assert_eq!(Balances::free_balance(10), 1);

		// Compute total payout now for whole duration as other parameter won't change
		let total_payout_2 = current_total_payout_for_duration(reward_time_per_era());
		<Pallet<Test>>::reward_by_ids(vec![(11, 1)]);

		mock::start_active_era(3);
		mock::make_all_reward_payment(2);

		// Check that RewardDestination is Controller
		assert_eq!(Staking::payee(&11), RewardDestination::Controller);
		// Check that reward went to the controller account
		assert_eq!(Balances::free_balance(10), 1 + total_payout_2);
		// Check that amount at stake is NOT increased
		assert_eq!(
			Staking::ledger(&10),
			Some(StakingLedger {
				stash: 11,
				total: 1000 + total_payout_0,
				active: 1000 + total_payout_0,
				unlocking: vec![],
				claimed_rewards: vec![0, 1, 2],
			})
		);
		// Check that amount in staked account is NOT increased.
		assert_eq!(Balances::free_balance(11), recorded_stash_balance);
	});
}

#[test]
fn validator_payment_prefs_work() {
	// Test that validator preferences are correctly honored
	// Note: unstake threshold is being directly tested in slashing tests.
	// This test will focus on validator payment.
	ExtBuilder::default().build_and_execute(|| {
		let commission = Perbill::from_percent(40);
		<Validators<Test>>::insert(
			&11,
			ValidatorPrefs { commission: commission.clone(), ..Default::default() },
		);

		// Reward controller so staked ratio doesn't change.
		<Payee<Test>>::insert(&11, RewardDestination::Controller);
		<Payee<Test>>::insert(&101, RewardDestination::Controller);

		mock::start_active_era(1);
		mock::make_all_reward_payment(0);

		let balance_era_1_10 = Balances::total_balance(&10);
		let balance_era_1_100 = Balances::total_balance(&100);

		// Compute total payout now for whole duration as other parameter won't change
		let total_payout_1 = current_total_payout_for_duration(reward_time_per_era());
		let exposure_1 = Staking::eras_stakers(active_era(), 11);
		<Pallet<Test>>::reward_by_ids(vec![(11, 1)]);

		mock::start_active_era(2);
		mock::make_all_reward_payment(1);

		let taken_cut = commission * total_payout_1;
		let shared_cut = total_payout_1 - taken_cut;
		let reward_of_10 = shared_cut * exposure_1.own / exposure_1.total + taken_cut;
		let reward_of_100 = shared_cut * exposure_1.others[0].value / exposure_1.total;
		assert_eq_error_rate!(Balances::total_balance(&10), balance_era_1_10 + reward_of_10, 2);
		assert_eq_error_rate!(Balances::total_balance(&100), balance_era_1_100 + reward_of_100, 2);
	});
}

#[test]
fn bond_extra_works() {
	// Tests that extra `free_balance` in the stash can be added to stake
	// NOTE: this tests only verifies `StakingLedger` for correct updates
	// See `bond_extra_and_withdraw_unbonded_works` for more details and updates on `Exposure`.
	ExtBuilder::default().build_and_execute(|| {
		// Check that account 10 is a validator
		assert!(<Validators<Test>>::contains_key(11));
		// Check that account 10 is bonded to account 11
		assert_eq!(Staking::bonded(&11), Some(10));
		// Check how much is at stake
		assert_eq!(
			Staking::ledger(&10),
			Some(StakingLedger {
				stash: 11,
				total: 1000,
				active: 1000,
				unlocking: vec![],
				claimed_rewards: vec![],
			})
		);

		// Give account 11 some large free balance greater than total
		let _ = Balances::make_free_balance_be(&11, 1000000);

		// Call the bond_extra function from controller, add only 100
		assert_ok!(Staking::bond_extra(Origin::signed(11), 100));
		// There should be 100 more `total` and `active` in the ledger
		assert_eq!(
			Staking::ledger(&10),
			Some(StakingLedger {
				stash: 11,
				total: 1000 + 100,
				active: 1000 + 100,
				unlocking: vec![],
				claimed_rewards: vec![],
			})
		);

		// Call the bond_extra function with a large number, should handle it
		assert_ok!(Staking::bond_extra(Origin::signed(11), Balance::max_value()));
		// The full amount of the funds should now be in the total and active
		assert_eq!(
			Staking::ledger(&10),
			Some(StakingLedger {
				stash: 11,
				total: 1000000,
				active: 1000000,
				unlocking: vec![],
				claimed_rewards: vec![],
			})
		);
	});
}

#[test]
fn bond_extra_and_withdraw_unbonded_works() {
	//
	// * Should test
	// * Given an account being bonded [and chosen as a validator](not mandatory)
	// * It can add extra funds to the bonded account.
	// * it can unbond a portion of its funds from the stash account.
	// * Once the unbonding period is done, it can actually take the funds out of the stash.
	ExtBuilder::default().nominate(false).build_and_execute(|| {
		// Set payee to controller. avoids confusion
		assert_ok!(Staking::set_payee(Origin::signed(10), RewardDestination::Controller));

		// Give account 11 some large free balance greater than total
		let _ = Balances::make_free_balance_be(&11, 1000000);

		// Initial config should be correct
		assert_eq!(active_era(), 0);

		// check the balance of a validator accounts.
		assert_eq!(Balances::total_balance(&10), 1);

		// confirm that 10 is a normal validator and gets paid at the end of the era.
		mock::start_active_era(1);

		// Initial state of 10
		assert_eq!(
			Staking::ledger(&10),
			Some(StakingLedger {
				stash: 11,
				total: 1000,
				active: 1000,
				unlocking: vec![],
				claimed_rewards: vec![],
			})
		);
		assert_eq!(
			Staking::eras_stakers(active_era(), 11),
			Exposure { total: 1000, own: 1000, others: vec![] }
		);

		// deposit the extra 100 units
		Staking::bond_extra(Origin::signed(11), 100).unwrap();

		assert_eq!(
			Staking::ledger(&10),
			Some(StakingLedger {
				stash: 11,
				total: 1000 + 100,
				active: 1000 + 100,
				unlocking: vec![],
				claimed_rewards: vec![],
			})
		);
		// Exposure is a snapshot! only updated after the next era update.
		assert_ne!(
			Staking::eras_stakers(active_era(), 11),
			Exposure { total: 1000 + 100, own: 1000 + 100, others: vec![] }
		);

		// trigger next era.
		mock::start_active_era(2);
		assert_eq!(active_era(), 2);

		// ledger should be the same.
		assert_eq!(
			Staking::ledger(&10),
			Some(StakingLedger {
				stash: 11,
				total: 1000 + 100,
				active: 1000 + 100,
				unlocking: vec![],
				claimed_rewards: vec![],
			})
		);
		// Exposure is now updated.
		assert_eq!(
			Staking::eras_stakers(active_era(), 11),
			Exposure { total: 1000 + 100, own: 1000 + 100, others: vec![] }
		);

		// Unbond almost all of the funds in stash.
		Staking::unbond(Origin::signed(10), 1000).unwrap();
		assert_eq!(
			Staking::ledger(&10),
			Some(StakingLedger {
				stash: 11,
				total: 1000 + 100,
				active: 100,
				unlocking: vec![UnlockChunk { value: 1000, era: 2 + 3 }],
				claimed_rewards: vec![]
			}),
		);

		// Attempting to free the balances now will fail. 2 eras need to pass.
		assert_ok!(Staking::withdraw_unbonded(Origin::signed(10), 0));
		assert_eq!(
			Staking::ledger(&10),
			Some(StakingLedger {
				stash: 11,
				total: 1000 + 100,
				active: 100,
				unlocking: vec![UnlockChunk { value: 1000, era: 2 + 3 }],
				claimed_rewards: vec![]
			}),
		);

		// trigger next era.
		mock::start_active_era(3);

		// nothing yet
		assert_ok!(Staking::withdraw_unbonded(Origin::signed(10), 0));
		assert_eq!(
			Staking::ledger(&10),
			Some(StakingLedger {
				stash: 11,
				total: 1000 + 100,
				active: 100,
				unlocking: vec![UnlockChunk { value: 1000, era: 2 + 3 }],
				claimed_rewards: vec![]
			}),
		);

		// trigger next era.
		mock::start_active_era(5);

		assert_ok!(Staking::withdraw_unbonded(Origin::signed(10), 0));
		// Now the value is free and the staking ledger is updated.
		assert_eq!(
			Staking::ledger(&10),
			Some(StakingLedger {
				stash: 11,
				total: 100,
				active: 100,
				unlocking: vec![],
				claimed_rewards: vec![]
			}),
		);
	})
}

#[test]
fn too_many_unbond_calls_should_not_work() {
	ExtBuilder::default().build_and_execute(|| {
		// locked at era 0 until 3
		for _ in 0..MAX_UNLOCKING_CHUNKS - 1 {
			assert_ok!(Staking::unbond(Origin::signed(10), 1));
		}

		mock::start_active_era(1);

		// locked at era 1 until 4
		assert_ok!(Staking::unbond(Origin::signed(10), 1));
		// can't do more.
		assert_noop!(Staking::unbond(Origin::signed(10), 1), Error::<Test>::NoMoreChunks);

		mock::start_active_era(3);

		assert_noop!(Staking::unbond(Origin::signed(10), 1), Error::<Test>::NoMoreChunks);
		// free up.
		assert_ok!(Staking::withdraw_unbonded(Origin::signed(10), 0));

		// Can add again.
		assert_ok!(Staking::unbond(Origin::signed(10), 1));
		assert_eq!(Staking::ledger(&10).unwrap().unlocking.len(), 2);
	})
}

#[test]
fn rebond_works() {
	//
	// * Should test
	// * Given an account being bonded [and chosen as a validator](not mandatory)
	// * it can unbond a portion of its funds from the stash account.
	// * it can re-bond a portion of the funds scheduled to unlock.
	ExtBuilder::default().nominate(false).build_and_execute(|| {
		// Set payee to controller. avoids confusion
		assert_ok!(Staking::set_payee(Origin::signed(10), RewardDestination::Controller));

		// Give account 11 some large free balance greater than total
		let _ = Balances::make_free_balance_be(&11, 1000000);

		// confirm that 10 is a normal validator and gets paid at the end of the era.
		mock::start_active_era(1);

		// Initial state of 10
		assert_eq!(
			Staking::ledger(&10),
			Some(StakingLedger {
				stash: 11,
				total: 1000,
				active: 1000,
				unlocking: vec![],
				claimed_rewards: vec![],
			})
		);

		mock::start_active_era(2);
		assert_eq!(active_era(), 2);

		// Try to rebond some funds. We get an error since no fund is unbonded.
		assert_noop!(Staking::rebond(Origin::signed(10), 500), Error::<Test>::NoUnlockChunk);

		// Unbond almost all of the funds in stash.
		Staking::unbond(Origin::signed(10), 900).unwrap();
		assert_eq!(
			Staking::ledger(&10),
			Some(StakingLedger {
				stash: 11,
				total: 1000,
				active: 100,
				unlocking: vec![UnlockChunk { value: 900, era: 2 + 3 }],
				claimed_rewards: vec![],
			})
		);

		// Re-bond all the funds unbonded.
		Staking::rebond(Origin::signed(10), 900).unwrap();
		assert_eq!(
			Staking::ledger(&10),
			Some(StakingLedger {
				stash: 11,
				total: 1000,
				active: 1000,
				unlocking: vec![],
				claimed_rewards: vec![],
			})
		);

		// Unbond almost all of the funds in stash.
		Staking::unbond(Origin::signed(10), 900).unwrap();
		assert_eq!(
			Staking::ledger(&10),
			Some(StakingLedger {
				stash: 11,
				total: 1000,
				active: 100,
				unlocking: vec![UnlockChunk { value: 900, era: 5 }],
				claimed_rewards: vec![],
			})
		);

		// Re-bond part of the funds unbonded.
		Staking::rebond(Origin::signed(10), 500).unwrap();
		assert_eq!(
			Staking::ledger(&10),
			Some(StakingLedger {
				stash: 11,
				total: 1000,
				active: 600,
				unlocking: vec![UnlockChunk { value: 400, era: 5 }],
				claimed_rewards: vec![],
			})
		);

		// Re-bond the remainder of the funds unbonded.
		Staking::rebond(Origin::signed(10), 500).unwrap();
		assert_eq!(
			Staking::ledger(&10),
			Some(StakingLedger {
				stash: 11,
				total: 1000,
				active: 1000,
				unlocking: vec![],
				claimed_rewards: vec![],
			})
		);

		// Unbond parts of the funds in stash.
		Staking::unbond(Origin::signed(10), 300).unwrap();
		Staking::unbond(Origin::signed(10), 300).unwrap();
		Staking::unbond(Origin::signed(10), 300).unwrap();
		assert_eq!(
			Staking::ledger(&10),
			Some(StakingLedger {
				stash: 11,
				total: 1000,
				active: 100,
				unlocking: vec![
					UnlockChunk { value: 300, era: 5 },
					UnlockChunk { value: 300, era: 5 },
					UnlockChunk { value: 300, era: 5 },
				],
				claimed_rewards: vec![],
			})
		);

		// Re-bond part of the funds unbonded.
		Staking::rebond(Origin::signed(10), 500).unwrap();
		assert_eq!(
			Staking::ledger(&10),
			Some(StakingLedger {
				stash: 11,
				total: 1000,
				active: 600,
				unlocking: vec![
					UnlockChunk { value: 300, era: 5 },
					UnlockChunk { value: 100, era: 5 },
				],
				claimed_rewards: vec![],
			})
		);
	})
}

#[test]
fn rebond_is_fifo() {
	// Rebond should proceed by reversing the most recent bond operations.
	ExtBuilder::default().nominate(false).build_and_execute(|| {
		// Set payee to controller. avoids confusion
		assert_ok!(Staking::set_payee(Origin::signed(10), RewardDestination::Controller));

		// Give account 11 some large free balance greater than total
		let _ = Balances::make_free_balance_be(&11, 1000000);

		// confirm that 10 is a normal validator and gets paid at the end of the era.
		mock::start_active_era(1);

		// Initial state of 10
		assert_eq!(
			Staking::ledger(&10),
			Some(StakingLedger {
				stash: 11,
				total: 1000,
				active: 1000,
				unlocking: vec![],
				claimed_rewards: vec![],
			})
		);

		mock::start_active_era(2);

		// Unbond some of the funds in stash.
		Staking::unbond(Origin::signed(10), 400).unwrap();
		assert_eq!(
			Staking::ledger(&10),
			Some(StakingLedger {
				stash: 11,
				total: 1000,
				active: 600,
				unlocking: vec![UnlockChunk { value: 400, era: 2 + 3 },],
				claimed_rewards: vec![],
			})
		);

		mock::start_active_era(3);

		// Unbond more of the funds in stash.
		Staking::unbond(Origin::signed(10), 300).unwrap();
		assert_eq!(
			Staking::ledger(&10),
			Some(StakingLedger {
				stash: 11,
				total: 1000,
				active: 300,
				unlocking: vec![
					UnlockChunk { value: 400, era: 2 + 3 },
					UnlockChunk { value: 300, era: 3 + 3 },
				],
				claimed_rewards: vec![],
			})
		);

		mock::start_active_era(4);

		// Unbond yet more of the funds in stash.
		Staking::unbond(Origin::signed(10), 200).unwrap();
		assert_eq!(
			Staking::ledger(&10),
			Some(StakingLedger {
				stash: 11,
				total: 1000,
				active: 100,
				unlocking: vec![
					UnlockChunk { value: 400, era: 2 + 3 },
					UnlockChunk { value: 300, era: 3 + 3 },
					UnlockChunk { value: 200, era: 4 + 3 },
				],
				claimed_rewards: vec![],
			})
		);

		// Re-bond half of the unbonding funds.
		Staking::rebond(Origin::signed(10), 400).unwrap();
		assert_eq!(
			Staking::ledger(&10),
			Some(StakingLedger {
				stash: 11,
				total: 1000,
				active: 500,
				unlocking: vec![
					UnlockChunk { value: 400, era: 2 + 3 },
					UnlockChunk { value: 100, era: 3 + 3 },
				],
				claimed_rewards: vec![],
			})
		);
	})
}

#[test]
fn reward_to_stake_works() {
	ExtBuilder::default()
		.nominate(false)
		.set_status(31, StakerStatus::Idle)
		.set_status(41, StakerStatus::Idle)
		.set_stake(21, 2000)
		.build_and_execute(|| {
			assert_eq!(Staking::validator_count(), 2);
			// Confirm account 10 and 20 are validators
			assert!(<Validators<Test>>::contains_key(&11) && <Validators<Test>>::contains_key(&21));

			assert_eq!(Staking::eras_stakers(active_era(), 11).total, 1000);
			assert_eq!(Staking::eras_stakers(active_era(), 21).total, 2000);

			// Give the man some money.
			let _ = Balances::make_free_balance_be(&10, 1000);
			let _ = Balances::make_free_balance_be(&20, 1000);

			// Bypass logic and change current exposure
			ErasStakers::<Test>::insert(0, 21, Exposure { total: 69, own: 69, others: vec![] });
			<Ledger<Test>>::insert(
				&20,
				StakingLedger {
					stash: 21,
					total: 69,
					active: 69,
					unlocking: vec![],
					claimed_rewards: vec![],
				},
			);

			// Compute total payout now for whole duration as other parameter won't change
			let total_payout_0 = current_total_payout_for_duration(reward_time_per_era());
			<Pallet<Test>>::reward_by_ids(vec![(11, 1)]);
			<Pallet<Test>>::reward_by_ids(vec![(21, 1)]);

			// New era --> rewards are paid --> stakes are changed
			mock::start_active_era(1);
			mock::make_all_reward_payment(0);

			assert_eq!(Staking::eras_stakers(active_era(), 11).total, 1000);
			assert_eq!(Staking::eras_stakers(active_era(), 21).total, 69);

			let _11_balance = Balances::free_balance(&11);
			assert_eq!(_11_balance, 1000 + total_payout_0 / 2);

			// Trigger another new era as the info are frozen before the era start.
			mock::start_active_era(2);

			// -- new infos
			assert_eq!(Staking::eras_stakers(active_era(), 11).total, 1000 + total_payout_0 / 2);
			assert_eq!(Staking::eras_stakers(active_era(), 21).total, 69 + total_payout_0 / 2);
		});
}

#[test]
fn on_free_balance_zero_stash_removes_validator() {
	// Tests that validator storage items are cleaned up when stash is empty
	// Tests that storage items are untouched when controller is empty
	ExtBuilder::default()
		.existential_deposit(10)
		.balance_factor(10)
		.build_and_execute(|| {
			// Check the balance of the validator account
			assert_eq!(Balances::free_balance(10), 10);
			// Check the balance of the stash account
			assert_eq!(Balances::free_balance(11), 10 * 1000);
			// Check these two accounts are bonded
			assert_eq!(Staking::bonded(&11), Some(10));

			// Set payee information
			assert_ok!(Staking::set_payee(Origin::signed(10), RewardDestination::Stash));

			// Check storage items that should be cleaned up
			assert!(<Ledger<Test>>::contains_key(&10));
			assert!(<Bonded<Test>>::contains_key(&11));
			assert!(<Validators<Test>>::contains_key(&11));
			assert!(<Payee<Test>>::contains_key(&11));

			// Reduce free_balance of controller to 0
			let _ = Balances::slash(&10, Balance::max_value());

			// Check the balance of the stash account has not been touched
			assert_eq!(Balances::free_balance(11), 10 * 1000);
			// Check these two accounts are still bonded
			assert_eq!(Staking::bonded(&11), Some(10));

			// Check storage items have not changed
			assert!(<Ledger<Test>>::contains_key(&10));
			assert!(<Bonded<Test>>::contains_key(&11));
			assert!(<Validators<Test>>::contains_key(&11));
			assert!(<Payee<Test>>::contains_key(&11));

			// Reduce free_balance of stash to 0
			let _ = Balances::slash(&11, Balance::max_value());
			// Check total balance of stash
			assert_eq!(Balances::total_balance(&11), 10);

			// Reap the stash
			assert_ok!(Staking::reap_stash(Origin::none(), 11, 0));

			// Check storage items do not exist
			assert!(!<Ledger<Test>>::contains_key(&10));
			assert!(!<Bonded<Test>>::contains_key(&11));
			assert!(!<Validators<Test>>::contains_key(&11));
			assert!(!<Nominators<Test>>::contains_key(&11));
			assert!(!<Payee<Test>>::contains_key(&11));
		});
}

#[test]
fn on_free_balance_zero_stash_removes_nominator() {
	// Tests that nominator storage items are cleaned up when stash is empty
	// Tests that storage items are untouched when controller is empty
	ExtBuilder::default()
		.existential_deposit(10)
		.balance_factor(10)
		.build_and_execute(|| {
			// Make 10 a nominator
			assert_ok!(Staking::nominate(Origin::signed(10), vec![20]));
			// Check that account 10 is a nominator
			assert!(<Nominators<Test>>::contains_key(11));
			// Check the balance of the nominator account
			assert_eq!(Balances::free_balance(10), 10);
			// Check the balance of the stash account
			assert_eq!(Balances::free_balance(11), 10_000);

			// Set payee information
			assert_ok!(Staking::set_payee(Origin::signed(10), RewardDestination::Stash));

			// Check storage items that should be cleaned up
			assert!(<Ledger<Test>>::contains_key(&10));
			assert!(<Bonded<Test>>::contains_key(&11));
			assert!(<Nominators<Test>>::contains_key(&11));
			assert!(<Payee<Test>>::contains_key(&11));

			// Reduce free_balance of controller to 0
			let _ = Balances::slash(&10, Balance::max_value());
			// Check total balance of account 10
			assert_eq!(Balances::total_balance(&10), 0);

			// Check the balance of the stash account has not been touched
			assert_eq!(Balances::free_balance(11), 10_000);
			// Check these two accounts are still bonded
			assert_eq!(Staking::bonded(&11), Some(10));

			// Check storage items have not changed
			assert!(<Ledger<Test>>::contains_key(&10));
			assert!(<Bonded<Test>>::contains_key(&11));
			assert!(<Nominators<Test>>::contains_key(&11));
			assert!(<Payee<Test>>::contains_key(&11));

			// Reduce free_balance of stash to 0
			let _ = Balances::slash(&11, Balance::max_value());
			// Check total balance of stash
			assert_eq!(Balances::total_balance(&11), 10);

			// Reap the stash
			assert_ok!(Staking::reap_stash(Origin::none(), 11, 0));

			// Check storage items do not exist
			assert!(!<Ledger<Test>>::contains_key(&10));
			assert!(!<Bonded<Test>>::contains_key(&11));
			assert!(!<Validators<Test>>::contains_key(&11));
			assert!(!<Nominators<Test>>::contains_key(&11));
			assert!(!<Payee<Test>>::contains_key(&11));
		});
}

#[test]
fn switching_roles() {
	// Test that it should be possible to switch between roles (nominator, validator, idle) with
	// minimal overhead.
	ExtBuilder::default().nominate(false).build_and_execute(|| {
		// Reset reward destination
		for i in &[10, 20] {
			assert_ok!(Staking::set_payee(Origin::signed(*i), RewardDestination::Controller));
		}

		assert_eq_uvec!(validator_controllers(), vec![20, 10]);

		// put some money in account that we'll use.
		for i in 1..7 {
			let _ = Balances::deposit_creating(&i, 5000);
		}

		// add 2 nominators
		assert_ok!(Staking::bond(Origin::signed(1), 2, 2000, RewardDestination::Controller));
		assert_ok!(Staking::nominate(Origin::signed(2), vec![11, 5]));

		assert_ok!(Staking::bond(Origin::signed(3), 4, 500, RewardDestination::Controller));
		assert_ok!(Staking::nominate(Origin::signed(4), vec![21, 1]));

		// add a new validator candidate
		assert_ok!(Staking::bond(Origin::signed(5), 6, 1000, RewardDestination::Controller));
		assert_ok!(Staking::validate(Origin::signed(6), ValidatorPrefs::default()));

		mock::start_active_era(1);

		// with current nominators 10 and 5 have the most stake
		assert_eq_uvec!(validator_controllers(), vec![6, 10]);

		// 2 decides to be a validator. Consequences:
		assert_ok!(Staking::validate(Origin::signed(2), ValidatorPrefs::default()));
		// new stakes:
		// 10: 1000 self vote
		// 20: 1000 self vote + 250 vote
		// 6 : 1000 self vote
		// 2 : 2000 self vote + 250 vote.
		// Winners: 20 and 2

		mock::start_active_era(2);

		assert_eq_uvec!(validator_controllers(), vec![2, 20]);
	});
}

#[test]
fn wrong_vote_is_moot() {
	ExtBuilder::default()
		.add_staker(
			61,
			60,
			500,
			StakerStatus::Nominator(vec![
				11, 21, // good votes
				1, 2, 15, 1000, 25, // crap votes. No effect.
			]),
		)
		.build_and_execute(|| {
			// the genesis validators already reflect the above vote, nonetheless start a new era.
			mock::start_active_era(1);

			// new validators
			assert_eq_uvec!(validator_controllers(), vec![20, 10]);

			// our new voter is taken into account
			assert!(Staking::eras_stakers(active_era(), 11).others.iter().any(|i| i.who == 61));
			assert!(Staking::eras_stakers(active_era(), 21).others.iter().any(|i| i.who == 61));
		});
}

#[test]
fn bond_with_no_staked_value() {
	// Behavior when someone bonds with no staked value.
	// Particularly when she votes and the candidate is elected.
	ExtBuilder::default()
		.validator_count(3)
		.existential_deposit(5)
		.balance_factor(5)
		.nominate(false)
		.minimum_validator_count(1)
		.build_and_execute(|| {
			// Can't bond with 1
			assert_noop!(
				Staking::bond(Origin::signed(1), 2, 1, RewardDestination::Controller),
				Error::<Test>::InsufficientBond,
			);
			// bonded with absolute minimum value possible.
			assert_ok!(Staking::bond(Origin::signed(1), 2, 5, RewardDestination::Controller));
			assert_eq!(Balances::locks(&1)[0].amount, 5);

			// unbonding even 1 will cause all to be unbonded.
			assert_ok!(Staking::unbond(Origin::signed(2), 1));
			assert_eq!(
				Staking::ledger(2),
				Some(StakingLedger {
					stash: 1,
					active: 0,
					total: 5,
					unlocking: vec![UnlockChunk { value: 5, era: 3 }],
					claimed_rewards: vec![],
				})
			);

			mock::start_active_era(1);
			mock::start_active_era(2);

			// not yet removed.
			assert_ok!(Staking::withdraw_unbonded(Origin::signed(2), 0));
			assert!(Staking::ledger(2).is_some());
			assert_eq!(Balances::locks(&1)[0].amount, 5);

			mock::start_active_era(3);

			// poof. Account 1 is removed from the staking system.
			assert_ok!(Staking::withdraw_unbonded(Origin::signed(2), 0));
			assert!(Staking::ledger(2).is_none());
			assert_eq!(Balances::locks(&1).len(), 0);
		});
}

#[test]
fn bond_with_little_staked_value_bounded() {
	ExtBuilder::default()
		.validator_count(3)
		.nominate(false)
		.minimum_validator_count(1)
		.build_and_execute(|| {
			// setup
			assert_ok!(Staking::chill(Origin::signed(30)));
			assert_ok!(Staking::set_payee(Origin::signed(10), RewardDestination::Controller));
			let init_balance_2 = Balances::free_balance(&2);
			let init_balance_10 = Balances::free_balance(&10);

			// Stingy validator.
			assert_ok!(Staking::bond(Origin::signed(1), 2, 1, RewardDestination::Controller));
			assert_ok!(Staking::validate(Origin::signed(2), ValidatorPrefs::default()));

			// 1 era worth of reward. BUT, we set the timestamp after on_initialize, so outdated by
			// one block.
			let total_payout_0 = current_total_payout_for_duration(reward_time_per_era());

			reward_all_elected();
			mock::start_active_era(1);
			mock::make_all_reward_payment(0);

			// 2 is elected.
			assert_eq_uvec!(validator_controllers(), vec![20, 10, 2]);
			assert_eq!(Staking::eras_stakers(active_era(), 2).total, 0);

			// Old ones are rewarded.
			assert_eq_error_rate!(
				Balances::free_balance(10),
				init_balance_10 + total_payout_0 / 3,
				1
			);
			// no rewards paid to 2. This was initial election.
			assert_eq!(Balances::free_balance(2), init_balance_2);

			// reward era 2
			let total_payout_1 = current_total_payout_for_duration(reward_time_per_era());
			reward_all_elected();
			mock::start_active_era(2);
			mock::make_all_reward_payment(1);

			assert_eq_uvec!(validator_controllers(), vec![20, 10, 2]);
			assert_eq!(Staking::eras_stakers(active_era(), 2).total, 0);

			// 2 is now rewarded.
			assert_eq_error_rate!(
				Balances::free_balance(2),
				init_balance_2 + total_payout_1 / 3,
				1
			);
			assert_eq_error_rate!(
				Balances::free_balance(&10),
				init_balance_10 + total_payout_0 / 3 + total_payout_1 / 3,
				2,
			);
		});
}

#[test]
fn bond_with_duplicate_vote_should_be_ignored_by_election_provider() {
	ExtBuilder::default()
		.validator_count(2)
		.nominate(false)
		.minimum_validator_count(1)
		.set_stake(31, 1000)
		.build_and_execute(|| {
			// ensure all have equal stake.
			assert_eq!(
				<Validators<Test>>::iter()
					.map(|(v, _)| (v, Staking::ledger(v - 1).unwrap().total))
					.collect::<Vec<_>>(),
				vec![(31, 1000), (21, 1000), (11, 1000)],
			);
			// no nominators shall exist.
			assert!(<Nominators<Test>>::iter().map(|(n, _)| n).collect::<Vec<_>>().is_empty());

			// give the man some money.
			let initial_balance = 1000;
			for i in [1, 2, 3, 4].iter() {
				let _ = Balances::make_free_balance_be(i, initial_balance);
			}

			assert_ok!(Staking::bond(Origin::signed(1), 2, 1000, RewardDestination::Controller));
			assert_ok!(Staking::nominate(Origin::signed(2), vec![11, 11, 11, 21, 31]));

			assert_ok!(Staking::bond(Origin::signed(3), 4, 1000, RewardDestination::Controller));
			assert_ok!(Staking::nominate(Origin::signed(4), vec![21, 31]));

			// winners should be 21 and 31. Otherwise this election is taking duplicates into
			// account.
			let supports = <Test as Config>::ElectionProvider::elect(0).unwrap();
			assert_eq!(
				supports,
				vec![
					(21, Support { total: 1800, voters: vec![(21, 1000), (1, 400), (3, 400)] }),
					(31, Support { total: 2200, voters: vec![(31, 1000), (1, 600), (3, 600)] })
				],
			);
		});
}

#[test]
fn bond_with_duplicate_vote_should_be_ignored_by_election_provider_elected() {
	// same as above but ensures that even when the dupe is being elected, everything is sane.
	ExtBuilder::default()
		.validator_count(2)
		.nominate(false)
		.set_stake(31, 1000)
		.minimum_validator_count(1)
		.build_and_execute(|| {
			// ensure all have equal stake.
			assert_eq!(
				<Validators<Test>>::iter()
					.map(|(v, _)| (v, Staking::ledger(v - 1).unwrap().total))
					.collect::<Vec<_>>(),
				vec![(31, 1000), (21, 1000), (11, 1000)],
			);

			// no nominators shall exist.
			assert!(<Nominators<Test>>::iter().collect::<Vec<_>>().is_empty());

			// give the man some money.
			let initial_balance = 1000;
			for i in [1, 2, 3, 4].iter() {
				let _ = Balances::make_free_balance_be(i, initial_balance);
			}

			assert_ok!(Staking::bond(Origin::signed(1), 2, 1000, RewardDestination::Controller));
			assert_ok!(Staking::nominate(Origin::signed(2), vec![11, 11, 11, 21]));

			assert_ok!(Staking::bond(Origin::signed(3), 4, 1000, RewardDestination::Controller));
			assert_ok!(Staking::nominate(Origin::signed(4), vec![21]));

			// winners should be 21 and 11.
			let supports = <Test as Config>::ElectionProvider::elect(0).unwrap();
			assert_eq!(
				supports,
				vec![
					(11, Support { total: 1500, voters: vec![(11, 1000), (1, 500)] }),
					(21, Support { total: 2500, voters: vec![(21, 1000), (1, 500), (3, 1000)] })
				],
			);
		});
}

#[test]
fn new_era_elects_correct_number_of_validators() {
	ExtBuilder::default().nominate(true).validator_count(1).build_and_execute(|| {
		assert_eq!(Staking::validator_count(), 1);
		assert_eq!(validator_controllers().len(), 1);

		Session::on_initialize(System::block_number());

		assert_eq!(validator_controllers().len(), 1);
	})
}

#[test]
fn phragmen_should_not_overflow() {
	ExtBuilder::default().nominate(false).build_and_execute(|| {
		// This is the maximum value that we can have as the outcome of CurrencyToVote.
		type Votes = u64;

		let _ = Staking::chill(Origin::signed(10));
		let _ = Staking::chill(Origin::signed(20));

		bond_validator(3, 2, Votes::max_value() as Balance);
		bond_validator(5, 4, Votes::max_value() as Balance);

		bond_nominator(7, 6, Votes::max_value() as Balance, vec![3, 5]);
		bond_nominator(9, 8, Votes::max_value() as Balance, vec![3, 5]);

		mock::start_active_era(1);

		assert_eq_uvec!(validator_controllers(), vec![4, 2]);

		// We can safely convert back to values within [u64, u128].
		assert!(Staking::eras_stakers(active_era(), 3).total > Votes::max_value() as Balance);
		assert!(Staking::eras_stakers(active_era(), 5).total > Votes::max_value() as Balance);
	})
}

#[test]
fn reward_validator_slashing_validator_does_not_overflow() {
	ExtBuilder::default().build_and_execute(|| {
		let stake = u64::MAX as Balance * 2;
		let reward_slash = u64::MAX as Balance * 2;

		// Assert multiplication overflows in balance arithmetic.
		assert!(stake.checked_mul(reward_slash).is_none());

		// Set staker
		let _ = Balances::make_free_balance_be(&11, stake);

		let exposure = Exposure::<AccountId, Balance> { total: stake, own: stake, others: vec![] };
		let reward = EraRewardPoints::<AccountId> {
			total: 1,
			individual: vec![(11, 1)].into_iter().collect(),
		};

		// Check reward
		ErasRewardPoints::<Test>::insert(0, reward);
		ErasStakers::<Test>::insert(0, 11, &exposure);
		ErasStakersClipped::<Test>::insert(0, 11, exposure);
		ErasValidatorReward::<Test>::insert(0, stake);
		assert_ok!(Staking::payout_stakers(Origin::signed(1337), 11, 0));
		assert_eq!(Balances::total_balance(&11), stake * 2);

		// Set staker
		let _ = Balances::make_free_balance_be(&11, stake);
		let _ = Balances::make_free_balance_be(&2, stake);

		// only slashes out of bonded stake are applied. without this line,
		// it is 0.
		Staking::bond(Origin::signed(2), 20000, stake - 1, RewardDestination::default()).unwrap();
		// Override exposure of 11
		ErasStakers::<Test>::insert(
			0,
			11,
			Exposure {
				total: stake,
				own: 1,
				others: vec![IndividualExposure { who: 2, value: stake - 1 }],
			},
		);

		// Check slashing
		on_offence_now(
			&[OffenceDetails {
				offender: (11, Staking::eras_stakers(active_era(), 11)),
				reporters: vec![],
			}],
			&[Perbill::from_percent(100)],
		);

		assert_eq!(Balances::total_balance(&11), stake - 1);
		assert_eq!(Balances::total_balance(&2), 1);
	})
}

#[test]
fn reward_from_authorship_event_handler_works() {
	ExtBuilder::default().build_and_execute(|| {
		use pallet_authorship::EventHandler;

		assert_eq!(<pallet_authorship::Pallet<Test>>::author(), 11);

		<Pallet<Test>>::note_author(11);
		<Pallet<Test>>::note_uncle(21, 1);
		// Rewarding the same two times works.
		<Pallet<Test>>::note_uncle(11, 1);

		// Not mandatory but must be coherent with rewards
		assert_eq_uvec!(Session::validators(), vec![11, 21]);

		// 21 is rewarded as an uncle producer
		// 11 is rewarded as a block producer and uncle referencer and uncle producer
		assert_eq!(
			ErasRewardPoints::<Test>::get(active_era()),
			EraRewardPoints {
				individual: vec![(11, 20 + 2 * 2 + 1), (21, 1)].into_iter().collect(),
				total: 26,
			},
		);
	})
}

#[test]
fn add_reward_points_fns_works() {
	ExtBuilder::default().build_and_execute(|| {
		// Not mandatory but must be coherent with rewards
		assert_eq_uvec!(Session::validators(), vec![21, 11]);

		<Pallet<Test>>::reward_by_ids(vec![(21, 1), (11, 1), (11, 1)]);

		<Pallet<Test>>::reward_by_ids(vec![(21, 1), (11, 1), (11, 1)]);

		assert_eq!(
			ErasRewardPoints::<Test>::get(active_era()),
			EraRewardPoints { individual: vec![(11, 4), (21, 2)].into_iter().collect(), total: 6 },
		);
	})
}

#[test]
fn unbonded_balance_is_not_slashable() {
	ExtBuilder::default().build_and_execute(|| {
		// total amount staked is slashable.
		assert_eq!(Staking::slashable_balance_of(&11), 1000);

		assert_ok!(Staking::unbond(Origin::signed(10), 800));

		// only the active portion.
		assert_eq!(Staking::slashable_balance_of(&11), 200);
	})
}

#[test]
fn era_is_always_same_length() {
	// This ensures that the sessions is always of the same length if there is no forcing no
	// session changes.
	ExtBuilder::default().build_and_execute(|| {
		let session_per_era = <SessionsPerEra as Get<SessionIndex>>::get();

		mock::start_active_era(1);
		assert_eq!(Staking::eras_start_session_index(current_era()).unwrap(), session_per_era);

		mock::start_active_era(2);
		assert_eq!(
			Staking::eras_start_session_index(current_era()).unwrap(),
			session_per_era * 2u32
		);

		let session = Session::current_index();
		ForceEra::<Test>::put(Forcing::ForceNew);
		advance_session();
		advance_session();
		assert_eq!(current_era(), 3);
		assert_eq!(Staking::eras_start_session_index(current_era()).unwrap(), session + 2);

		mock::start_active_era(4);
		assert_eq!(
			Staking::eras_start_session_index(current_era()).unwrap(),
			session + 2u32 + session_per_era
		);
	});
}

#[test]
fn offence_forces_new_era() {
	ExtBuilder::default().build_and_execute(|| {
		on_offence_now(
			&[OffenceDetails {
				offender: (11, Staking::eras_stakers(active_era(), 11)),
				reporters: vec![],
			}],
			&[Perbill::from_percent(5)],
		);

		assert_eq!(Staking::force_era(), Forcing::ForceNew);
	});
}

#[test]
fn offence_ensures_new_era_without_clobbering() {
	ExtBuilder::default().build_and_execute(|| {
		assert_ok!(Staking::force_new_era_always(Origin::root()));
		assert_eq!(Staking::force_era(), Forcing::ForceAlways);

		on_offence_now(
			&[OffenceDetails {
				offender: (11, Staking::eras_stakers(active_era(), 11)),
				reporters: vec![],
			}],
			&[Perbill::from_percent(5)],
		);

		assert_eq!(Staking::force_era(), Forcing::ForceAlways);
	});
}

#[test]
fn offence_deselects_validator_even_when_slash_is_zero() {
	ExtBuilder::default().build_and_execute(|| {
		assert!(Session::validators().contains(&11));
		assert!(<Validators<Test>>::contains_key(11));

		on_offence_now(
			&[OffenceDetails {
				offender: (11, Staking::eras_stakers(active_era(), 11)),
				reporters: vec![],
			}],
			&[Perbill::from_percent(0)],
		);

		assert_eq!(Staking::force_era(), Forcing::ForceNew);
		assert!(!<Validators<Test>>::contains_key(11));

		mock::start_active_era(1);

		assert!(!Session::validators().contains(&11));
		assert!(!<Validators<Test>>::contains_key(11));
	});
}

#[test]
fn slashing_performed_according_exposure() {
	// This test checks that slashing is performed according the exposure (or more precisely,
	// historical exposure), not the current balance.
	ExtBuilder::default().build_and_execute(|| {
		assert_eq!(Staking::eras_stakers(active_era(), 11).own, 1000);

		// Handle an offence with a historical exposure.
		on_offence_now(
			&[OffenceDetails {
				offender: (11, Exposure { total: 500, own: 500, others: vec![] }),
				reporters: vec![],
			}],
			&[Perbill::from_percent(50)],
		);

		// The stash account should be slashed for 250 (50% of 500).
		assert_eq!(Balances::free_balance(11), 1000 - 250);
	});
}

#[test]
fn slash_in_old_span_does_not_deselect() {
	ExtBuilder::default().build_and_execute(|| {
		mock::start_active_era(1);

		assert!(<Validators<Test>>::contains_key(11));
		assert!(Session::validators().contains(&11));

		on_offence_now(
			&[OffenceDetails {
				offender: (11, Staking::eras_stakers(active_era(), 11)),
				reporters: vec![],
			}],
			&[Perbill::from_percent(0)],
		);

		assert_eq!(Staking::force_era(), Forcing::ForceNew);
		assert!(!<Validators<Test>>::contains_key(11));

		mock::start_active_era(2);

		Staking::validate(Origin::signed(10), Default::default()).unwrap();
		assert_eq!(Staking::force_era(), Forcing::NotForcing);
		assert!(<Validators<Test>>::contains_key(11));
		assert!(!Session::validators().contains(&11));

		mock::start_active_era(3);

		// this staker is in a new slashing span now, having re-registered after
		// their prior slash.

		on_offence_in_era(
			&[OffenceDetails {
				offender: (11, Staking::eras_stakers(active_era(), 11)),
				reporters: vec![],
			}],
			&[Perbill::from_percent(0)],
			1,
		);

		// not forcing for zero-slash and previous span.
		assert_eq!(Staking::force_era(), Forcing::NotForcing);
		assert!(<Validators<Test>>::contains_key(11));
		assert!(Session::validators().contains(&11));

		on_offence_in_era(
			&[OffenceDetails {
				offender: (11, Staking::eras_stakers(active_era(), 11)),
				reporters: vec![],
			}],
			// NOTE: A 100% slash here would clean up the account, causing de-registration.
			&[Perbill::from_percent(95)],
			1,
		);

		// or non-zero.
		assert_eq!(Staking::force_era(), Forcing::NotForcing);
		assert!(<Validators<Test>>::contains_key(11));
		assert!(Session::validators().contains(&11));
	});
}

#[test]
fn reporters_receive_their_slice() {
	// This test verifies that the reporters of the offence receive their slice from the slashed
	// amount.
	ExtBuilder::default().build_and_execute(|| {
		// The reporters' reward is calculated from the total exposure.
		let initial_balance = 1125;

		assert_eq!(Staking::eras_stakers(active_era(), 11).total, initial_balance);

		on_offence_now(
			&[OffenceDetails {
				offender: (11, Staking::eras_stakers(active_era(), 11)),
				reporters: vec![1, 2],
			}],
			&[Perbill::from_percent(50)],
		);

		// F1 * (reward_proportion * slash - 0)
		// 50% * (10% * initial_balance / 2)
		let reward = (initial_balance / 20) / 2;
		let reward_each = reward / 2; // split into two pieces.
		assert_eq!(Balances::free_balance(1), 10 + reward_each);
		assert_eq!(Balances::free_balance(2), 20 + reward_each);
	});
}

#[test]
fn subsequent_reports_in_same_span_pay_out_less() {
	// This test verifies that the reporters of the offence receive their slice from the slashed
	// amount, but less and less if they submit multiple reports in one span.
	ExtBuilder::default().build_and_execute(|| {
		// The reporters' reward is calculated from the total exposure.
		let initial_balance = 1125;

		assert_eq!(Staking::eras_stakers(active_era(), 11).total, initial_balance);

		on_offence_now(
			&[OffenceDetails {
				offender: (11, Staking::eras_stakers(active_era(), 11)),
				reporters: vec![1],
			}],
			&[Perbill::from_percent(20)],
		);

		// F1 * (reward_proportion * slash - 0)
		// 50% * (10% * initial_balance * 20%)
		let reward = (initial_balance / 5) / 20;
		assert_eq!(Balances::free_balance(1), 10 + reward);

		on_offence_now(
			&[OffenceDetails {
				offender: (11, Staking::eras_stakers(active_era(), 11)),
				reporters: vec![1],
			}],
			&[Perbill::from_percent(50)],
		);

		let prior_payout = reward;

		// F1 * (reward_proportion * slash - prior_payout)
		// 50% * (10% * (initial_balance / 2) - prior_payout)
		let reward = ((initial_balance / 20) - prior_payout) / 2;
		assert_eq!(Balances::free_balance(1), 10 + prior_payout + reward);
	});
}

#[test]
fn invulnerables_are_not_slashed() {
	// For invulnerable validators no slashing is performed.
	ExtBuilder::default().invulnerables(vec![11]).build_and_execute(|| {
		assert_eq!(Balances::free_balance(11), 1000);
		assert_eq!(Balances::free_balance(21), 2000);

		let exposure = Staking::eras_stakers(active_era(), 21);
		let initial_balance = Staking::slashable_balance_of(&21);

		let nominator_balances: Vec<_> =
			exposure.others.iter().map(|o| Balances::free_balance(&o.who)).collect();

		on_offence_now(
			&[
				OffenceDetails {
					offender: (11, Staking::eras_stakers(active_era(), 11)),
					reporters: vec![],
				},
				OffenceDetails {
					offender: (21, Staking::eras_stakers(active_era(), 21)),
					reporters: vec![],
				},
			],
			&[Perbill::from_percent(50), Perbill::from_percent(20)],
		);

		// The validator 11 hasn't been slashed, but 21 has been.
		assert_eq!(Balances::free_balance(11), 1000);
		// 2000 - (0.2 * initial_balance)
		assert_eq!(Balances::free_balance(21), 2000 - (2 * initial_balance / 10));

		// ensure that nominators were slashed as well.
		for (initial_balance, other) in nominator_balances.into_iter().zip(exposure.others) {
			assert_eq!(
				Balances::free_balance(&other.who),
				initial_balance - (2 * other.value / 10),
			);
		}
	});
}

#[test]
fn dont_slash_if_fraction_is_zero() {
	// Don't slash if the fraction is zero.
	ExtBuilder::default().build_and_execute(|| {
		assert_eq!(Balances::free_balance(11), 1000);

		on_offence_now(
			&[OffenceDetails {
				offender: (11, Staking::eras_stakers(active_era(), 11)),
				reporters: vec![],
			}],
			&[Perbill::from_percent(0)],
		);

		// The validator hasn't been slashed. The new era is not forced.
		assert_eq!(Balances::free_balance(11), 1000);
		assert_eq!(Staking::force_era(), Forcing::ForceNew);
	});
}

#[test]
fn only_slash_for_max_in_era() {
	// multiple slashes within one era are only applied if it is more than any previous slash in the
	// same era.
	ExtBuilder::default().build_and_execute(|| {
		assert_eq!(Balances::free_balance(11), 1000);

		on_offence_now(
			&[OffenceDetails {
				offender: (11, Staking::eras_stakers(active_era(), 11)),
				reporters: vec![],
			}],
			&[Perbill::from_percent(50)],
		);

		// The validator has been slashed and has been force-chilled.
		assert_eq!(Balances::free_balance(11), 500);
		assert_eq!(Staking::force_era(), Forcing::ForceNew);

		on_offence_now(
			&[OffenceDetails {
				offender: (11, Staking::eras_stakers(active_era(), 11)),
				reporters: vec![],
			}],
			&[Perbill::from_percent(25)],
		);

		// The validator has not been slashed additionally.
		assert_eq!(Balances::free_balance(11), 500);

		on_offence_now(
			&[OffenceDetails {
				offender: (11, Staking::eras_stakers(active_era(), 11)),
				reporters: vec![],
			}],
			&[Perbill::from_percent(60)],
		);

		// The validator got slashed 10% more.
		assert_eq!(Balances::free_balance(11), 400);
	})
}

#[test]
fn garbage_collection_after_slashing() {
	// ensures that `SlashingSpans` and `SpanSlash` of an account is removed after reaping.
	ExtBuilder::default()
		.existential_deposit(2)
		.balance_factor(2)
		.build_and_execute(|| {
			assert_eq!(Balances::free_balance(11), 2000);

			on_offence_now(
				&[OffenceDetails {
					offender: (11, Staking::eras_stakers(active_era(), 11)),
					reporters: vec![],
				}],
				&[Perbill::from_percent(10)],
			);

			assert_eq!(Balances::free_balance(11), 2000 - 200);
			assert!(<Staking as crate::Store>::SlashingSpans::get(&11).is_some());
			assert_eq!(<Staking as crate::Store>::SpanSlash::get(&(11, 0)).amount_slashed(), &200);

			on_offence_now(
				&[OffenceDetails {
					offender: (11, Staking::eras_stakers(active_era(), 11)),
					reporters: vec![],
				}],
				&[Perbill::from_percent(100)],
			);

			// validator and nominator slash in era are garbage-collected by era change,
			// so we don't test those here.

			assert_eq!(Balances::free_balance(11), 2);
			assert_eq!(Balances::total_balance(&11), 2);

			let slashing_spans = <Staking as crate::Store>::SlashingSpans::get(&11).unwrap();
			assert_eq!(slashing_spans.iter().count(), 2);

			// reap_stash respects num_slashing_spans so that weight is accurate
			assert_noop!(
				Staking::reap_stash(Origin::none(), 11, 0),
				Error::<Test>::IncorrectSlashingSpans
			);
			assert_ok!(Staking::reap_stash(Origin::none(), 11, 2));

			assert!(<Staking as crate::Store>::SlashingSpans::get(&11).is_none());
			assert_eq!(<Staking as crate::Store>::SpanSlash::get(&(11, 0)).amount_slashed(), &0);
		})
}

#[test]
fn garbage_collection_on_window_pruning() {
	// ensures that `ValidatorSlashInEra` and `NominatorSlashInEra` are cleared after
	// `BondingDuration`.
	ExtBuilder::default().build_and_execute(|| {
		mock::start_active_era(1);

		assert_eq!(Balances::free_balance(11), 1000);
		let now = active_era();

		let exposure = Staking::eras_stakers(now, 11);
		assert_eq!(Balances::free_balance(101), 2000);
		let nominated_value = exposure.others.iter().find(|o| o.who == 101).unwrap().value;

		on_offence_now(
			&[OffenceDetails { offender: (11, Staking::eras_stakers(now, 11)), reporters: vec![] }],
			&[Perbill::from_percent(10)],
		);

		assert_eq!(Balances::free_balance(11), 900);
		assert_eq!(Balances::free_balance(101), 2000 - (nominated_value / 10));

		assert!(<Staking as crate::Store>::ValidatorSlashInEra::get(&now, &11).is_some());
		assert!(<Staking as crate::Store>::NominatorSlashInEra::get(&now, &101).is_some());

		// + 1 because we have to exit the bonding window.
		for era in (0..(BondingDuration::get() + 1)).map(|offset| offset + now + 1) {
			assert!(<Staking as crate::Store>::ValidatorSlashInEra::get(&now, &11).is_some());
			assert!(<Staking as crate::Store>::NominatorSlashInEra::get(&now, &101).is_some());

			mock::start_active_era(era);
		}

		assert!(<Staking as crate::Store>::ValidatorSlashInEra::get(&now, &11).is_none());
		assert!(<Staking as crate::Store>::NominatorSlashInEra::get(&now, &101).is_none());
	})
}

#[test]
fn slashing_nominators_by_span_max() {
	ExtBuilder::default().build_and_execute(|| {
		mock::start_active_era(1);
		mock::start_active_era(2);
		mock::start_active_era(3);

		assert_eq!(Balances::free_balance(11), 1000);
		assert_eq!(Balances::free_balance(21), 2000);
		assert_eq!(Balances::free_balance(101), 2000);
		assert_eq!(Staking::slashable_balance_of(&21), 1000);

		let exposure_11 = Staking::eras_stakers(active_era(), 11);
		let exposure_21 = Staking::eras_stakers(active_era(), 21);
		let nominated_value_11 = exposure_11.others.iter().find(|o| o.who == 101).unwrap().value;
		let nominated_value_21 = exposure_21.others.iter().find(|o| o.who == 101).unwrap().value;

		on_offence_in_era(
			&[OffenceDetails {
				offender: (11, Staking::eras_stakers(active_era(), 11)),
				reporters: vec![],
			}],
			&[Perbill::from_percent(10)],
			2,
		);

		assert_eq!(Balances::free_balance(11), 900);

		let slash_1_amount = Perbill::from_percent(10) * nominated_value_11;
		assert_eq!(Balances::free_balance(101), 2000 - slash_1_amount);

		let expected_spans = vec![
			slashing::SlashingSpan { index: 1, start: 4, length: None },
			slashing::SlashingSpan { index: 0, start: 0, length: Some(4) },
		];

		let get_span = |account| <Staking as crate::Store>::SlashingSpans::get(&account).unwrap();

		assert_eq!(get_span(11).iter().collect::<Vec<_>>(), expected_spans);

		assert_eq!(get_span(101).iter().collect::<Vec<_>>(), expected_spans);

		// second slash: higher era, higher value, same span.
		on_offence_in_era(
			&[OffenceDetails {
				offender: (21, Staking::eras_stakers(active_era(), 21)),
				reporters: vec![],
			}],
			&[Perbill::from_percent(30)],
			3,
		);

		// 11 was not further slashed, but 21 and 101 were.
		assert_eq!(Balances::free_balance(11), 900);
		assert_eq!(Balances::free_balance(21), 1700);

		let slash_2_amount = Perbill::from_percent(30) * nominated_value_21;
		assert!(slash_2_amount > slash_1_amount);

		// only the maximum slash in a single span is taken.
		assert_eq!(Balances::free_balance(101), 2000 - slash_2_amount);

		// third slash: in same era and on same validator as first, higher
		// in-era value, but lower slash value than slash 2.
		on_offence_in_era(
			&[OffenceDetails {
				offender: (11, Staking::eras_stakers(active_era(), 11)),
				reporters: vec![],
			}],
			&[Perbill::from_percent(20)],
			2,
		);

		// 11 was further slashed, but 21 and 101 were not.
		assert_eq!(Balances::free_balance(11), 800);
		assert_eq!(Balances::free_balance(21), 1700);

		let slash_3_amount = Perbill::from_percent(20) * nominated_value_21;
		assert!(slash_3_amount < slash_2_amount);
		assert!(slash_3_amount > slash_1_amount);

		// only the maximum slash in a single span is taken.
		assert_eq!(Balances::free_balance(101), 2000 - slash_2_amount);
	});
}

#[test]
fn slashes_are_summed_across_spans() {
	ExtBuilder::default().build_and_execute(|| {
		mock::start_active_era(1);
		mock::start_active_era(2);
		mock::start_active_era(3);

		assert_eq!(Balances::free_balance(21), 2000);
		assert_eq!(Staking::slashable_balance_of(&21), 1000);

		let get_span = |account| <Staking as crate::Store>::SlashingSpans::get(&account).unwrap();

		on_offence_now(
			&[OffenceDetails {
				offender: (21, Staking::eras_stakers(active_era(), 21)),
				reporters: vec![],
			}],
			&[Perbill::from_percent(10)],
		);

		let expected_spans = vec![
			slashing::SlashingSpan { index: 1, start: 4, length: None },
			slashing::SlashingSpan { index: 0, start: 0, length: Some(4) },
		];

		assert_eq!(get_span(21).iter().collect::<Vec<_>>(), expected_spans);
		assert_eq!(Balances::free_balance(21), 1900);

		// 21 has been force-chilled. re-signal intent to validate.
		Staking::validate(Origin::signed(20), Default::default()).unwrap();

		mock::start_active_era(4);

		assert_eq!(Staking::slashable_balance_of(&21), 900);

		on_offence_now(
			&[OffenceDetails {
				offender: (21, Staking::eras_stakers(active_era(), 21)),
				reporters: vec![],
			}],
			&[Perbill::from_percent(10)],
		);

		let expected_spans = vec![
			slashing::SlashingSpan { index: 2, start: 5, length: None },
			slashing::SlashingSpan { index: 1, start: 4, length: Some(1) },
			slashing::SlashingSpan { index: 0, start: 0, length: Some(4) },
		];

		assert_eq!(get_span(21).iter().collect::<Vec<_>>(), expected_spans);
		assert_eq!(Balances::free_balance(21), 1810);
	});
}

#[test]
fn deferred_slashes_are_deferred() {
	ExtBuilder::default().slash_defer_duration(2).build_and_execute(|| {
		mock::start_active_era(1);

		assert_eq!(Balances::free_balance(11), 1000);

		let exposure = Staking::eras_stakers(active_era(), 11);
		assert_eq!(Balances::free_balance(101), 2000);
		let nominated_value = exposure.others.iter().find(|o| o.who == 101).unwrap().value;

		on_offence_now(
			&[OffenceDetails {
				offender: (11, Staking::eras_stakers(active_era(), 11)),
				reporters: vec![],
			}],
			&[Perbill::from_percent(10)],
		);

		assert_eq!(Balances::free_balance(11), 1000);
		assert_eq!(Balances::free_balance(101), 2000);

		mock::start_active_era(2);

		assert_eq!(Balances::free_balance(11), 1000);
		assert_eq!(Balances::free_balance(101), 2000);

		mock::start_active_era(3);

		assert_eq!(Balances::free_balance(11), 1000);
		assert_eq!(Balances::free_balance(101), 2000);

		// at the start of era 4, slashes from era 1 are processed,
		// after being deferred for at least 2 full eras.
		mock::start_active_era(4);

		assert_eq!(Balances::free_balance(11), 900);
		assert_eq!(Balances::free_balance(101), 2000 - (nominated_value / 10));
	})
}

#[test]
fn remove_deferred() {
	ExtBuilder::default().slash_defer_duration(2).build_and_execute(|| {
		mock::start_active_era(1);

		assert_eq!(Balances::free_balance(11), 1000);

		let exposure = Staking::eras_stakers(active_era(), 11);
		assert_eq!(Balances::free_balance(101), 2000);
		let nominated_value = exposure.others.iter().find(|o| o.who == 101).unwrap().value;

		on_offence_now(
			&[OffenceDetails { offender: (11, exposure.clone()), reporters: vec![] }],
			&[Perbill::from_percent(10)],
		);

		assert_eq!(Balances::free_balance(11), 1000);
		assert_eq!(Balances::free_balance(101), 2000);

		mock::start_active_era(2);

		on_offence_in_era(
			&[OffenceDetails { offender: (11, exposure.clone()), reporters: vec![] }],
			&[Perbill::from_percent(15)],
			1,
		);

		// fails if empty
		assert_noop!(
			Staking::cancel_deferred_slash(Origin::root(), 1, vec![]),
			Error::<Test>::EmptyTargets
		);

		assert_ok!(Staking::cancel_deferred_slash(Origin::root(), 1, vec![0]));

		assert_eq!(Balances::free_balance(11), 1000);
		assert_eq!(Balances::free_balance(101), 2000);

		mock::start_active_era(3);

		assert_eq!(Balances::free_balance(11), 1000);
		assert_eq!(Balances::free_balance(101), 2000);

		// at the start of era 4, slashes from era 1 are processed,
		// after being deferred for at least 2 full eras.
		mock::start_active_era(4);

		// the first slash for 10% was cancelled, so no effect.
		assert_eq!(Balances::free_balance(11), 1000);
		assert_eq!(Balances::free_balance(101), 2000);

		mock::start_active_era(5);

		let slash_10 = Perbill::from_percent(10);
		let slash_15 = Perbill::from_percent(15);
		let initial_slash = slash_10 * nominated_value;

		let total_slash = slash_15 * nominated_value;
		let actual_slash = total_slash - initial_slash;

		// 5% slash (15 - 10) processed now.
		assert_eq!(Balances::free_balance(11), 950);
		assert_eq!(Balances::free_balance(101), 2000 - actual_slash);
	})
}

#[test]
fn remove_multi_deferred() {
	ExtBuilder::default().slash_defer_duration(2).build_and_execute(|| {
		mock::start_active_era(1);

		assert_eq!(Balances::free_balance(11), 1000);

		let exposure = Staking::eras_stakers(active_era(), 11);
		assert_eq!(Balances::free_balance(101), 2000);

		on_offence_now(
			&[OffenceDetails { offender: (11, exposure.clone()), reporters: vec![] }],
			&[Perbill::from_percent(10)],
		);

		on_offence_now(
			&[OffenceDetails {
				offender: (21, Staking::eras_stakers(active_era(), 21)),
				reporters: vec![],
			}],
			&[Perbill::from_percent(10)],
		);

		on_offence_now(
			&[OffenceDetails { offender: (11, exposure.clone()), reporters: vec![] }],
			&[Perbill::from_percent(25)],
		);

		on_offence_now(
			&[OffenceDetails { offender: (42, exposure.clone()), reporters: vec![] }],
			&[Perbill::from_percent(25)],
		);

		on_offence_now(
			&[OffenceDetails { offender: (69, exposure.clone()), reporters: vec![] }],
			&[Perbill::from_percent(25)],
		);

		assert_eq!(<Staking as Store>::UnappliedSlashes::get(&1).len(), 5);

		// fails if list is not sorted
		assert_noop!(
			Staking::cancel_deferred_slash(Origin::root(), 1, vec![2, 0, 4]),
			Error::<Test>::NotSortedAndUnique
		);
		// fails if list is not unique
		assert_noop!(
			Staking::cancel_deferred_slash(Origin::root(), 1, vec![0, 2, 2]),
			Error::<Test>::NotSortedAndUnique
		);
		// fails if bad index
		assert_noop!(
			Staking::cancel_deferred_slash(Origin::root(), 1, vec![1, 2, 3, 4, 5]),
			Error::<Test>::InvalidSlashIndex
		);

		assert_ok!(Staking::cancel_deferred_slash(Origin::root(), 1, vec![0, 2, 4]));

		let slashes = <Staking as Store>::UnappliedSlashes::get(&1);
		assert_eq!(slashes.len(), 2);
		assert_eq!(slashes[0].validator, 21);
		assert_eq!(slashes[1].validator, 42);
	})
}

#[test]
fn slash_kicks_validators_not_nominators_and_disables_nominator_for_kicked_validator() {
	ExtBuilder::default().build_and_execute(|| {
		mock::start_active_era(1);
		assert_eq_uvec!(Session::validators(), vec![11, 21]);

		// pre-slash balance
		assert_eq!(Balances::free_balance(11), 1000);
		assert_eq!(Balances::free_balance(101), 2000);

		// 11 and 21 both have the support of 100
		let exposure_11 = Staking::eras_stakers(active_era(), &11);
		let exposure_21 = Staking::eras_stakers(active_era(), &21);

		assert_eq!(exposure_11.total, 1000 + 125);
		assert_eq!(exposure_21.total, 1000 + 375);

		on_offence_now(
			&[OffenceDetails { offender: (11, exposure_11.clone()), reporters: vec![] }],
			&[Perbill::from_percent(10)],
		);

		// post-slash balance
		let nominator_slash_amount_11 = 125 / 10;
		assert_eq!(Balances::free_balance(11), 900);
		assert_eq!(Balances::free_balance(101), 2000 - nominator_slash_amount_11);

		// This is the best way to check that the validator was chilled; `get` will
		// return default value.
		for (stash, _) in <Staking as Store>::Validators::iter() {
			assert!(stash != 11);
		}

		let nominations = <Staking as Store>::Nominators::get(&101).unwrap();

		// and make sure that the vote will be ignored even if the validator
		// re-registers.
		let last_slash = <Staking as Store>::SlashingSpans::get(&11).unwrap().last_nonzero_slash();
		assert!(nominations.submitted_in < last_slash);

		// actually re-bond the slashed validator
		assert_ok!(Staking::validate(Origin::signed(10), Default::default()));

		mock::start_active_era(2);
		let exposure_11 = Staking::eras_stakers(active_era(), &11);
		let exposure_21 = Staking::eras_stakers(active_era(), &21);

		// 10 is re-elected, but without the support of 100
		assert_eq!(exposure_11.total, 900);

		// 20 is re-elected, with the (almost) entire support of 100
		assert_eq!(exposure_21.total, 1000 + 500 - nominator_slash_amount_11);
	});
}

#[test]
fn claim_reward_at_the_last_era_and_no_double_claim_and_invalid_claim() {
	// should check that:
	// * rewards get paid until history_depth for both validators and nominators
	// * an invalid era to claim doesn't update last_reward
	// * double claim of one era fails
	ExtBuilder::default().nominate(true).build_and_execute(|| {
		// Consumed weight for all payout_stakers dispatches that fail
		let err_weight = weights::SubstrateWeight::<Test>::payout_stakers_alive_staked(0);

		let init_balance_10 = Balances::total_balance(&10);
		let init_balance_100 = Balances::total_balance(&100);

		let part_for_10 = Perbill::from_rational::<u32>(1000, 1125);
		let part_for_100 = Perbill::from_rational::<u32>(125, 1125);

		// Check state
		Payee::<Test>::insert(11, RewardDestination::Controller);
		Payee::<Test>::insert(101, RewardDestination::Controller);

		<Pallet<Test>>::reward_by_ids(vec![(11, 1)]);
		// Compute total payout now for whole duration as other parameter won't change
		let total_payout_0 = current_total_payout_for_duration(reward_time_per_era());

		mock::start_active_era(1);

		<Pallet<Test>>::reward_by_ids(vec![(11, 1)]);
		// Change total issuance in order to modify total payout
		let _ = Balances::deposit_creating(&999, 1_000_000_000);
		// Compute total payout now for whole duration as other parameter won't change
		let total_payout_1 = current_total_payout_for_duration(reward_time_per_era());
		assert!(total_payout_1 != total_payout_0);

		mock::start_active_era(2);

		<Pallet<Test>>::reward_by_ids(vec![(11, 1)]);
		// Change total issuance in order to modify total payout
		let _ = Balances::deposit_creating(&999, 1_000_000_000);
		// Compute total payout now for whole duration as other parameter won't change
		let total_payout_2 = current_total_payout_for_duration(reward_time_per_era());
		assert!(total_payout_2 != total_payout_0);
		assert!(total_payout_2 != total_payout_1);

		mock::start_active_era(Staking::history_depth() + 1);

		let active_era = active_era();

		// This is the latest planned era in staking, not the active era
		let current_era = Staking::current_era().unwrap();

		// Last kept is 1:
		assert!(current_era - Staking::history_depth() == 1);
		assert_noop!(
			Staking::payout_stakers(Origin::signed(1337), 11, 0),
			// Fail: Era out of history
			Error::<Test>::InvalidEraToReward.with_weight(err_weight)
		);
		assert_ok!(Staking::payout_stakers(Origin::signed(1337), 11, 1));
		assert_ok!(Staking::payout_stakers(Origin::signed(1337), 11, 2));
		assert_noop!(
			Staking::payout_stakers(Origin::signed(1337), 11, 2),
			// Fail: Double claim
			Error::<Test>::AlreadyClaimed.with_weight(err_weight)
		);
		assert_noop!(
			Staking::payout_stakers(Origin::signed(1337), 11, active_era),
			// Fail: Era not finished yet
			Error::<Test>::InvalidEraToReward.with_weight(err_weight)
		);

		// Era 0 can't be rewarded anymore and current era can't be rewarded yet
		// only era 1 and 2 can be rewarded.

		assert_eq!(
			Balances::total_balance(&10),
			init_balance_10 + part_for_10 * (total_payout_1 + total_payout_2),
		);
		assert_eq!(
			Balances::total_balance(&100),
			init_balance_100 + part_for_100 * (total_payout_1 + total_payout_2),
		);
	});
}

#[test]
fn zero_slash_keeps_nominators() {
	ExtBuilder::default().build_and_execute(|| {
		mock::start_active_era(1);

		assert_eq!(Balances::free_balance(11), 1000);

		let exposure = Staking::eras_stakers(active_era(), 11);
		assert_eq!(Balances::free_balance(101), 2000);

		on_offence_now(
			&[OffenceDetails { offender: (11, exposure.clone()), reporters: vec![] }],
			&[Perbill::from_percent(0)],
		);

		assert_eq!(Balances::free_balance(11), 1000);
		assert_eq!(Balances::free_balance(101), 2000);

		// This is the best way to check that the validator was chilled; `get` will
		// return default value.
		for (stash, _) in <Staking as Store>::Validators::iter() {
			assert!(stash != 11);
		}

		let nominations = <Staking as Store>::Nominators::get(&101).unwrap();

		// and make sure that the vote will not be ignored, because the slash was
		// zero.
		let last_slash = <Staking as Store>::SlashingSpans::get(&11).unwrap().last_nonzero_slash();
		assert!(nominations.submitted_in >= last_slash);
	});
}

#[test]
fn six_session_delay() {
	ExtBuilder::default().initialize_first_session(false).build_and_execute(|| {
		use pallet_session::SessionManager;

		let val_set = Session::validators();
		let init_session = Session::current_index();
		let init_active_era = active_era();

		// pallet-session is delaying session by one, thus the next session to plan is +2.
		assert_eq!(<Staking as SessionManager<_>>::new_session(init_session + 2), None);
		assert_eq!(
			<Staking as SessionManager<_>>::new_session(init_session + 3),
			Some(val_set.clone())
		);
		assert_eq!(<Staking as SessionManager<_>>::new_session(init_session + 4), None);
		assert_eq!(<Staking as SessionManager<_>>::new_session(init_session + 5), None);
		assert_eq!(
			<Staking as SessionManager<_>>::new_session(init_session + 6),
			Some(val_set.clone())
		);

		<Staking as SessionManager<_>>::end_session(init_session);
		<Staking as SessionManager<_>>::start_session(init_session + 1);
		assert_eq!(active_era(), init_active_era);

		<Staking as SessionManager<_>>::end_session(init_session + 1);
		<Staking as SessionManager<_>>::start_session(init_session + 2);
		assert_eq!(active_era(), init_active_era);

		// Reward current era
		Staking::reward_by_ids(vec![(11, 1)]);

		// New active era is triggered here.
		<Staking as SessionManager<_>>::end_session(init_session + 2);
		<Staking as SessionManager<_>>::start_session(init_session + 3);
		assert_eq!(active_era(), init_active_era + 1);

		<Staking as SessionManager<_>>::end_session(init_session + 3);
		<Staking as SessionManager<_>>::start_session(init_session + 4);
		assert_eq!(active_era(), init_active_era + 1);

		<Staking as SessionManager<_>>::end_session(init_session + 4);
		<Staking as SessionManager<_>>::start_session(init_session + 5);
		assert_eq!(active_era(), init_active_era + 1);

		// Reward current era
		Staking::reward_by_ids(vec![(21, 2)]);

		// New active era is triggered here.
		<Staking as SessionManager<_>>::end_session(init_session + 5);
		<Staking as SessionManager<_>>::start_session(init_session + 6);
		assert_eq!(active_era(), init_active_era + 2);

		// That reward are correct
		assert_eq!(Staking::eras_reward_points(init_active_era).total, 1);
		assert_eq!(Staking::eras_reward_points(init_active_era + 1).total, 2);
	});
}

#[test]
fn test_max_nominator_rewarded_per_validator_and_cant_steal_someone_else_reward() {
	ExtBuilder::default().build_and_execute(|| {
		for i in 0..=<Test as Config>::MaxNominatorRewardedPerValidator::get() {
			let stash = 10_000 + i as AccountId;
			let controller = 20_000 + i as AccountId;
			let balance = 10_000 + i as Balance;
			Balances::make_free_balance_be(&stash, balance);
			assert_ok!(Staking::bond(
				Origin::signed(stash),
				controller,
				balance,
				RewardDestination::Stash
			));
			assert_ok!(Staking::nominate(Origin::signed(controller), vec![11]));
		}
		mock::start_active_era(1);

		<Pallet<Test>>::reward_by_ids(vec![(11, 1)]);
		// compute and ensure the reward amount is greater than zero.
		let _ = current_total_payout_for_duration(reward_time_per_era());

		mock::start_active_era(2);
		mock::make_all_reward_payment(1);

		// Assert only nominators from 1 to Max are rewarded
		for i in 0..=<Test as Config>::MaxNominatorRewardedPerValidator::get() {
			let stash = 10_000 + i as AccountId;
			let balance = 10_000 + i as Balance;
			if stash == 10_000 {
				assert!(Balances::free_balance(&stash) == balance);
			} else {
				assert!(Balances::free_balance(&stash) > balance);
			}
		}
	});
}

#[test]
fn set_history_depth_works() {
	ExtBuilder::default().build_and_execute(|| {
		mock::start_active_era(10);
		Staking::set_history_depth(Origin::root(), 20, 0).unwrap();
		assert!(<Staking as Store>::ErasTotalStake::contains_key(10 - 4));
		assert!(<Staking as Store>::ErasTotalStake::contains_key(10 - 5));
		Staking::set_history_depth(Origin::root(), 4, 0).unwrap();
		assert!(<Staking as Store>::ErasTotalStake::contains_key(10 - 4));
		assert!(!<Staking as Store>::ErasTotalStake::contains_key(10 - 5));
		Staking::set_history_depth(Origin::root(), 3, 0).unwrap();
		assert!(!<Staking as Store>::ErasTotalStake::contains_key(10 - 4));
		assert!(!<Staking as Store>::ErasTotalStake::contains_key(10 - 5));
		Staking::set_history_depth(Origin::root(), 8, 0).unwrap();
		assert!(!<Staking as Store>::ErasTotalStake::contains_key(10 - 4));
		assert!(!<Staking as Store>::ErasTotalStake::contains_key(10 - 5));
	});
}

#[test]
fn test_payout_stakers() {
	// Here we will test validator can set `max_nominators_payout` and it works.
	// We also test that `payout_extra_nominators` works.
	ExtBuilder::default().has_stakers(false).build_and_execute(|| {
		let balance = 1000;
		// Create a validator:
		bond_validator(11, 10, balance); // Default(64)

		// Create nominators, targeting stash of validators
		for i in 0..100 {
			bond_nominator(1000 + i, 100 + i, balance + i as Balance, vec![11]);
		}

		mock::start_active_era(1);
		Staking::reward_by_ids(vec![(11, 1)]);

		// compute and ensure the reward amount is greater than zero.
		let _ = current_total_payout_for_duration(reward_time_per_era());

		mock::start_active_era(2);
		assert_ok!(Staking::payout_stakers(Origin::signed(1337), 11, 1));

		// Top 64 nominators of validator 11 automatically paid out, including the validator
		// Validator payout goes to controller.
		assert!(Balances::free_balance(&10) > balance);
		for i in 36..100 {
			assert!(Balances::free_balance(&(100 + i)) > balance + i as Balance);
		}
		// The bottom 36 do not
		for i in 0..36 {
			assert_eq!(Balances::free_balance(&(100 + i)), balance + i as Balance);
		}

		// We track rewards in `claimed_rewards` vec
		assert_eq!(
			Staking::ledger(&10),
			Some(StakingLedger {
				stash: 11,
				total: 1000,
				active: 1000,
				unlocking: vec![],
				claimed_rewards: vec![1]
			})
		);

		for i in 3..16 {
			Staking::reward_by_ids(vec![(11, 1)]);

			// compute and ensure the reward amount is greater than zero.
			let _ = current_total_payout_for_duration(reward_time_per_era());

			mock::start_active_era(i);
			assert_ok!(Staking::payout_stakers(Origin::signed(1337), 11, i - 1));
		}

		// We track rewards in `claimed_rewards` vec
		assert_eq!(
			Staking::ledger(&10),
			Some(StakingLedger {
				stash: 11,
				total: 1000,
				active: 1000,
				unlocking: vec![],
				claimed_rewards: (1..=14).collect()
			})
		);

		for i in 16..100 {
			Staking::reward_by_ids(vec![(11, 1)]);
			// compute and ensure the reward amount is greater than zero.
			let _ = current_total_payout_for_duration(reward_time_per_era());
			mock::start_active_era(i);
		}

		// We clean it up as history passes
		assert_ok!(Staking::payout_stakers(Origin::signed(1337), 11, 15));
		assert_ok!(Staking::payout_stakers(Origin::signed(1337), 11, 98));
		assert_eq!(
			Staking::ledger(&10),
			Some(StakingLedger {
				stash: 11,
				total: 1000,
				active: 1000,
				unlocking: vec![],
				claimed_rewards: vec![15, 98]
			})
		);

		// Out of order claims works.
		assert_ok!(Staking::payout_stakers(Origin::signed(1337), 11, 69));
		assert_ok!(Staking::payout_stakers(Origin::signed(1337), 11, 23));
		assert_ok!(Staking::payout_stakers(Origin::signed(1337), 11, 42));
		assert_eq!(
			Staking::ledger(&10),
			Some(StakingLedger {
				stash: 11,
				total: 1000,
				active: 1000,
				unlocking: vec![],
				claimed_rewards: vec![15, 23, 42, 69, 98]
			})
		);
	});
}

#[test]
fn payout_stakers_handles_basic_errors() {
	// Here we will test payouts handle all errors.
	ExtBuilder::default().has_stakers(false).build_and_execute(|| {
		// Consumed weight for all payout_stakers dispatches that fail
		let err_weight = weights::SubstrateWeight::<Test>::payout_stakers_alive_staked(0);

		// Same setup as the test above
		let balance = 1000;
		bond_validator(11, 10, balance); // Default(64)

		// Create nominators, targeting stash
		for i in 0..100 {
			bond_nominator(1000 + i, 100 + i, balance + i as Balance, vec![11]);
		}

		mock::start_active_era(1);
		Staking::reward_by_ids(vec![(11, 1)]);

		// compute and ensure the reward amount is greater than zero.
		let _ = current_total_payout_for_duration(reward_time_per_era());

		mock::start_active_era(2);

		// Wrong Era, too big
		assert_noop!(
			Staking::payout_stakers(Origin::signed(1337), 11, 2),
			Error::<Test>::InvalidEraToReward.with_weight(err_weight)
		);
		// Wrong Staker
		assert_noop!(
			Staking::payout_stakers(Origin::signed(1337), 10, 1),
			Error::<Test>::NotStash.with_weight(err_weight)
		);

		for i in 3..100 {
			Staking::reward_by_ids(vec![(11, 1)]);
			// compute and ensure the reward amount is greater than zero.
			let _ = current_total_payout_for_duration(reward_time_per_era());
			mock::start_active_era(i);
		}
		// We are at era 99, with history depth of 84
		// We should be able to payout era 15 through 98 (84 total eras), but not 14 or 99.
		assert_noop!(
			Staking::payout_stakers(Origin::signed(1337), 11, 14),
			Error::<Test>::InvalidEraToReward.with_weight(err_weight)
		);
		assert_noop!(
			Staking::payout_stakers(Origin::signed(1337), 11, 99),
			Error::<Test>::InvalidEraToReward.with_weight(err_weight)
		);
		assert_ok!(Staking::payout_stakers(Origin::signed(1337), 11, 15));
		assert_ok!(Staking::payout_stakers(Origin::signed(1337), 11, 98));

		// Can't claim again
		assert_noop!(
			Staking::payout_stakers(Origin::signed(1337), 11, 15),
			Error::<Test>::AlreadyClaimed.with_weight(err_weight)
		);
		assert_noop!(
			Staking::payout_stakers(Origin::signed(1337), 11, 98),
			Error::<Test>::AlreadyClaimed.with_weight(err_weight)
		);
	});
}

#[test]
fn payout_stakers_handles_weight_refund() {
	// Note: this test relies on the assumption that `payout_stakers_alive_staked` is solely used by
	// `payout_stakers` to calculate the weight of each payout op.
	ExtBuilder::default().has_stakers(false).build_and_execute(|| {
		let max_nom_rewarded = <Test as Config>::MaxNominatorRewardedPerValidator::get();
		// Make sure the configured value is meaningful for our use.
		assert!(max_nom_rewarded >= 4);
		let half_max_nom_rewarded = max_nom_rewarded / 2;
		// Sanity check our max and half max nominator quantities.
		assert!(half_max_nom_rewarded > 0);
		assert!(max_nom_rewarded > half_max_nom_rewarded);

		let max_nom_rewarded_weight =
			<Test as Config>::WeightInfo::payout_stakers_alive_staked(max_nom_rewarded);
		let half_max_nom_rewarded_weight =
			<Test as Config>::WeightInfo::payout_stakers_alive_staked(half_max_nom_rewarded);
		let zero_nom_payouts_weight = <Test as Config>::WeightInfo::payout_stakers_alive_staked(0);
		assert!(zero_nom_payouts_weight > 0);
		assert!(half_max_nom_rewarded_weight > zero_nom_payouts_weight);
		assert!(max_nom_rewarded_weight > half_max_nom_rewarded_weight);

		let balance = 1000;
		bond_validator(11, 10, balance);

		// Era 1
		start_active_era(1);

		// Reward just the validator.
		Staking::reward_by_ids(vec![(11, 1)]);

		// Add some `half_max_nom_rewarded` nominators who will start backing the validator in the
		// next era.
		for i in 0..half_max_nom_rewarded {
			bond_nominator((1000 + i).into(), (100 + i).into(), balance + i as Balance, vec![11]);
		}

		// Era 2
		start_active_era(2);

		// Collect payouts when there are no nominators
		let call =
			TestRuntimeCall::Staking(StakingCall::payout_stakers { validator_stash: 11, era: 1 });
		let info = call.get_dispatch_info();
		let result = call.dispatch(Origin::signed(20));
		assert_ok!(result);
		assert_eq!(extract_actual_weight(&result, &info), zero_nom_payouts_weight);

		// The validator is not rewarded in this era; so there will be zero payouts to claim for
		// this era.

		// Era 3
		start_active_era(3);

		// Collect payouts for an era where the validator did not receive any points.
		let call =
			TestRuntimeCall::Staking(StakingCall::payout_stakers { validator_stash: 11, era: 2 });
		let info = call.get_dispatch_info();
		let result = call.dispatch(Origin::signed(20));
		assert_ok!(result);
		assert_eq!(extract_actual_weight(&result, &info), zero_nom_payouts_weight);

		// Reward the validator and its nominators.
		Staking::reward_by_ids(vec![(11, 1)]);

		// Era 4
		start_active_era(4);

		// Collect payouts when the validator has `half_max_nom_rewarded` nominators.
		let call =
			TestRuntimeCall::Staking(StakingCall::payout_stakers { validator_stash: 11, era: 3 });
		let info = call.get_dispatch_info();
		let result = call.dispatch(Origin::signed(20));
		assert_ok!(result);
		assert_eq!(extract_actual_weight(&result, &info), half_max_nom_rewarded_weight);

		// Add enough nominators so that we are at the limit. They will be active nominators
		// in the next era.
		for i in half_max_nom_rewarded..max_nom_rewarded {
			bond_nominator((1000 + i).into(), (100 + i).into(), balance + i as Balance, vec![11]);
		}

		// Era 5
		start_active_era(5);
		// We now have `max_nom_rewarded` nominators actively nominating our validator.

		// Reward the validator so we can collect for everyone in the next era.
		Staking::reward_by_ids(vec![(11, 1)]);

		// Era 6
		start_active_era(6);

		// Collect payouts when the validator had `half_max_nom_rewarded` nominators.
		let call =
			TestRuntimeCall::Staking(StakingCall::payout_stakers { validator_stash: 11, era: 5 });
		let info = call.get_dispatch_info();
		let result = call.dispatch(Origin::signed(20));
		assert_ok!(result);
		assert_eq!(extract_actual_weight(&result, &info), max_nom_rewarded_weight);

		// Try and collect payouts for an era that has already been collected.
		let call =
			TestRuntimeCall::Staking(StakingCall::payout_stakers { validator_stash: 11, era: 5 });
		let info = call.get_dispatch_info();
		let result = call.dispatch(Origin::signed(20));
		assert!(result.is_err());
		// When there is an error the consumed weight == weight when there are 0 nominator payouts.
		assert_eq!(extract_actual_weight(&result, &info), zero_nom_payouts_weight);
	});
}

#[test]
fn bond_during_era_correctly_populates_claimed_rewards() {
	ExtBuilder::default().has_stakers(false).build_and_execute(|| {
		// Era = None
		bond_validator(9, 8, 1000);
		assert_eq!(
			Staking::ledger(&8),
			Some(StakingLedger {
				stash: 9,
				total: 1000,
				active: 1000,
				unlocking: vec![],
				claimed_rewards: vec![],
			})
		);
		mock::start_active_era(5);
		bond_validator(11, 10, 1000);
		assert_eq!(
			Staking::ledger(&10),
			Some(StakingLedger {
				stash: 11,
				total: 1000,
				active: 1000,
				unlocking: vec![],
				claimed_rewards: (0..5).collect(),
			})
		);
		mock::start_active_era(99);
		bond_validator(13, 12, 1000);
		assert_eq!(
			Staking::ledger(&12),
			Some(StakingLedger {
				stash: 13,
				total: 1000,
				active: 1000,
				unlocking: vec![],
				claimed_rewards: (15..99).collect(),
			})
		);
	});
}

#[test]
fn offences_weight_calculated_correctly() {
	ExtBuilder::default().nominate(true).build_and_execute(|| {
		// On offence with zero offenders: 4 Reads, 1 Write
		let zero_offence_weight = <Test as frame_system::Config>::DbWeight::get().reads_writes(4, 1);
		assert_eq!(Staking::on_offence(&[], &[Perbill::from_percent(50)], 0), zero_offence_weight);

		// On Offence with N offenders, Unapplied: 4 Reads, 1 Write + 4 Reads, 5 Writes
		let n_offence_unapplied_weight = <Test as frame_system::Config>::DbWeight::get().reads_writes(4, 1)
			+ <Test as frame_system::Config>::DbWeight::get().reads_writes(4, 5);

		let offenders: Vec<OffenceDetails<<Test as frame_system::Config>::AccountId, pallet_session::historical::IdentificationTuple<Test>>>
			= (1..10).map(|i|
				OffenceDetails {
					offender: (i, Staking::eras_stakers(active_era(), i)),
					reporters: vec![],
				}
			).collect();
		assert_eq!(Staking::on_offence(&offenders, &[Perbill::from_percent(50)], 0), n_offence_unapplied_weight);

		// On Offence with one offenders, Applied
		let one_offender = [
			OffenceDetails {
				offender: (11, Staking::eras_stakers(active_era(), 11)),
				reporters: vec![1],
			},
		];

		let n = 1; // Number of offenders
		let rw = 3 + 3 * n; // rw reads and writes
		let one_offence_unapplied_weight = <Test as frame_system::Config>::DbWeight::get().reads_writes(4, 1)
			+ <Test as frame_system::Config>::DbWeight::get().reads_writes(rw, rw)
			// One `slash_cost`
			+ <Test as frame_system::Config>::DbWeight::get().reads_writes(6, 5)
			// `slash_cost` * nominators (1)
			+ <Test as frame_system::Config>::DbWeight::get().reads_writes(6, 5)
			// `reward_cost` * reporters (1)
			+ <Test as frame_system::Config>::DbWeight::get().reads_writes(2, 2);

		assert_eq!(Staking::on_offence(&one_offender, &[Perbill::from_percent(50)], 0), one_offence_unapplied_weight);
	});
}

#[test]
fn payout_creates_controller() {
	ExtBuilder::default().has_stakers(false).build_and_execute(|| {
		let balance = 1000;
		// Create a validator:
		bond_validator(11, 10, balance);

		// Create a stash/controller pair
		bond_nominator(1234, 1337, 100, vec![11]);

		// kill controller
		assert_ok!(Balances::transfer(Origin::signed(1337), 1234, 100));
		assert_eq!(Balances::free_balance(1337), 0);

		mock::start_active_era(1);
		Staking::reward_by_ids(vec![(11, 1)]);
		// compute and ensure the reward amount is greater than zero.
		let _ = current_total_payout_for_duration(reward_time_per_era());
		mock::start_active_era(2);
		assert_ok!(Staking::payout_stakers(Origin::signed(1337), 11, 1));

		// Controller is created
		assert!(Balances::free_balance(1337) > 0);
	})
}

#[test]
fn payout_to_any_account_works() {
	ExtBuilder::default().has_stakers(false).build_and_execute(|| {
		let balance = 1000;
		// Create a validator:
		bond_validator(11, 10, balance); // Default(64)

		// Create a stash/controller pair
		bond_nominator(1234, 1337, 100, vec![11]);

		// Update payout location
		assert_ok!(Staking::set_payee(Origin::signed(1337), RewardDestination::Account(42)));

		// Reward Destination account doesn't exist
		assert_eq!(Balances::free_balance(42), 0);

		mock::start_active_era(1);
		Staking::reward_by_ids(vec![(11, 1)]);
		// compute and ensure the reward amount is greater than zero.
		let _ = current_total_payout_for_duration(reward_time_per_era());
		mock::start_active_era(2);
		assert_ok!(Staking::payout_stakers(Origin::signed(1337), 11, 1));

		// Payment is successful
		assert!(Balances::free_balance(42) > 0);
	})
}

#[test]
fn session_buffering_with_offset() {
	// similar to live-chains, have some offset for the first session
	ExtBuilder::default()
		.offset(2)
		.period(5)
		.session_per_era(5)
		.build_and_execute(|| {
			assert_eq!(current_era(), 0);
			assert_eq!(active_era(), 0);
			assert_eq!(Session::current_index(), 0);

			start_session(1);
			assert_eq!(current_era(), 0);
			assert_eq!(active_era(), 0);
			assert_eq!(Session::current_index(), 1);
			assert_eq!(System::block_number(), 2);

			start_session(2);
			assert_eq!(current_era(), 0);
			assert_eq!(active_era(), 0);
			assert_eq!(Session::current_index(), 2);
			assert_eq!(System::block_number(), 7);

			start_session(3);
			assert_eq!(current_era(), 0);
			assert_eq!(active_era(), 0);
			assert_eq!(Session::current_index(), 3);
			assert_eq!(System::block_number(), 12);

			// active era is lagging behind by one session, because of how session module works.
			start_session(4);
			assert_eq!(current_era(), 1);
			assert_eq!(active_era(), 0);
			assert_eq!(Session::current_index(), 4);
			assert_eq!(System::block_number(), 17);

			start_session(5);
			assert_eq!(current_era(), 1);
			assert_eq!(active_era(), 1);
			assert_eq!(Session::current_index(), 5);
			assert_eq!(System::block_number(), 22);

			// go all the way to active 2.
			start_active_era(2);
			assert_eq!(current_era(), 2);
			assert_eq!(active_era(), 2);
			assert_eq!(Session::current_index(), 10);
		});
}

#[test]
fn session_buffering_no_offset() {
	// no offset, first session starts immediately
	ExtBuilder::default()
		.offset(0)
		.period(5)
		.session_per_era(5)
		.build_and_execute(|| {
			assert_eq!(current_era(), 0);
			assert_eq!(active_era(), 0);
			assert_eq!(Session::current_index(), 0);

			start_session(1);
			assert_eq!(current_era(), 0);
			assert_eq!(active_era(), 0);
			assert_eq!(Session::current_index(), 1);
			assert_eq!(System::block_number(), 5);

			start_session(2);
			assert_eq!(current_era(), 0);
			assert_eq!(active_era(), 0);
			assert_eq!(Session::current_index(), 2);
			assert_eq!(System::block_number(), 10);

			start_session(3);
			assert_eq!(current_era(), 0);
			assert_eq!(active_era(), 0);
			assert_eq!(Session::current_index(), 3);
			assert_eq!(System::block_number(), 15);

			// active era is lagging behind by one session, because of how session module works.
			start_session(4);
			assert_eq!(current_era(), 1);
			assert_eq!(active_era(), 0);
			assert_eq!(Session::current_index(), 4);
			assert_eq!(System::block_number(), 20);

			start_session(5);
			assert_eq!(current_era(), 1);
			assert_eq!(active_era(), 1);
			assert_eq!(Session::current_index(), 5);
			assert_eq!(System::block_number(), 25);

			// go all the way to active 2.
			start_active_era(2);
			assert_eq!(current_era(), 2);
			assert_eq!(active_era(), 2);
			assert_eq!(Session::current_index(), 10);
		});
}

#[test]
fn cannot_rebond_to_lower_than_ed() {
	ExtBuilder::default()
		.existential_deposit(10)
		.balance_factor(10)
		.build_and_execute(|| {
			// initial stuff.
			assert_eq!(
				Staking::ledger(&20).unwrap(),
				StakingLedger {
					stash: 21,
					total: 10 * 1000,
					active: 10 * 1000,
					unlocking: vec![],
					claimed_rewards: vec![]
				}
			);

			// unbond all of it. must be chilled first.
			assert_ok!(Staking::chill(Origin::signed(20)));
			assert_ok!(Staking::unbond(Origin::signed(20), 10 * 1000));
			assert_eq!(
				Staking::ledger(&20).unwrap(),
				StakingLedger {
					stash: 21,
					total: 10 * 1000,
					active: 0,
					unlocking: vec![UnlockChunk { value: 10 * 1000, era: 3 }],
					claimed_rewards: vec![]
				}
			);

			// now bond a wee bit more
			assert_noop!(Staking::rebond(Origin::signed(20), 5), Error::<Test>::InsufficientBond);
		})
}

#[test]
fn cannot_bond_extra_to_lower_than_ed() {
	ExtBuilder::default()
		.existential_deposit(10)
		.balance_factor(10)
		.build_and_execute(|| {
			// initial stuff.
			assert_eq!(
				Staking::ledger(&20).unwrap(),
				StakingLedger {
					stash: 21,
					total: 10 * 1000,
					active: 10 * 1000,
					unlocking: vec![],
					claimed_rewards: vec![]
				}
			);

			// unbond all of it. must be chilled first.
			assert_ok!(Staking::chill(Origin::signed(20)));
			assert_ok!(Staking::unbond(Origin::signed(20), 10 * 1000));
			assert_eq!(
				Staking::ledger(&20).unwrap(),
				StakingLedger {
					stash: 21,
					total: 10 * 1000,
					active: 0,
					unlocking: vec![UnlockChunk { value: 10 * 1000, era: 3 }],
					claimed_rewards: vec![]
				}
			);

			// now bond a wee bit more
			assert_noop!(
				Staking::bond_extra(Origin::signed(21), 5),
				Error::<Test>::InsufficientBond,
			);
		})
}

#[test]
fn do_not_die_when_active_is_ed() {
	let ed = 10;
	ExtBuilder::default()
		.existential_deposit(ed)
		.balance_factor(ed)
		.build_and_execute(|| {
			// given
			assert_eq!(
				Staking::ledger(&20).unwrap(),
				StakingLedger {
					stash: 21,
					total: 1000 * ed,
					active: 1000 * ed,
					unlocking: vec![],
					claimed_rewards: vec![]
				}
			);

			// when unbond all of it except ed.
			assert_ok!(Staking::unbond(Origin::signed(20), 999 * ed));
			start_active_era(3);
			assert_ok!(Staking::withdraw_unbonded(Origin::signed(20), 100));

			// then
			assert_eq!(
				Staking::ledger(&20).unwrap(),
				StakingLedger {
					stash: 21,
					total: ed,
					active: ed,
					unlocking: vec![],
					claimed_rewards: vec![]
				}
			);
		})
}

#[test]
fn on_finalize_weight_is_nonzero() {
	ExtBuilder::default().build_and_execute(|| {
		let on_finalize_weight = <Test as frame_system::Config>::DbWeight::get().reads(1);
		assert!(<Staking as Hooks<u64>>::on_initialize(1) >= on_finalize_weight);
	})
}

mod election_data_provider {
	use super::*;
	use frame_election_provider_support::ElectionDataProvider;

	#[test]
	fn targets_2sec_block() {
		let mut validators = 1000;
		while <Test as Config>::WeightInfo::get_npos_targets(validators) <
			2 * frame_support::weights::constants::WEIGHT_PER_SECOND
		{
			validators += 1;
		}

		println!("Can create a snapshot of {} validators in 2sec block", validators);
	}

	#[test]
	fn voters_2sec_block() {
		// we assume a network only wants up to 1000 validators in most cases, thus having 2000
		// candidates is as high as it gets.
		let validators = 2000;
		// we assume the worse case: each validator also has a slashing span.
		let slashing_spans = validators;
		let mut nominators = 1000;

		while <Test as Config>::WeightInfo::get_npos_voters(validators, nominators, slashing_spans) <
			2 * frame_support::weights::constants::WEIGHT_PER_SECOND
		{
			nominators += 1;
		}

		println!(
			"Can create a snapshot of {} nominators [{} validators, each 1 slashing] in 2sec block",
			nominators, validators
		);
	}

	#[test]
	fn voters_include_self_vote() {
		ExtBuilder::default().nominate(false).build_and_execute(|| {
			assert!(<Validators<Test>>::iter().map(|(x, _)| x).all(|v| Staking::voters(None, 0)
				.unwrap()
				.into_iter()
				.find(|(w, _, t)| { v == *w && t[0] == *w })
				.is_some()))
		})
	}

	#[test]
	fn voters_exclude_slashed() {
		ExtBuilder::default().build_and_execute(|| {
			assert_eq!(Staking::nominators(101).unwrap().targets, vec![11, 21]);
			assert_eq!(
				<Staking as ElectionDataProvider<AccountId, BlockNumber>>::voters(None, 0)
					.unwrap()
					.iter()
					.find(|x| x.0 == 101)
					.unwrap()
					.2,
				vec![11, 21]
			);

			start_active_era(1);
			add_slash(&11);

			// 11 is gone.
			start_active_era(2);
			assert_eq!(
				<Staking as ElectionDataProvider<AccountId, BlockNumber>>::voters(None, 0)
					.unwrap()
					.iter()
					.find(|x| x.0 == 101)
					.unwrap()
					.2,
				vec![21]
			);

			// resubmit and it is back
			assert_ok!(Staking::nominate(Origin::signed(100), vec![11, 21]));
			assert_eq!(
				<Staking as ElectionDataProvider<AccountId, BlockNumber>>::voters(None, 0)
					.unwrap()
					.iter()
					.find(|x| x.0 == 101)
					.unwrap()
					.2,
				vec![11, 21]
			);
		})
	}

	#[test]
<<<<<<< HEAD
	fn can_paginate() {
		ExtBuilder::default()
			.add_staker(61, 60, 500, StakerStatus::Nominator(vec![11]))
			.add_staker(71, 70, 500, StakerStatus::Nominator(vec![11]))
			.add_staker(81, 80, 500, StakerStatus::Nominator(vec![11]))
			.add_staker(91, 90, 500, StakerStatus::Nominator(vec![11]))
			.set_status(31, StakerStatus::Idle)
			.set_status(41, StakerStatus::Idle)
			.build_and_execute(|| {
				// we shall have 2 validators and 5 nominators.
				assert_eq!(CounterForNominators::<Test>::get(), 5);
				assert_eq!(CounterForValidators::<Test>::get(), 2);

				// we have 6 voters in total, get them over two pages, each 4 max.
				assert_eq!(
					Staking::voters(Some(4), 1).unwrap(),
					vec![
						// first come the validators and the self votes.
						(21, 1000, vec![21]),
						(11, 1000, vec![11]),
						// then come 2 of the nominators.
						(101, 500, vec![11, 21]),
						(61, 500, vec![11]),
					]
				);

				assert_eq!(LastIteratedNominator::<Test>::get(), Some(61));
				assert_eq!(
					Staking::voters(Some(4), 0).unwrap(),
					vec![(71, 500, vec![11]), (81, 500, vec![11]), (91, 500, vec![11])]
				);
				assert_eq!(LastIteratedNominator::<Test>::get(), None);
			});
	}

	#[test]
	fn respects_snapshot_len_limits() {
		ExtBuilder::default()
			.set_status(41, StakerStatus::Validator)
			.build_and_execute(|| {
				// sum of all nominators who'd be voters (1), plus the self-votes (4).
				assert_eq!(
					<Test as Config>::SortedListProvider::count() +
						<Validators<Test>>::iter().count() as u32,
					5
				);

				// if limits is less..
				assert_eq!(Staking::voters(Some(1), 0).unwrap().len(), 1);

				// if limit is equal..
				assert_eq!(Staking::voters(Some(5), 0).unwrap().len(), 5);

				// if limit is more.
				assert_eq!(Staking::voters(Some(55), 0).unwrap().len(), 5);

				// if target limit is more..
				assert_eq!(Staking::targets(Some(6), 0).unwrap().len(), 4);
				assert_eq!(Staking::targets(Some(4), 0).unwrap().len(), 4);

				// if target limit is less, then we return an error.
				assert_eq!(Staking::targets(Some(1), 0).unwrap_err(), "Target snapshot too big");
=======
	fn respects_snapshot_len_limits() {
		ExtBuilder::default()
			.set_status(41, StakerStatus::Validator)
			.build_and_execute(|| {
				// sum of all nominators who'd be voters (1), plus the self-votes (4).
				assert_eq!(
					<Test as Config>::SortedListProvider::count() +
						<Validators<Test>>::iter().count() as u32,
					5
				);

				// if limits is less..
				assert_eq!(Staking::voters(Some(1)).unwrap().len(), 1);

				// if limit is equal..
				assert_eq!(Staking::voters(Some(5)).unwrap().len(), 5);

				// if limit is more.
				assert_eq!(Staking::voters(Some(55)).unwrap().len(), 5);

				// if target limit is more..
				assert_eq!(Staking::targets(Some(6)).unwrap().len(), 4);
				assert_eq!(Staking::targets(Some(4)).unwrap().len(), 4);

				// if target limit is less, then we return an error.
				assert_eq!(Staking::targets(Some(1)).unwrap_err(), "Target snapshot too big");
			});
	}

	#[test]
	fn only_iterates_max_2_times_nominators_quota() {
		ExtBuilder::default()
			.nominate(true) // add nominator 101, who nominates [11, 21]
			// the other nominators only nominate 21
			.add_staker(61, 60, 2_000, StakerStatus::<AccountId>::Nominator(vec![21]))
			.add_staker(71, 70, 2_000, StakerStatus::<AccountId>::Nominator(vec![21]))
			.add_staker(81, 80, 2_000, StakerStatus::<AccountId>::Nominator(vec![21]))
			.build_and_execute(|| {
				// given our nominators ordered by stake,
				assert_eq!(
					<Test as Config>::SortedListProvider::iter().collect::<Vec<_>>(),
					vec![61, 71, 81, 101]
				);

				// and total voters
				assert_eq!(
					<Test as Config>::SortedListProvider::count() +
						<Validators<Test>>::iter().count() as u32,
					7
				);

				// roll to session 5
				run_to_block(25);

				// slash 21, the only validator nominated by our first 3 nominators
				add_slash(&21);

				// we take 4 voters: 2 validators and 2 nominators (so nominators quota = 2)
				assert_eq!(
					Staking::voters(Some(3))
						.unwrap()
						.iter()
						.map(|(stash, _, _)| stash)
						.copied()
						.collect::<Vec<_>>(),
					vec![31, 11], // 2 validators, but no nominators because we hit the quota
				);
			});
	}

	// Even if some of the higher staked nominators are slashed, we still get up to max len voters
	// by adding more lower staked nominators. In other words, we assert that we keep on adding
	// valid nominators until we reach max len voters; which is opposed to simply stopping after we
	// have iterated max len voters, but not adding all of them to voters due to some nominators not
	// having valid targets.
	#[test]
	fn get_max_len_voters_even_if_some_nominators_are_slashed() {
		ExtBuilder::default()
			.nominate(true) // add nominator 101, who nominates [11, 21]
			.add_staker(61, 60, 20, StakerStatus::<AccountId>::Nominator(vec![21]))
			//                                 61 only nominates validator 21 ^^
			.add_staker(71, 70, 10, StakerStatus::<AccountId>::Nominator(vec![11, 21]))
			.build_and_execute(|| {
				// given our nominators ordered by stake,
				assert_eq!(
					<Test as Config>::SortedListProvider::iter().collect::<Vec<_>>(),
					vec![101, 61, 71]
				);

				// and total voters
				assert_eq!(
					<Test as Config>::SortedListProvider::count() +
						<Validators<Test>>::iter().count() as u32,
					6
				);

				// we take 5 voters
				assert_eq!(
					Staking::voters(Some(5))
						.unwrap()
						.iter()
						.map(|(stash, _, _)| stash)
						.copied()
						.collect::<Vec<_>>(),
					// then
					vec![
						31, 21, 11, // 3 nominators
						101, 61 // 2 validators, and 71 is excluded
					],
				);

				// roll to session 5
				run_to_block(25);

				// slash 21, the only validator nominated by 61
				add_slash(&21);

				// we take 4 voters
				assert_eq!(
					Staking::voters(Some(4))
						.unwrap()
						.iter()
						.map(|(stash, _, _)| stash)
						.copied()
						.collect::<Vec<_>>(),
					vec![
						31, 11, // 2 validators (21 was slashed)
						101, 71 // 2 nominators, excluding 61
					],
				);
>>>>>>> 4f8e0cf6
			});
	}

	#[test]
	fn estimate_next_election_works() {
		ExtBuilder::default().session_per_era(5).period(5).build_and_execute(|| {
			// first session is always length 0.
			for b in 1..20 {
				run_to_block(b);
				assert_eq!(Staking::next_election_prediction(System::block_number()), 20);
			}

			// election
			run_to_block(20);
			assert_eq!(Staking::next_election_prediction(System::block_number()), 45);
			assert_eq!(staking_events().len(), 1);
			assert_eq!(*staking_events().last().unwrap(), Event::StakersElected);

			for b in 21..45 {
				run_to_block(b);
				assert_eq!(Staking::next_election_prediction(System::block_number()), 45);
			}

			// election
			run_to_block(45);
			assert_eq!(Staking::next_election_prediction(System::block_number()), 70);
			assert_eq!(staking_events().len(), 3);
			assert_eq!(*staking_events().last().unwrap(), Event::StakersElected);

			Staking::force_no_eras(Origin::root()).unwrap();
			assert_eq!(Staking::next_election_prediction(System::block_number()), u64::MAX);

			Staking::force_new_era_always(Origin::root()).unwrap();
			assert_eq!(Staking::next_election_prediction(System::block_number()), 45 + 5);

			Staking::force_new_era(Origin::root()).unwrap();
			assert_eq!(Staking::next_election_prediction(System::block_number()), 45 + 5);

			// Do a fail election
			MinimumValidatorCount::<Test>::put(1000);
			run_to_block(50);
			// Election: failed, next session is a new election
			assert_eq!(Staking::next_election_prediction(System::block_number()), 50 + 5);
			// The new era is still forced until a new era is planned.
			assert_eq!(ForceEra::<Test>::get(), Forcing::ForceNew);

			MinimumValidatorCount::<Test>::put(2);
			run_to_block(55);
			assert_eq!(Staking::next_election_prediction(System::block_number()), 55 + 25);
			assert_eq!(staking_events().len(), 6);
			assert_eq!(*staking_events().last().unwrap(), Event::StakersElected);
			// The new era has been planned, forcing is changed from `ForceNew` to `NotForcing`.
			assert_eq!(ForceEra::<Test>::get(), Forcing::NotForcing);
		})
	}
}

#[test]
#[should_panic]
fn count_check_works() {
	ExtBuilder::default().build_and_execute(|| {
		// We should never insert into the validators or nominators map directly as this will
		// not keep track of the count. This test should panic as we verify the count is accurate
		// after every test using the `post_checks` in `mock`.
		Validators::<Test>::insert(987654321, ValidatorPrefs::default());
		Nominators::<Test>::insert(
			987654321,
			Nominations { targets: vec![], submitted_in: Default::default(), suppressed: false },
		);
	})
}

#[test]
fn min_bond_checks_work() {
	ExtBuilder::default()
		.existential_deposit(100)
		.balance_factor(100)
		.min_nominator_bond(1_000)
		.min_validator_bond(1_500)
		.build_and_execute(|| {
			// 500 is not enough for any role
			assert_ok!(Staking::bond(Origin::signed(3), 4, 500, RewardDestination::Controller));
			assert_noop!(
				Staking::nominate(Origin::signed(4), vec![1]),
				Error::<Test>::InsufficientBond
			);
			assert_noop!(
				Staking::validate(Origin::signed(4), ValidatorPrefs::default()),
				Error::<Test>::InsufficientBond,
			);

			// 1000 is enough for nominator
			assert_ok!(Staking::bond_extra(Origin::signed(3), 500));
			assert_ok!(Staking::nominate(Origin::signed(4), vec![1]));
			assert_noop!(
				Staking::validate(Origin::signed(4), ValidatorPrefs::default()),
				Error::<Test>::InsufficientBond,
			);

			// 1500 is enough for validator
			assert_ok!(Staking::bond_extra(Origin::signed(3), 500));
			assert_ok!(Staking::nominate(Origin::signed(4), vec![1]));
			assert_ok!(Staking::validate(Origin::signed(4), ValidatorPrefs::default()));

			// Can't unbond anything as validator
			assert_noop!(Staking::unbond(Origin::signed(4), 500), Error::<Test>::InsufficientBond);

			// Once they are a nominator, they can unbond 500
			assert_ok!(Staking::nominate(Origin::signed(4), vec![1]));
			assert_ok!(Staking::unbond(Origin::signed(4), 500));
			assert_noop!(Staking::unbond(Origin::signed(4), 500), Error::<Test>::InsufficientBond);

			// Once they are chilled they can unbond everything
			assert_ok!(Staking::chill(Origin::signed(4)));
			assert_ok!(Staking::unbond(Origin::signed(4), 1000));
		})
}

#[test]
fn chill_other_works() {
	ExtBuilder::default()
		.existential_deposit(100)
		.balance_factor(100)
		.min_nominator_bond(1_000)
		.min_validator_bond(1_500)
		.build_and_execute(|| {
			let initial_validators = CounterForValidators::<Test>::get();
			let initial_nominators = CounterForNominators::<Test>::get();
			for i in 0..15 {
				let a = 4 * i;
				let b = 4 * i + 1;
				let c = 4 * i + 2;
				let d = 4 * i + 3;
				Balances::make_free_balance_be(&a, 100_000);
				Balances::make_free_balance_be(&b, 100_000);
				Balances::make_free_balance_be(&c, 100_000);
				Balances::make_free_balance_be(&d, 100_000);

				// Nominator
				assert_ok!(Staking::bond(
					Origin::signed(a),
					b,
					1000,
					RewardDestination::Controller
				));
				assert_ok!(Staking::nominate(Origin::signed(b), vec![1]));

				// Validator
				assert_ok!(Staking::bond(
					Origin::signed(c),
					d,
					1500,
					RewardDestination::Controller
				));
				assert_ok!(Staking::validate(Origin::signed(d), ValidatorPrefs::default()));
			}

			// To chill other users, we need to:
			// * Set a minimum bond amount
			// * Set a limit
			// * Set a threshold
			//
			// If any of these are missing, we do not have enough information to allow the
			// `chill_other` to succeed from one user to another.

			// Can't chill these users
			assert_noop!(
				Staking::chill_other(Origin::signed(1337), 1),
				Error::<Test>::CannotChillOther
			);
			assert_noop!(
				Staking::chill_other(Origin::signed(1337), 3),
				Error::<Test>::CannotChillOther
			);

			// Change the minimum bond... but no limits.
			assert_ok!(Staking::set_staking_limits(Origin::root(), 1_500, 2_000, None, None, None));

			// Still can't chill these users
			assert_noop!(
				Staking::chill_other(Origin::signed(1337), 1),
				Error::<Test>::CannotChillOther
			);
			assert_noop!(
				Staking::chill_other(Origin::signed(1337), 3),
				Error::<Test>::CannotChillOther
			);

			// Add limits, but no threshold
			assert_ok!(Staking::set_staking_limits(
				Origin::root(),
				1_500,
				2_000,
				Some(10),
				Some(10),
				None
			));

			// Still can't chill these users
			assert_noop!(
				Staking::chill_other(Origin::signed(1337), 1),
				Error::<Test>::CannotChillOther
			);
			assert_noop!(
				Staking::chill_other(Origin::signed(1337), 3),
				Error::<Test>::CannotChillOther
			);

			// Add threshold, but no limits
			assert_ok!(Staking::set_staking_limits(
				Origin::root(),
				1_500,
				2_000,
				None,
				None,
				Some(Percent::from_percent(0))
			));

			// Still can't chill these users
			assert_noop!(
				Staking::chill_other(Origin::signed(1337), 1),
				Error::<Test>::CannotChillOther
			);
			assert_noop!(
				Staking::chill_other(Origin::signed(1337), 3),
				Error::<Test>::CannotChillOther
			);

			// Add threshold and limits
			assert_ok!(Staking::set_staking_limits(
				Origin::root(),
				1_500,
				2_000,
				Some(10),
				Some(10),
				Some(Percent::from_percent(75))
			));

			// 16 people total because tests start with 2 active one
			assert_eq!(CounterForNominators::<Test>::get(), 15 + initial_nominators);
			assert_eq!(CounterForValidators::<Test>::get(), 15 + initial_validators);

			// Users can now be chilled down to 7 people, so we try to remove 9 of them (starting
			// with 16)
			for i in 6..15 {
				let b = 4 * i + 1;
				let d = 4 * i + 3;
				assert_ok!(Staking::chill_other(Origin::signed(1337), b));
				assert_ok!(Staking::chill_other(Origin::signed(1337), d));
			}

			// chill a nominator. Limit is not reached, not chill-able
			assert_eq!(CounterForNominators::<Test>::get(), 7);
			assert_noop!(
				Staking::chill_other(Origin::signed(1337), 1),
				Error::<Test>::CannotChillOther
			);
			// chill a validator. Limit is reached, chill-able.
			assert_eq!(CounterForValidators::<Test>::get(), 9);
			assert_ok!(Staking::chill_other(Origin::signed(1337), 3));
		})
}

#[test]
fn capped_stakers_works() {
	ExtBuilder::default().build_and_execute(|| {
		let validator_count = CounterForValidators::<Test>::get();
		assert_eq!(validator_count, 3);
		let nominator_count = CounterForNominators::<Test>::get();
		assert_eq!(nominator_count, 1);

		// Change the maximums
		let max = 10;
		assert_ok!(Staking::set_staking_limits(
			Origin::root(),
			10,
			10,
			Some(max),
			Some(max),
			Some(Percent::from_percent(0))
		));

		// can create `max - validator_count` validators
		let mut some_existing_validator = AccountId::default();
		for i in 0..max - validator_count {
			let (_, controller) = testing_utils::create_stash_controller::<Test>(
				i + 10_000_000,
				100,
				RewardDestination::Controller,
			)
			.unwrap();
			assert_ok!(Staking::validate(Origin::signed(controller), ValidatorPrefs::default()));
			some_existing_validator = controller;
		}

		// but no more
		let (_, last_validator) = testing_utils::create_stash_controller::<Test>(
			1337,
			100,
			RewardDestination::Controller,
		)
		.unwrap();

		assert_noop!(
			Staking::validate(Origin::signed(last_validator), ValidatorPrefs::default()),
			Error::<Test>::TooManyValidators,
		);

		// same with nominators
		let mut some_existing_nominator = AccountId::default();
		for i in 0..max - nominator_count {
			let (_, controller) = testing_utils::create_stash_controller::<Test>(
				i + 20_000_000,
				100,
				RewardDestination::Controller,
			)
			.unwrap();
			assert_ok!(Staking::nominate(Origin::signed(controller), vec![1]));
			some_existing_nominator = controller;
		}

		// one more is too many
		let (_, last_nominator) = testing_utils::create_stash_controller::<Test>(
			30_000_000,
			100,
			RewardDestination::Controller,
		)
		.unwrap();
		assert_noop!(
			Staking::nominate(Origin::signed(last_nominator), vec![1]),
			Error::<Test>::TooManyNominators
		);

		// Re-nominate works fine
		assert_ok!(Staking::nominate(Origin::signed(some_existing_nominator), vec![1]));
		// Re-validate works fine
		assert_ok!(Staking::validate(
			Origin::signed(some_existing_validator),
			ValidatorPrefs::default()
		));

		// No problem when we set to `None` again
		assert_ok!(Staking::set_staking_limits(Origin::root(), 10, 10, None, None, None));
		assert_ok!(Staking::nominate(Origin::signed(last_nominator), vec![1]));
		assert_ok!(Staking::validate(Origin::signed(last_validator), ValidatorPrefs::default()));
	})
}

mod sorted_list_provider {
	use super::*;
	use frame_election_provider_support::SortedListProvider;

	#[test]
	fn re_nominate_does_not_change_counters_or_list() {
		ExtBuilder::default().nominate(true).build_and_execute(|| {
			// given
			let pre_insert_nominator_count = Nominators::<Test>::iter().count() as u32;
			assert_eq!(<Test as Config>::SortedListProvider::count(), pre_insert_nominator_count);
			assert!(Nominators::<Test>::contains_key(101));
			assert_eq!(<Test as Config>::SortedListProvider::iter().collect::<Vec<_>>(), vec![101]);

			// when account 101 renominates
			assert_ok!(Staking::nominate(Origin::signed(100), vec![41]));

			// then counts don't change
			assert_eq!(<Test as Config>::SortedListProvider::count(), pre_insert_nominator_count);
			assert_eq!(Nominators::<Test>::iter().count() as u32, pre_insert_nominator_count);
			// and the list is the same
			assert_eq!(<Test as Config>::SortedListProvider::iter().collect::<Vec<_>>(), vec![101]);
		});
	}
<<<<<<< HEAD
}

mod multi_block_election {
	use super::*;
	// use crate::mock::*;

	fn assert_stakers_in_era(whos: impl Iterator<Item = AccountId>, exists: bool, era: EraIndex) {
		for who in whos {
			assert!(
				exists ^ !<ErasStakers<Test>>::contains_key(era, who),
				"contains_key not matching {} for era {} of {:?}",
				exists,
				era,
				who
			);
		}
	}

	fn assert_stakers_in_era_with_clipped(
		whos: impl Iterator<Item = AccountId>,
		exists: bool,
		era: EraIndex,
	) {
		for who in whos {
			assert!(
				exists ^ !<ErasStakers<Test>>::contains_key(era, who),
				"contains_key not matching {} for era {} of {:?}",
				exists,
				era,
				who
			);
			assert!(
				exists ^ !<ErasStakersClipped<Test>>::contains_key(era, who),
				"contains_key not matching {} for era {} of {:?}",
				exists,
				era,
				who
			);
			assert!(
				exists ^ !<ErasValidatorPrefs<Test>>::contains_key(era, who),
				"contains_key not matching {} for era {} of {:?}",
				exists,
				era,
				who
			);
		}
	}

	#[test]
	fn paginate_supports_nominators_works() {
		todo!();
	}

	#[test]
	fn mock_election_single_page() {
		ExtBuilder::default()
			.set_status(41, StakerStatus::Validator)
			.validator_count(4)
			.election_pages(1)
			.initialize_first_session(false)
			.build_and_execute(|| {
				assert_eq!(
					MockElectionProvider::elect(0)
						.unwrap()
						.into_iter()
						.map(|(x, _)| x)
						.collect::<Vec<_>>(),
					vec![11, 21, 31, 41]
				);
			});
	}

	#[test]
	#[should_panic(expected = "PaginatedElection not found")]
	fn mock_election_double_page_invalid() {
		ExtBuilder::default()
			.set_status(41, StakerStatus::Validator)
			.validator_count(4)
			.election_pages(2)
			.build_and_execute(|| {
				MockElectionProvider::elect(0).unwrap();
			});
	}

	#[test]
	fn mock_election_double_page_valid() {
		ExtBuilder::default()
			.set_status(41, StakerStatus::Validator)
			.validator_count(4)
			.election_pages(2)
			.build_and_execute(|| {
				assert_eq!(
					MockElectionProvider::elect(1)
						.unwrap()
						.into_iter()
						.map(|(x, _)| x)
						.collect::<Vec<_>>(),
					vec![31, 41]
				);

				assert_eq!(
					MockElectionProvider::elect(0)
						.unwrap()
						.into_iter()
						.map(|(x, _)| x)
						.collect::<Vec<_>>(),
					vec![11, 21]
				);
			});
	}

	#[test]
	fn mock_election_empty_pages() {
		ExtBuilder::default()
			.set_status(41, StakerStatus::Validator)
			.validator_count(4)
			.election_pages(6)
			.build_and_execute(|| {
				assert!(MockElectionProvider::elect(5).unwrap().is_empty());
				assert!(MockElectionProvider::elect(4).unwrap().is_empty());
				assert_eq!(
					MockElectionProvider::elect(3)
						.unwrap()
						.into_iter()
						.map(|(x, _)| x)
						.collect::<Vec<_>>(),
					vec![41]
				);
				assert_eq!(
					MockElectionProvider::elect(2)
						.unwrap()
						.into_iter()
						.map(|(x, _)| x)
						.collect::<Vec<_>>(),
					vec![31]
				);
				assert_eq!(
					MockElectionProvider::elect(1)
						.unwrap()
						.into_iter()
						.map(|(x, _)| x)
						.collect::<Vec<_>>(),
					vec![21]
				);
				assert_eq!(
					MockElectionProvider::elect(0)
						.unwrap()
						.into_iter()
						.map(|(x, _)| x)
						.collect::<Vec<_>>(),
					vec![11]
				);
			});
	}

	#[test]
	fn era_progress_single_page_election() {
		ExtBuilder::default()
			.set_status(41, StakerStatus::Validator)
			.validator_count(4)
			.session_per_era(2)
			.period(5)
			.election_pages(1)
			.build_and_execute(|| {
				// These storage items do not exists.
				assert!(<NextValidators<Test>>::get().is_none());
				assert!(<NextElectPage<Test>>::get().is_none());
				// stakers of era 0 have already been initialized..
				assert_stakers_in_era_with_clipped(vec![11, 21, 31, 41].into_iter(), true, 0);
				// .. but not 1.
				assert_stakers_in_era_with_clipped(vec![11, 21, 31, 41].into_iter(), false, 1);
				assert_eq!(current_era(), 0);

				run_to_block(4);
				assert_eq!(current_era(), 0);
				// we do the first single page election now, at which point `NextValidators` is
				// populated:
				assert!(<NextValidators<Test>>::get().is_some());
				// .. but this is never set:
				assert!(<NextElectPage<Test>>::get().is_none());
				// .. and era is not yet updated..
				assert_eq!(current_era(), 0);

				// ..next block we trigger the new era and ::take `NextValidators`
				run_to_block(5);
				assert_eq!(current_era(), 1);
				assert!(<NextValidators<Test>>::get().is_none());

				// some ordeal is repeated around block 15.
				run_to_block(14);
				assert_eq!(current_era(), 1);
				assert!(<NextValidators<Test>>::get().is_some());
				assert!(<NextElectPage<Test>>::get().is_none());
				run_to_block(15);
				assert_eq!(current_era(), 2);
				assert!(<NextValidators<Test>>::get().is_none());
				assert!(<NextElectPage<Test>>::get().is_none());
			});
	}

	#[test]
	fn era_progress_double_page_election() {
		ExtBuilder::default()
			.set_status(41, StakerStatus::Validator)
			.validator_count(4)
			.session_per_era(2)
			.period(5)
			.election_pages(2)
			.build_and_execute(|| {
				// These storage items do not exists.
				assert!(<NextValidators<Test>>::get().is_none());
				assert!(<NextElectPage<Test>>::get().is_none());
				// genesis election has worked as expected, that one uses a simpler election
				// provider.
				assert_stakers_in_era_with_clipped(
					vec![11 as AccountId, 21, 31, 41].into_iter(),
					true,
					0,
				);
				// .. but not 1.
				assert_stakers_in_era_with_clipped(
					vec![11 as AccountId, 21, 31, 41].into_iter(),
					false,
					1,
				);
				assert_eq!(current_era(), 0);

				run_to_block(3);
				// we have scraped page 1, and page 0 is next.
				assert_eq!(<NextElectPage<Test>>::get(), Some(0));
				// not set yet.
				assert!(<NextValidators<Test>>::get().is_none());
				// but exposures for 2 of the validators have been set already.
				assert_stakers_in_era(vec![31 as AccountId, 41].into_iter(), true, 1);
				assert_stakers_in_era(vec![11 as AccountId, 21].into_iter(), false, 1);

				// TODO: staking should always have some grace period: pad this entire timeline by a
				// configurable number of blocks, in case blocks are missed.

				run_to_block(4);
				// no more pages schedules..
				assert!(<NextElectPage<Test>>::get().is_none());
				// and validators ready for era trigger.
				assert!(<NextValidators<Test>>::get().is_some());
				// and the entire exposures are set
				assert_stakers_in_era_with_clipped(vec![11, 21, 31, 41].into_iter(), true, 1);
				assert_eq!(current_era(), 0);

				run_to_block(5);
				assert!(<NextElectPage<Test>>::get().is_none());
				assert!(<NextValidators<Test>>::get().is_none());
				assert_eq!(current_era(), 1);

				// some ordeal is repeated around block 15.
				run_to_block(13);
				assert!(<NextValidators<Test>>::get().is_none());
				assert_eq!(<NextElectPage<Test>>::get(), Some(0));
				assert_stakers_in_era(vec![31 as AccountId, 41].into_iter(), true, 2);
				assert_stakers_in_era(vec![11 as AccountId, 21].into_iter(), false, 2);

				run_to_block(14);
				assert!(<NextValidators<Test>>::get().is_some());
				assert!(<NextElectPage<Test>>::get().is_none());
				assert_eq!(current_era(), 1);
				assert_stakers_in_era_with_clipped(
					vec![11 as AccountId, 21, 31, 41].into_iter(),
					true,
					2,
				);

				run_to_block(15);
				assert_eq!(current_era(), 2);
				assert!(<NextValidators<Test>>::get().is_none());
				assert!(<NextElectPage<Test>>::get().is_none());
				assert_eq!(current_era(), 2);
			});
	}

	#[test]
	fn exposure_merging_works() {
		ExtBuilder::default()
			.set_status(41, StakerStatus::Validator)
			.nominate(false)
			.validator_count(4)
			.session_per_era(2)
			.period(5)
			.election_pages(2)
			.build_and_execute(|| {
				PaginateNominators::set(true);
				for i in 1..=8 {
					bond_nominator(i, i, 1000, vec![11, 21, 31, 41]);
				}

				run_to_block(3);
				// only exposures from nominator 7 8 are collected. Note that self votes are also
				// here, but don't show up!
				assert_eq!(
					<ErasStakers<Test>>::iter_prefix(1).collect::<Vec<_>>(),
					vec![
						(
							31,
							Exposure {
								total: 1002,
								own: 500,
								others: vec![
									IndividualExposure { who: 7, value: 251 },
									IndividualExposure { who: 8, value: 251 }
								]
							}
						),
						(
							41,
							Exposure {
								total: 1558,
								own: 1000,
								others: vec![
									IndividualExposure { who: 7, value: 279 },
									IndividualExposure { who: 8, value: 279 }
								]
							}
						),
						(
							21,
							Exposure {
								total: 1496,
								own: 1000,
								others: vec![
									IndividualExposure { who: 7, value: 248 },
									IndividualExposure { who: 8, value: 248 }
								]
							}
						),
						(
							11,
							Exposure {
								total: 1444,
								own: 1000,
								others: vec![
									IndividualExposure { who: 7, value: 222 },
									IndividualExposure { who: 8, value: 222 }
								]
							}
						)
					]
				);
				run_to_block(4);

				// the other 6 voter groups are squashed in.
				assert_eq!(
					<ErasStakers<Test>>::iter_prefix(1).collect::<Vec<_>>(),
					vec![
						(
							31,
							Exposure {
								total: 2508,
								own: 500,
								others: vec![
									IndividualExposure { who: 7, value: 251 },
									IndividualExposure { who: 8, value: 251 },
									IndividualExposure { who: 1, value: 251 },
									IndividualExposure { who: 2, value: 251 },
									IndividualExposure { who: 3, value: 251 },
									IndividualExposure { who: 4, value: 251 },
									IndividualExposure { who: 5, value: 251 },
									IndividualExposure { who: 6, value: 251 }
								]
							}
						),
						(
							41,
							Exposure {
								total: 3232,
								own: 1000,
								others: vec![
									IndividualExposure { who: 7, value: 279 },
									IndividualExposure { who: 8, value: 279 },
									IndividualExposure { who: 1, value: 279 },
									IndividualExposure { who: 2, value: 279 },
									IndividualExposure { who: 3, value: 279 },
									IndividualExposure { who: 4, value: 279 },
									IndividualExposure { who: 5, value: 279 },
									IndividualExposure { who: 6, value: 279 }
								]
							}
						),
						(
							21,
							Exposure {
								total: 2984,
								own: 1000,
								others: vec![
									IndividualExposure { who: 7, value: 248 },
									IndividualExposure { who: 8, value: 248 },
									IndividualExposure { who: 1, value: 248 },
									IndividualExposure { who: 2, value: 248 },
									IndividualExposure { who: 3, value: 248 },
									IndividualExposure { who: 4, value: 248 },
									IndividualExposure { who: 5, value: 248 },
									IndividualExposure { who: 6, value: 248 }
								]
							}
						),
						(
							11,
							Exposure {
								total: 2776,
								own: 1000,
								others: vec![
									IndividualExposure { who: 7, value: 222 },
									IndividualExposure { who: 8, value: 222 },
									IndividualExposure { who: 1, value: 222 },
									IndividualExposure { who: 2, value: 222 },
									IndividualExposure { who: 3, value: 222 },
									IndividualExposure { who: 4, value: 222 },
									IndividualExposure { who: 5, value: 222 },
									IndividualExposure { who: 6, value: 222 }
								]
							}
						)
					]
				);
				// ensure everything exists.
				run_to_block(5);
				assert_stakers_in_era_with_clipped(vec![11, 21, 31, 41].into_iter(), true, 1);
				let exposures_nominator_paginated =
					<ErasStakers<Test>>::iter_prefix(1).collect::<Vec<_>>();

				// no longer do this. Now run till the next election and collect the exposures of
				// era 2.
				PaginateNominators::set(false);
				run_to_block(15);
				assert_stakers_in_era_with_clipped(vec![11, 21, 31, 41].into_iter(), true, 2);
				let exposures_normal = <ErasStakers<Test>>::iter_prefix(1).collect::<Vec<_>>();

				assert_eq!(exposures_normal, exposures_nominator_paginated);
			});
	}
=======
>>>>>>> 4f8e0cf6
}<|MERGE_RESOLUTION|>--- conflicted
+++ resolved
@@ -540,43 +540,21 @@
 			assert_eq!(ErasStakers::<Test>::iter_prefix_values(active_era()).count(), 2);
 			assert_eq_exposure(
 				Staking::eras_stakers(active_era(), 11),
-<<<<<<< HEAD
 				1800,
 				1000,
 				vec![
 					IndividualExposure { who: 3, value: 400 },
 					IndividualExposure { who: 1, value: 400 },
 				],
-=======
-				Exposure {
-					total: 1000 + 800,
-					own: 1000,
-					others: vec![
-						IndividualExposure { who: 1, value: 400 },
-						IndividualExposure { who: 3, value: 400 },
-					]
-				},
->>>>>>> 4f8e0cf6
 			);
 			assert_eq_exposure(
 				Staking::eras_stakers(active_era(), 21),
-<<<<<<< HEAD
 				1000 + 1200,
 				1000,
 				vec![
 					IndividualExposure { who: 3, value: 600 },
 					IndividualExposure { who: 1, value: 600 },
 				],
-=======
-				Exposure {
-					total: 1000 + 1200,
-					own: 1000,
-					others: vec![
-						IndividualExposure { who: 1, value: 600 },
-						IndividualExposure { who: 3, value: 600 },
-					]
-				},
->>>>>>> 4f8e0cf6
 			);
 
 			// the total reward for era 1
@@ -3901,7 +3879,6 @@
 	}
 
 	#[test]
-<<<<<<< HEAD
 	fn can_paginate() {
 		ExtBuilder::default()
 			.add_staker(61, 60, 500, StakerStatus::Nominator(vec![11]))
@@ -3964,34 +3941,7 @@
 
 				// if target limit is less, then we return an error.
 				assert_eq!(Staking::targets(Some(1), 0).unwrap_err(), "Target snapshot too big");
-=======
-	fn respects_snapshot_len_limits() {
-		ExtBuilder::default()
-			.set_status(41, StakerStatus::Validator)
-			.build_and_execute(|| {
-				// sum of all nominators who'd be voters (1), plus the self-votes (4).
-				assert_eq!(
-					<Test as Config>::SortedListProvider::count() +
-						<Validators<Test>>::iter().count() as u32,
-					5
-				);
-
-				// if limits is less..
-				assert_eq!(Staking::voters(Some(1)).unwrap().len(), 1);
-
-				// if limit is equal..
-				assert_eq!(Staking::voters(Some(5)).unwrap().len(), 5);
-
-				// if limit is more.
-				assert_eq!(Staking::voters(Some(55)).unwrap().len(), 5);
-
-				// if target limit is more..
-				assert_eq!(Staking::targets(Some(6)).unwrap().len(), 4);
-				assert_eq!(Staking::targets(Some(4)).unwrap().len(), 4);
-
-				// if target limit is less, then we return an error.
-				assert_eq!(Staking::targets(Some(1)).unwrap_err(), "Target snapshot too big");
-			});
+			})
 	}
 
 	#[test]
@@ -4024,7 +3974,7 @@
 
 				// we take 4 voters: 2 validators and 2 nominators (so nominators quota = 2)
 				assert_eq!(
-					Staking::voters(Some(3))
+					Staking::voters(Some(3), 0)
 						.unwrap()
 						.iter()
 						.map(|(stash, _, _)| stash)
@@ -4063,7 +4013,7 @@
 
 				// we take 5 voters
 				assert_eq!(
-					Staking::voters(Some(5))
+					Staking::voters(Some(5), 0)
 						.unwrap()
 						.iter()
 						.map(|(stash, _, _)| stash)
@@ -4084,7 +4034,7 @@
 
 				// we take 4 voters
 				assert_eq!(
-					Staking::voters(Some(4))
+					Staking::voters(Some(4), 0)
 						.unwrap()
 						.iter()
 						.map(|(stash, _, _)| stash)
@@ -4095,7 +4045,6 @@
 						101, 71 // 2 nominators, excluding 61
 					],
 				);
->>>>>>> 4f8e0cf6
 			});
 	}
 
@@ -4467,7 +4416,6 @@
 			assert_eq!(<Test as Config>::SortedListProvider::iter().collect::<Vec<_>>(), vec![101]);
 		});
 	}
-<<<<<<< HEAD
 }
 
 mod multi_block_election {
@@ -4905,6 +4853,4 @@
 				assert_eq!(exposures_normal, exposures_nominator_paginated);
 			});
 	}
-=======
->>>>>>> 4f8e0cf6
 }