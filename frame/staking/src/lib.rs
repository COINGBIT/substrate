// This file is part of Substrate.

// Copyright (C) 2017-2021 Parity Technologies (UK) Ltd.
// SPDX-License-Identifier: Apache-2.0

// Licensed under the Apache License, Version 2.0 (the "License");
// you may not use this file except in compliance with the License.
// You may obtain a copy of the License at
//
// 	http://www.apache.org/licenses/LICENSE-2.0
//
// Unless required by applicable law or agreed to in writing, software
// distributed under the License is distributed on an "AS IS" BASIS,
// WITHOUT WARRANTIES OR CONDITIONS OF ANY KIND, either express or implied.
// See the License for the specific language governing permissions and
// limitations under the License.

//! # Staking Module
//!
//! The Staking module is used to manage funds at stake by network maintainers.
//!
//! - [`Config`]
//! - [`Call`]
//! - [`Module`]
//!
//! ## Overview
//!
//! The Staking module is the means by which a set of network maintainers (known as _authorities_ in
//! some contexts and _validators_ in others) are chosen based upon those who voluntarily place
//! funds under deposit. Under deposit, those funds are rewarded under normal operation but are held
//! at pain of _slash_ (expropriation) should the staked maintainer be found not to be discharging
//! its duties properly.
//!
//! ### Terminology
//! <!-- Original author of paragraph: @gavofyork -->
//!
//! - Staking: The process of locking up funds for some time, placing them at risk of slashing
//!   (loss) in order to become a rewarded maintainer of the network.
//! - Validating: The process of running a node to actively maintain the network, either by
//!   producing blocks or guaranteeing finality of the chain.
//! - Nominating: The process of placing staked funds behind one or more validators in order to
//!   share in any reward, and punishment, they take.
//! - Stash account: The account holding an owner's funds used for staking.
//! - Controller account: The account that controls an owner's funds for staking.
//! - Era: A (whole) number of sessions, which is the period that the validator set (and each
//!   validator's active nominator set) is recalculated and where rewards are paid out.
//! - Slash: The punishment of a staker by reducing its funds.
//!
//! ### Goals
//! <!-- Original author of paragraph: @gavofyork -->
//!
//! The staking system in Substrate NPoS is designed to make the following possible:
//!
//! - Stake funds that are controlled by a cold wallet.
//! - Withdraw some, or deposit more, funds without interrupting the role of an entity.
//! - Switch between roles (nominator, validator, idle) with minimal overhead.
//!
//! ### Scenarios
//!
//! #### Staking
//!
//! Almost any interaction with the Staking module requires a process of _**bonding**_ (also known
//! as being a _staker_). To become *bonded*, a fund-holding account known as the _stash account_,
//! which holds some or all of the funds that become frozen in place as part of the staking process,
//! is paired with an active **controller** account, which issues instructions on how they shall be
//! used.
//!
//! An account pair can become bonded using the [`bond`](Call::bond) call.
//!
//! Stash accounts can change their associated controller using the
//! [`set_controller`](Call::set_controller) call.
//!
//! There are three possible roles that any staked account pair can be in: `Validator`, `Nominator`
//! and `Idle` (defined in [`StakerStatus`]). There are three
//! corresponding instructions to change between roles, namely:
//! [`validate`](Call::validate),
//! [`nominate`](Call::nominate), and [`chill`](Call::chill).
//!
//! #### Validating
//!
//! A **validator** takes the role of either validating blocks or ensuring their finality,
//! maintaining the veracity of the network. A validator should avoid both any sort of malicious
//! misbehavior and going offline. Bonded accounts that state interest in being a validator do NOT
//! get immediately chosen as a validator. Instead, they are declared as a _candidate_ and they
//! _might_ get elected at the _next era_ as a validator. The result of the election is determined
//! by nominators and their votes.
//!
//! An account can become a validator candidate via the
//! [`validate`](Call::validate) call.
//!
//! #### Nomination
//!
//! A **nominator** does not take any _direct_ role in maintaining the network, instead, it votes on
//! a set of validators  to be elected. Once interest in nomination is stated by an account, it
//! takes effect at the next election round. The funds in the nominator's stash account indicate the
//! _weight_ of its vote. Both the rewards and any punishment that a validator earns are shared
//! between the validator and its nominators. This rule incentivizes the nominators to NOT vote for
//! the misbehaving/offline validators as much as possible, simply because the nominators will also
//! lose funds if they vote poorly.
//!
//! An account can become a nominator via the [`nominate`](Call::nominate) call.
//!
//! #### Rewards and Slash
//!
//! The **reward and slashing** procedure is the core of the Staking module, attempting to _embrace
//! valid behavior_ while _punishing any misbehavior or lack of availability_.
//!
//! Rewards must be claimed for each era before it gets too old by `$HISTORY_DEPTH` using the
//! `payout_stakers` call. Any account can call `payout_stakers`, which pays the reward to the
//! validator as well as its nominators. Only the [`Config::MaxNominatorRewardedPerValidator`]
//! biggest stakers can claim their reward. This is to limit the i/o cost to mutate storage for each
//! nominator's account.
//!
//! Slashing can occur at any point in time, once misbehavior is reported. Once slashing is
//! determined, a value is deducted from the balance of the validator and all the nominators who
//! voted for this validator (values are deducted from the _stash_ account of the slashed entity).
//!
//! Slashing logic is further described in the documentation of the `slashing` module.
//!
//! Similar to slashing, rewards are also shared among a validator and its associated nominators.
//! Yet, the reward funds are not always transferred to the stash account and can be configured. See
//! [Reward Calculation](#reward-calculation) for more details.
//!
//! #### Chilling
//!
//! Finally, any of the roles above can choose to step back temporarily and just chill for a while.
//! This means that if they are a nominator, they will not be considered as voters anymore and if
//! they are validators, they will no longer be a candidate for the next election.
//!
//! An account can step back via the [`chill`](Call::chill) call.
//!
//! ### Session managing
//!
//! The module implement the trait `SessionManager`. Which is the only API to query new validator
//! set and allowing these validator set to be rewarded once their era is ended.
//!
//! ## Interface
//!
//! ### Dispatchable Functions
//!
//! The dispatchable functions of the Staking module enable the steps needed for entities to accept
//! and change their role, alongside some helper functions to get/set the metadata of the module.
//!
//! ### Public Functions
//!
//! The Staking module contains many public storage items and (im)mutable functions.
//!
//! ## Usage
//!
//! ### Example: Rewarding a validator by id.
//!
//! ```
//! use frame_support::{decl_module, dispatch};
//! use frame_system::ensure_signed;
//! use pallet_staking::{self as staking};
//!
//! pub trait Config: staking::Config {}
//!
//! decl_module! {
//!     pub struct Module<T: Config> for enum Call where origin: T::Origin {
//!         /// Reward a validator.
//!         #[weight = 0]
//!         pub fn reward_myself(origin) -> dispatch::DispatchResult {
//!             let reported = ensure_signed(origin)?;
//!             <staking::Module<T>>::reward_by_ids(vec![(reported, 10)]);
//!             Ok(())
//!         }
//!     }
//! }
//! # fn main() { }
//! ```
//!
//! ## Implementation Details
//!
//! ### Era payout
//!
//! The era payout is computed using yearly inflation curve defined at
//! [`Config::EraPayout`] as such:
//!
//! ```nocompile
//! staker_payout = yearly_inflation(npos_token_staked / total_tokens) * total_tokens / era_per_year
//! ```
//! This payout is used to reward stakers as defined in next section
//!
//! ```nocompile
//! remaining_payout = max_yearly_inflation * total_tokens / era_per_year - staker_payout
//! ```
//! The remaining reward is send to the configurable end-point
//! [`Config::RewardRemainder`].
//!
//! ### Reward Calculation
//!
//! Validators and nominators are rewarded at the end of each era. The total reward of an era is
//! calculated using the era duration and the staking rate (the total amount of tokens staked by
//! nominators and validators, divided by the total token supply). It aims to incentivize toward a
//! defined staking rate. The full specification can be found
//! [here](https://research.web3.foundation/en/latest/polkadot/Token%20Economics.html#inflation-model).
//!
//! Total reward is split among validators and their nominators depending on the number of points
//! they received during the era. Points are added to a validator using
//! [`reward_by_ids`](Module::reward_by_ids).
//!
//! [`Module`] implements
//! [`pallet_authorship::EventHandler`] to add reward
//! points to block producer and block producer of referenced uncles.
//!
//! The validator and its nominator split their reward as following:
//!
//! The validator can declare an amount, named
//! [`commission`](ValidatorPrefs::commission), that does not get shared
//! with the nominators at each reward payout through its
//! [`ValidatorPrefs`]. This value gets deducted from the total reward
//! that is paid to the validator and its nominators. The remaining portion is split among the
//! validator and all of the nominators that nominated the validator, proportional to the value
//! staked behind this validator (_i.e._ dividing the
//! [`own`](Exposure::own) or
//! [`others`](Exposure::others) by
//! [`total`](Exposure::total) in [`Exposure`]).
//!
//! All entities who receive a reward have the option to choose their reward destination through the
//! [`Payee`] storage item (see
//! [`set_payee`](Call::set_payee)), to be one of the following:
//!
//! - Controller account, (obviously) not increasing the staked value.
//! - Stash account, not increasing the staked value.
//! - Stash account, also increasing the staked value.
//!
//! ### Additional Fund Management Operations
//!
//! Any funds already placed into stash can be the target of the following operations:
//!
//! The controller account can free a portion (or all) of the funds using the
//! [`unbond`](Call::unbond) call. Note that the funds are not immediately
//! accessible. Instead, a duration denoted by
//! [`Config::BondingDuration`] (in number of eras) must
//! pass until the funds can actually be removed. Once the `BondingDuration` is over, the
//! [`withdraw_unbonded`](Call::withdraw_unbonded) call can be used to actually
//! withdraw the funds.
//!
//! Note that there is a limitation to the number of fund-chunks that can be scheduled to be
//! unlocked in the future via [`unbond`](Call::unbond). In case this maximum
//! (`MAX_UNLOCKING_CHUNKS`) is reached, the bonded account _must_ first wait until a successful
//! call to `withdraw_unbonded` to remove some of the chunks.
//!
//! ### Election Algorithm
//!
//! The current election algorithm is implemented based on Phragmén. The reference implementation
//! can be found [here](https://github.com/w3f/consensus/tree/master/NPoS).
//!
//! The election algorithm, aside from electing the validators with the most stake value and votes,
//! tries to divide the nominator votes among candidates in an equal manner. To further assure this,
//! an optional post-processing can be applied that iteratively normalizes the nominator staked
//! values until the total difference among votes of a particular nominator are less than a
//! threshold.
//!
//! ## GenesisConfig
//!
//! The Staking module depends on the [`GenesisConfig`]. The
//! `GenesisConfig` is optional and allow to set some initial stakers.
//!
//! ## Related Modules
//!
//! - [Balances](../pallet_balances/index.html): Used to manage values at stake.
//! - [Session](../pallet_session/index.html): Used to manage sessions. Also, a list of new
//!   validators is stored in the Session module's `Validators` at the end of each era.

#![recursion_limit = "128"]
#![cfg_attr(not(feature = "std"), no_std)]

#[cfg(test)]
mod mock;
#[cfg(test)]
mod tests;
#[cfg(any(feature = "runtime-benchmarks", test))]
pub mod testing_utils;
#[cfg(any(feature = "runtime-benchmarks", test))]
pub mod benchmarking;

<<<<<<< HEAD
=======
pub mod slashing;
>>>>>>> e60597df
pub mod inflation;
pub mod offchain_election;
pub mod slashing;
pub mod weights;

use sp_std::{
	result,
	prelude::*,
	collections::btree_map::BTreeMap,
	convert::From,
};
use codec::{HasCompact, Encode, Decode};
use frame_support::{
	decl_module, decl_event, decl_storage, ensure, decl_error,
	weights::{
		Weight,
		constants::{WEIGHT_PER_MICROS, WEIGHT_PER_NANOS},
	},
	storage::IterableStorageMap,
	dispatch::{DispatchResult, DispatchResultWithPostInfo},
	traits::{
		Currency, LockIdentifier, LockableCurrency, WithdrawReasons, OnUnbalanced, Imbalance, Get,
		UnixTime, EstimateNextNewSession, EnsureOrigin, CurrencyToVote,
	},
};
use pallet_session::historical;
use sp_runtime::{
	Percent, Perbill, RuntimeDebug, DispatchError,
	curve::PiecewiseLinear,
	traits::{
		Convert, Zero, StaticLookup, CheckedSub, Saturating, SaturatedConversion,
		AtLeast32BitUnsigned,
	},
};
use sp_staking::{
	SessionIndex,
	offence::{OnOffenceHandler, OffenceDetails, Offence, ReportOffence, OffenceError},
};
#[cfg(feature = "std")]
use sp_runtime::{Serialize, Deserialize};
use frame_system::{
	self as system, ensure_signed, ensure_root,
	offchain::SendTransactionTypes,
};
use frame_election_provider_support::{ElectionProvider, VoteWeight, Supports, data_provider};
pub use weights::WeightInfo;

const STAKING_ID: LockIdentifier = *b"staking ";
pub(crate) const LOG_TARGET: &'static str = "runtime::staking";

// syntactic sugar for logging.
#[macro_export]
macro_rules! log {
	($level:tt, $patter:expr $(, $values:expr)* $(,)?) => {
		log::$level!(
			target: crate::LOG_TARGET,
			concat!("[{:?}] 💸 ", $patter), <frame_system::Pallet<T>>::block_number() $(, $values)*
		)
	};
}

pub const MAX_UNLOCKING_CHUNKS: usize = 32;

/// Counter for the number of eras that have passed.
pub type EraIndex = u32;

/// Counter for the number of "reward" points earned by a given validator.
pub type RewardPoint = u32;

/// The balance type of this module.
pub type BalanceOf<T> =
	<<T as Config>::Currency as Currency<<T as frame_system::Config>::AccountId>>::Balance;

type PositiveImbalanceOf<T> = <<T as Config>::Currency as Currency<
	<T as frame_system::Config>::AccountId,
>>::PositiveImbalance;
type NegativeImbalanceOf<T> = <<T as Config>::Currency as Currency<
	<T as frame_system::Config>::AccountId,
>>::NegativeImbalance;

/// Information regarding the active era (era in used in session).
#[derive(Encode, Decode, RuntimeDebug)]
pub struct ActiveEraInfo {
	/// Index of era.
	pub index: EraIndex,
	/// Moment of start expressed as millisecond from `$UNIX_EPOCH`.
	///
	/// Start can be none if start hasn't been set for the era yet,
	/// Start is set on the first on_finalize of the era to guarantee usage of `Time`.
	start: Option<u64>,
}

/// Reward points of an era. Used to split era total payout between validators.
///
/// This points will be used to reward validators and their respective nominators.
#[derive(PartialEq, Encode, Decode, Default, RuntimeDebug)]
pub struct EraRewardPoints<AccountId: Ord> {
	/// Total number of points. Equals the sum of reward points for each validator.
	total: RewardPoint,
	/// The reward points earned by a given validator.
	individual: BTreeMap<AccountId, RewardPoint>,
}

/// Indicates the initial status of the staker.
#[derive(RuntimeDebug)]
#[cfg_attr(feature = "std", derive(Serialize, Deserialize))]
pub enum StakerStatus<AccountId> {
	/// Chilling.
	Idle,
	/// Declared desire in validating or already participating in it.
	Validator,
	/// Nominating for a group of other stakers.
	Nominator(Vec<AccountId>),
}

/// A destination account for payment.
#[derive(PartialEq, Eq, Copy, Clone, Encode, Decode, RuntimeDebug)]
pub enum RewardDestination<AccountId> {
	/// Pay into the stash account, increasing the amount at stake accordingly.
	Staked,
	/// Pay into the stash account, not increasing the amount at stake.
	Stash,
	/// Pay into the controller account.
	Controller,
	/// Pay into a specified account.
	Account(AccountId),
	/// Receive no reward.
	None,
}

impl<AccountId> Default for RewardDestination<AccountId> {
	fn default() -> Self {
		RewardDestination::Staked
	}
}

/// Preference of what happens regarding validation.
#[derive(PartialEq, Eq, Clone, Encode, Decode, RuntimeDebug)]
pub struct ValidatorPrefs {
	/// Reward that validator takes up-front; only the rest is split between themselves and
	/// nominators.
	#[codec(compact)]
	pub commission: Perbill,
	/// Whether or not this validator is accepting more nominations. If `true`, then no nominator
	/// who is not already nominating this validator may nominate them. By default, validators
	/// are accepting nominations.
	pub blocked: bool,
}

impl Default for ValidatorPrefs {
	fn default() -> Self {
		ValidatorPrefs {
			commission: Default::default(),
			blocked: false,
		}
	}
}

/// Just a Balance/BlockNumber tuple to encode when a chunk of funds will be unlocked.
#[derive(PartialEq, Eq, Clone, Encode, Decode, RuntimeDebug)]
pub struct UnlockChunk<Balance: HasCompact> {
	/// Amount of funds to be unlocked.
	#[codec(compact)]
	value: Balance,
	/// Era number at which point it'll be unlocked.
	#[codec(compact)]
	era: EraIndex,
}

/// The ledger of a (bonded) stash.
#[derive(PartialEq, Eq, Clone, Encode, Decode, RuntimeDebug)]
pub struct StakingLedger<AccountId, Balance: HasCompact> {
	/// The stash account whose balance is actually locked and at stake.
	pub stash: AccountId,
	/// The total amount of the stash's balance that we are currently accounting for.
	/// It's just `active` plus all the `unlocking` balances.
	#[codec(compact)]
	pub total: Balance,
	/// The total amount of the stash's balance that will be at stake in any forthcoming
	/// rounds.
	#[codec(compact)]
	pub active: Balance,
	/// Any balance that is becoming free, which may eventually be transferred out
	/// of the stash (assuming it doesn't get slashed first).
	pub unlocking: Vec<UnlockChunk<Balance>>,
	/// List of eras for which the stakers behind a validator have claimed rewards. Only updated
	/// for validators.
	pub claimed_rewards: Vec<EraIndex>,
}

impl<
	AccountId,
	Balance: HasCompact + Copy + Saturating + AtLeast32BitUnsigned,
> StakingLedger<AccountId, Balance> {
	/// Remove entries from `unlocking` that are sufficiently old and reduce the
	/// total by the sum of their balances.
	fn consolidate_unlocked(self, current_era: EraIndex) -> Self {
		let mut total = self.total;
		let unlocking = self.unlocking.into_iter()
			.filter(|chunk| if chunk.era > current_era {
				true
			} else {
				total = total.saturating_sub(chunk.value);
				false
			})
			.collect();

		Self {
			stash: self.stash,
			total,
			active: self.active,
			unlocking,
			claimed_rewards: self.claimed_rewards
		}
	}

	/// Re-bond funds that were scheduled for unlocking.
	fn rebond(mut self, value: Balance) -> Self {
		let mut unlocking_balance: Balance = Zero::zero();

		while let Some(last) = self.unlocking.last_mut() {
			if unlocking_balance + last.value <= value {
				unlocking_balance += last.value;
				self.active += last.value;
				self.unlocking.pop();
			} else {
				let diff = value - unlocking_balance;

				unlocking_balance += diff;
				self.active += diff;
				last.value -= diff;
			}

			if unlocking_balance >= value {
				break
			}
		}

		self
	}
}

impl<AccountId, Balance> StakingLedger<AccountId, Balance> where
	Balance: AtLeast32BitUnsigned + Saturating + Copy,
{
	/// Slash the validator for a given amount of balance. This can grow the value
	/// of the slash in the case that the validator has less than `minimum_balance`
	/// active funds. Returns the amount of funds actually slashed.
	///
	/// Slashes from `active` funds first, and then `unlocking`, starting with the
	/// chunks that are closest to unlocking.
	fn slash(
		&mut self,
		mut value: Balance,
		minimum_balance: Balance,
	) -> Balance {
		let pre_total = self.total;
		let total = &mut self.total;
		let active = &mut self.active;

		let slash_out_of = |
			total_remaining: &mut Balance,
			target: &mut Balance,
			value: &mut Balance,
		| {
			let mut slash_from_target = (*value).min(*target);

			if !slash_from_target.is_zero() {
				*target -= slash_from_target;

				// don't leave a dust balance in the staking system.
				if *target <= minimum_balance {
					slash_from_target += *target;
					*value += sp_std::mem::replace(target, Zero::zero());
				}

				*total_remaining = total_remaining.saturating_sub(slash_from_target);
				*value -= slash_from_target;
			}
		};

		slash_out_of(total, active, &mut value);

		let i = self.unlocking.iter_mut()
			.map(|chunk| {
				slash_out_of(total, &mut chunk.value, &mut value);
				chunk.value
			})
			.take_while(|value| value.is_zero()) // take all fully-consumed chunks out.
			.count();

		// kill all drained chunks.
		let _ = self.unlocking.drain(..i);

		pre_total.saturating_sub(*total)
	}
}

/// A record of the nominations made by a specific account.
#[derive(PartialEq, Eq, Clone, Encode, Decode, RuntimeDebug)]
pub struct Nominations<AccountId> {
	/// The targets of nomination.
	pub targets: Vec<(AccountId, bool)>,
	/// The era the nominations were submitted.
	///
	/// Except for initial nominations which are considered submitted at era 0.
	pub submitted_in: EraIndex,
	/// Whether the nominations have been suppressed. This can happen due to slashing of the
	/// validators, or other events that might invalidate the nomination.
	///
	/// NOTE: this for future proofing and is thus far not used.
	pub suppressed: bool,
}

/// The amount of exposure (to slashing) than an individual nominator has.
#[derive(PartialEq, Eq, PartialOrd, Ord, Clone, Encode, Decode, RuntimeDebug)]
pub struct IndividualExposure<AccountId, Balance: HasCompact> {
	/// The stash account of the nominator in question.
	pub who: AccountId,
	/// Amount of funds exposed.
	#[codec(compact)]
	pub value: Balance,
}

/// A snapshot of the stake backing a single validator in the system.
#[derive(PartialEq, Eq, PartialOrd, Ord, Clone, Encode, Decode, Default, RuntimeDebug)]
pub struct Exposure<AccountId, Balance: HasCompact> {
	/// The total balance backing this validator.
	#[codec(compact)]
	pub total: Balance,
	/// The validator's own stash that is exposed.
	#[codec(compact)]
	pub own: Balance,
	/// The portions of nominators stashes that are exposed.
	pub others: Vec<IndividualExposure<AccountId, Balance>>,
}

/// A pending slash record. The value of the slash has been computed but not applied yet,
/// rather deferred for several eras.
#[derive(Encode, Decode, Default, RuntimeDebug)]
pub struct UnappliedSlash<AccountId, Balance: HasCompact> {
	/// The stash ID of the offending validator.
	validator: AccountId,
	/// The validator's own slash.
	own: Balance,
	/// All other slashed stakers and amounts.
	others: Vec<(AccountId, Balance)>,
	/// Reporters of the offence; bounty payout recipients.
	reporters: Vec<AccountId>,
	/// The amount of payout.
	payout: Balance,
}

/// Means for interacting with a specialized version of the `session` trait.
///
/// This is needed because `Staking` sets the `ValidatorIdOf` of the `pallet_session::Config`
pub trait SessionInterface<AccountId>: frame_system::Config {
	/// Disable a given validator by stash ID.
	///
	/// Returns `true` if new era should be forced at the end of this session.
	/// This allows preventing a situation where there is too many validators
	/// disabled and block production stalls.
	fn disable_validator(validator: &AccountId) -> Result<bool, ()>;
	/// Get the validators from session.
	fn validators() -> Vec<AccountId>;
	/// Prune historical session tries up to but not including the given index.
	fn prune_historical_up_to(up_to: SessionIndex);
}

impl<T: Config> SessionInterface<<T as frame_system::Config>::AccountId> for T where
	T: pallet_session::Config<ValidatorId = <T as frame_system::Config>::AccountId>,
	T: pallet_session::historical::Config<
		FullIdentification = Exposure<<T as frame_system::Config>::AccountId, BalanceOf<T>>,
		FullIdentificationOf = ExposureOf<T>,
	>,
	T::SessionHandler: pallet_session::SessionHandler<<T as frame_system::Config>::AccountId>,
	T::SessionManager: pallet_session::SessionManager<<T as frame_system::Config>::AccountId>,
	T::ValidatorIdOf:
		Convert<<T as frame_system::Config>::AccountId, Option<<T as frame_system::Config>::AccountId>>,
{
	fn disable_validator(validator: &<T as frame_system::Config>::AccountId) -> Result<bool, ()> {
		<pallet_session::Module<T>>::disable(validator)
	}

	fn validators() -> Vec<<T as frame_system::Config>::AccountId> {
		<pallet_session::Module<T>>::validators()
	}

	fn prune_historical_up_to(up_to: SessionIndex) {
		<pallet_session::historical::Module<T>>::prune_up_to(up_to);
	}
}

/// Handler for determining how much of a balance should be paid out on the current era.
pub trait EraPayout<Balance> {
	/// Determine the payout for this era.
	///
	/// Returns the amount to be paid to stakers in this era, as well as whatever else should be
	/// paid out ("the rest").
	fn era_payout(
		total_staked: Balance,
		total_issuance: Balance,
		era_duration_millis: u64,
	) -> (Balance, Balance);
}

impl<Balance: Default> EraPayout<Balance> for () {
	fn era_payout(
		_total_staked: Balance,
		_total_issuance: Balance,
		_era_duration_millis: u64,
	) -> (Balance, Balance) {
		(Default::default(), Default::default())
	}
}

/// Adaptor to turn a `PiecewiseLinear` curve definition into an `EraPayout` impl, used for
/// backwards compatibility.
pub struct ConvertCurve<T>(sp_std::marker::PhantomData<T>);
impl<
	Balance: AtLeast32BitUnsigned + Clone,
	T: Get<&'static PiecewiseLinear<'static>>,
> EraPayout<Balance> for ConvertCurve<T> {
	fn era_payout(
		total_staked: Balance,
		total_issuance: Balance,
		era_duration_millis: u64,
	) -> (Balance, Balance) {
		let (validator_payout, max_payout) = inflation::compute_total_payout(
			&T::get(),
			total_staked,
			total_issuance,
			// Duration of era; more than u64::MAX is rewarded as u64::MAX.
			era_duration_millis,
		);
		let rest = max_payout.saturating_sub(validator_payout.clone());
		(validator_payout, rest)
	}
}

pub trait Config: frame_system::Config + SendTransactionTypes<Call<Self>> {
	/// The staking balance.
	type Currency: LockableCurrency<Self::AccountId, Moment = Self::BlockNumber>;

	/// Time used for computing era duration.
	///
	/// It is guaranteed to start being called from the first `on_finalize`. Thus value at genesis
	/// is not used.
	type UnixTime: UnixTime;

	/// Convert a balance into a number used for election calculation. This must fit into a `u64`
	/// but is allowed to be sensibly lossy. The `u64` is used to communicate with the
	/// [`sp_npos_elections`] crate which accepts u64 numbers and does operations in 128.
	/// Consequently, the backward convert is used convert the u128s from sp-elections back to a
	/// [`BalanceOf`].
	type CurrencyToVote: CurrencyToVote<BalanceOf<Self>>;

	/// Something that provides the election functionality.
	type ElectionProvider: frame_election_provider_support::ElectionProvider<
		Self::AccountId,
		Self::BlockNumber,
		// we only accept an election provider that has staking as data provider.
		DataProvider = Module<Self>,
	>;

	/// Maximum number of nominations per nominator.
	const MAX_NOMINATIONS: u32;

	/// Tokens have been minted and are unused for validator-reward.
	/// See [Era payout](./index.html#era-payout).
	type RewardRemainder: OnUnbalanced<NegativeImbalanceOf<Self>>;

	/// The overarching event type.
	type Event: From<Event<Self>> + Into<<Self as frame_system::Config>::Event>;

	/// Handler for the unbalanced reduction when slashing a staker.
	type Slash: OnUnbalanced<NegativeImbalanceOf<Self>>;

	/// Handler for the unbalanced increment when rewarding a staker.
	type Reward: OnUnbalanced<PositiveImbalanceOf<Self>>;

	/// Number of sessions per era.
	type SessionsPerEra: Get<SessionIndex>;

	/// Number of eras that staked funds must remain bonded for.
	type BondingDuration: Get<EraIndex>;

	/// Number of eras that slashes are deferred by, after computation.
	///
	/// This should be less than the bonding duration. Set to 0 if slashes
	/// should be applied immediately, without opportunity for intervention.
	type SlashDeferDuration: Get<EraIndex>;

	/// The origin which can cancel a deferred slash. Root can always do this.
	type SlashCancelOrigin: EnsureOrigin<Self::Origin>;

	/// Interface for interacting with a session module.
	type SessionInterface: self::SessionInterface<Self::AccountId>;

	/// The payout for validators and the system for the current era.
	/// See [Era payout](./index.html#era-payout).
	type EraPayout: EraPayout<BalanceOf<Self>>;

	/// The task executor of this pallet.
	///
	/// The type of the task, the weight quota and executor can all be configured from the runtime.
	type TaskExecutor:
		executor::StoredExecutor<Task = SlashTask<Self>>
		+ frame_support::dispatch::Parameter
		+ Default;

	/// Something that can estimate the next session change, accurately or as a best effort guess.
	type NextNewSession: EstimateNextNewSession<Self::BlockNumber>;

	/// The maximum number of nominators rewarded for each validator.
	///
	/// For each validator only the `$MaxNominatorRewardedPerValidator` biggest stakers can claim
	/// their reward. This used to limit the i/o cost for the nominator payout.
	type MaxNominatorRewardedPerValidator: Get<u32>;

	/// Weight information for extrinsics in this pallet.
	type WeightInfo: WeightInfo;
}

/// Mode of era-forcing.
#[derive(Copy, Clone, PartialEq, Eq, Encode, Decode, RuntimeDebug)]
#[cfg_attr(feature = "std", derive(Serialize, Deserialize))]
pub enum Forcing {
	/// Not forcing anything - just let whatever happen.
	NotForcing,
	/// Force a new era, then reset to `NotForcing` as soon as it is done.
	ForceNew,
	/// Avoid a new era indefinitely.
	ForceNone,
	/// Force a new era at the end of all sessions indefinitely.
	ForceAlways,
}

impl Default for Forcing {
	fn default() -> Self {
		Forcing::NotForcing
	}
}

// A value placed in storage that represents the current version of the Staking storage. This value
// is used by the `on_runtime_upgrade` logic to determine whether we run storage migration logic.
// This should match directly with the semantic versions of the Rust crate.
#[derive(Encode, Decode, Clone, Copy, PartialEq, Eq, RuntimeDebug)]
enum Releases {
	V1_0_0Ancient,
	V2_0_0,
	V3_0_0,
	V4_0_0,
	V5_0_0, // blockable validators.
	V6_0_0, // removal of all storage associated with offchain phragmen.
}

impl Default for Releases {
	fn default() -> Self {
		Releases::V6_0_0
	}
}

use frame_support::{CloneNoBound, PartialEqNoBound, EqNoBound, RuntimeDebugNoBound, executor::{self, StoredExecutor}};

/// A task that needs to be stored and executed per slashed validator.
#[derive(Encode, Decode, CloneNoBound, PartialEqNoBound, EqNoBound, RuntimeDebugNoBound)]
pub struct SlashTask<T: Config> {
	/// The slashed validator.
	slashed: T::AccountId,
	/// The prefix that must be maintained for all keys.
	prefix: Vec<u8>,
	/// The last iterated key of their nominators.
	last_key: Vec<u8>,
}

impl<T: Config> SlashTask<T> {
	/// Creates a new instance of `Self` with proper prefix and `last_key`.
	///
	/// Will always create a task that begins from the first nominator and iterates all of them. If,
	/// for whatever reason, one needs to start mid-way from a specific key, then create `Self`
	/// manually.
	fn new(slashed: T::AccountId) -> Self {
		use frame_support::storage::generator::StorageMap;
		Self {
			slashed,
			prefix: <Nominators<T>>::prefix_hash(),
			last_key: <Nominators<T>>::prefix_hash(),
		}
	}
}

impl<T: Config> Default for SlashTask<T>
where
	T::AccountId: Default,
{
	fn default() -> Self {
		Self {
			slashed: Default::default(),
			last_key: Default::default(),
			prefix: Default::default(),
		}
	}
}

impl<T: Config> executor::RuntimeTask for SlashTask<T> {
	fn execute(mut self, max_weight: Weight) -> (Option<Self>, Weight) {
		let weight_per_iteration = <T as frame_system::Config>::DbWeight::get().reads_writes(1, 1);
		let max_iterations = max_weight / weight_per_iteration;
		let mut iterated: Weight = 0;
		let mut needs_more_iterations = false;
		log!(
			debug,
			"executing SlashTask with {} cap, resulting in {} iterations at most.",
			max_weight,
			max_iterations
		);

		while let Some(next_key) = sp_io::storage::next_key(self.last_key.as_ref()) {
			if !next_key.starts_with(&self.prefix) {
				// The keys are done. Break
				break;
			}

			log!(trace, "[{}] next-key = {:?} ", iterated, next_key);
			match frame_support::storage::unhashed::get::<Nominations<T::AccountId>>(&next_key) {
				Some(mut next_nominations) => {
					next_nominations.targets.iter_mut().for_each(|(target, active)| {
						if target == &self.slashed {
							*active = false;
						}
					});

					frame_support::storage::unhashed::put(&next_key, &next_nominations);

					iterated = iterated.saturating_add(1);
					self.last_key = next_key;
				}
				None => {
					// we end up here on the last nominator, of a corrupt data. Better to log it.
					log!(warn, "an un-decodable nomination detected during SlashTask.");
					break;
				}
			};

			if iterated >= max_iterations {
				// we will brake out because a `next_key` exist, but we no longer have weight. This
				// task is not done yet.
				needs_more_iterations = true;
				break;
			}

			// TODO: 4 cases need to be considered: 1- a key is added before the current
			// cursor: don't care. 2- a key is removed after the current cursor: don't care.
			// 3- a key is added after the current cursor: worth having a test, but no
			// biggie.  4- a key is removed after the current cursor: worth having a test,
			// but no biggie. 5- the current key is deleted: then the next_key must be
			// updated.
			// TODO: also need a test to ensure that this iterates over all nominators, skipping
			// the first one seems likely.
		}

		let consumed_weight = weight_per_iteration.saturating_mul(iterated);
		// we are guaranteed that `max_iterations * weight_per_iter <= max_weight`, given `iterated
		// <= max_iterations`, thus `consumed_weight <= max_weight`.
		debug_assert!(iterated <= max_iterations);
		debug_assert!(consumed_weight <= max_weight);

		let leftover_task = if needs_more_iterations { Some(self) } else { None };

		(leftover_task, consumed_weight)
	}
}

decl_storage! {
	trait Store for Module<T: Config> as Staking {
		/// Number of eras to keep in history.
		///
		/// Information is kept for eras in `[current_era - history_depth; current_era]`.
		///
		/// Must be more than the number of eras delayed by session otherwise. I.e. active era must
		/// always be in history. I.e. `active_era > current_era - history_depth` must be
		/// guaranteed.
		HistoryDepth get(fn history_depth) config(): u32 = 84;

		/// The ideal number of staking participants.
		pub ValidatorCount get(fn validator_count) config(): u32;

		/// Minimum number of staking participants before emergency conditions are imposed.
		pub MinimumValidatorCount get(fn minimum_validator_count) config(): u32;

		/// Any validators that may never be slashed or forcibly kicked. It's a Vec since they're
		/// easy to initialize and the performance hit is minimal (we expect no more than four
		/// invulnerables) and restricted to testnets.
		pub Invulnerables get(fn invulnerables) config(): Vec<T::AccountId>;

		/// Map from all locked "stash" accounts to the controller account.
		pub Bonded get(fn bonded): map hasher(twox_64_concat) T::AccountId => Option<T::AccountId>;

		/// Map from all (unlocked) "controller" accounts to the info regarding the staking.
		pub Ledger get(fn ledger):
			map hasher(blake2_128_concat) T::AccountId
			=> Option<StakingLedger<T::AccountId, BalanceOf<T>>>;

		/// Where the reward payment should be made. Keyed by stash.
		pub Payee get(fn payee): map hasher(twox_64_concat) T::AccountId => RewardDestination<T::AccountId>;

		/// The map from (wannabe) validator stash key to the preferences of that validator.
		pub Validators get(fn validators):
			map hasher(twox_64_concat) T::AccountId => ValidatorPrefs;

		/// The map from nominator stash key to the set of stash keys of all validators to nominate.
		pub Nominators get(fn nominators):
			map hasher(twox_64_concat) T::AccountId => Option<Nominations<T::AccountId>>;

		/// The current era index.
		///
		/// This is the latest planned era, depending on how the Session pallet queues the validator
		/// set, it might be active or not.
		pub CurrentEra get(fn current_era): Option<EraIndex>;

		/// The active era information, it holds index and start.
		///
		/// The active era is the era being currently rewarded. Validator set of this era must be
		/// equal to [`SessionInterface::validators`].
		pub ActiveEra get(fn active_era): Option<ActiveEraInfo>;

		/// The session index at which the era start for the last `HISTORY_DEPTH` eras.
		///
		/// Note: This tracks the starting session (i.e. session index when era start being active)
		/// for the eras in `[CurrentEra - HISTORY_DEPTH, CurrentEra]`.
		pub ErasStartSessionIndex get(fn eras_start_session_index):
			map hasher(twox_64_concat) EraIndex => Option<SessionIndex>;

		/// Exposure of validator at era.
		///
		/// This is keyed first by the era index to allow bulk deletion and then the stash account.
		///
		/// Is it removed after `HISTORY_DEPTH` eras.
		/// If stakers hasn't been set or has been removed then empty exposure is returned.
		pub ErasStakers get(fn eras_stakers):
			double_map hasher(twox_64_concat) EraIndex, hasher(twox_64_concat) T::AccountId
			=> Exposure<T::AccountId, BalanceOf<T>>;

		/// Clipped Exposure of validator at era.
		///
		/// This is similar to [`ErasStakers`] but number of nominators exposed is reduced to the
		/// `T::MaxNominatorRewardedPerValidator` biggest stakers.
		/// (Note: the field `total` and `own` of the exposure remains unchanged).
		/// This is used to limit the i/o cost for the nominator payout.
		///
		/// This is keyed fist by the era index to allow bulk deletion and then the stash account.
		///
		/// Is it removed after `HISTORY_DEPTH` eras.
		/// If stakers hasn't been set or has been removed then empty exposure is returned.
		pub ErasStakersClipped get(fn eras_stakers_clipped):
			double_map hasher(twox_64_concat) EraIndex, hasher(twox_64_concat) T::AccountId
			=> Exposure<T::AccountId, BalanceOf<T>>;

		/// Similar to `ErasStakers`, this holds the preferences of validators.
		///
		/// This is keyed first by the era index to allow bulk deletion and then the stash account.
		///
		/// Is it removed after `HISTORY_DEPTH` eras.
		// If prefs hasn't been set or has been removed then 0 commission is returned.
		pub ErasValidatorPrefs get(fn eras_validator_prefs):
			double_map hasher(twox_64_concat) EraIndex, hasher(twox_64_concat) T::AccountId
			=> ValidatorPrefs;

		/// The total validator era payout for the last `HISTORY_DEPTH` eras.
		///
		/// Eras that haven't finished yet or has been removed doesn't have reward.
		pub ErasValidatorReward get(fn eras_validator_reward):
			map hasher(twox_64_concat) EraIndex => Option<BalanceOf<T>>;

		/// Rewards for the last `HISTORY_DEPTH` eras.
		/// If reward hasn't been set or has been removed then 0 reward is returned.
		pub ErasRewardPoints get(fn eras_reward_points):
			map hasher(twox_64_concat) EraIndex => EraRewardPoints<T::AccountId>;

		/// The total amount staked for the last `HISTORY_DEPTH` eras.
		/// If total hasn't been set or has been removed then 0 stake is returned.
		pub ErasTotalStake get(fn eras_total_stake):
			map hasher(twox_64_concat) EraIndex => BalanceOf<T>;

		/// Mode of era forcing.
		pub ForceEra get(fn force_era) config(): Forcing;

		/// The percentage of the slash that is distributed to reporters.
		///
		/// The rest of the slashed value is handled by the `Slash`.
		pub SlashRewardFraction get(fn slash_reward_fraction) config(): Perbill;

		/// The amount of currency given to reporters of a slash event which was
		/// canceled by extraordinary circumstances (e.g. governance).
		pub CanceledSlashPayout get(fn canceled_payout) config(): BalanceOf<T>;

		/// All unapplied slashes that are queued for later.
		pub UnappliedSlashes:
			map hasher(twox_64_concat) EraIndex => Vec<UnappliedSlash<T::AccountId, BalanceOf<T>>>;

		/// A mapping from still-bonded eras to the first session index of that era.
		///
		/// Must contains information for eras for the range:
		/// `[active_era - bounding_duration; active_era]`
		BondedEras: Vec<(EraIndex, SessionIndex)>;

		/// All slashing events on validators, mapped by era to the highest slash proportion
		/// and slash value of the era.
		ValidatorSlashInEra:
			double_map hasher(twox_64_concat) EraIndex, hasher(twox_64_concat) T::AccountId
			=> Option<(Perbill, BalanceOf<T>)>;

		/// All slashing events on nominators, mapped by era to the highest slash value of the era.
		NominatorSlashInEra:
			double_map hasher(twox_64_concat) EraIndex, hasher(twox_64_concat) T::AccountId
			=> Option<BalanceOf<T>>;

		/// Slashing spans for stash accounts.
		SlashingSpans get(fn slashing_spans): map hasher(twox_64_concat) T::AccountId => Option<slashing::SlashingSpans>;

		/// Records information about the maximum slash of a stash within a slashing span,
		/// as well as how much reward has been paid out.
		SpanSlash:
			map hasher(twox_64_concat) (T::AccountId, slashing::SpanIndex)
			=> slashing::SpanRecord<BalanceOf<T>>;

		/// The earliest era for which we have a pending, unapplied slash.
		EarliestUnappliedSlash: Option<EraIndex>;

		/// Task scheduler for chill tasks
		SlashTaskExecutor get(fn slash_task_executor): T::TaskExecutor;

		/// The last planned session scheduled by the session pallet.
		///
		/// This is basically in sync with the call to [`SessionManager::new_session`].
		pub CurrentPlannedSession get(fn current_planned_session): SessionIndex;

		/// True if network has been upgraded to this version.
		/// Storage version of the pallet.
		///
		/// This is set to v6.0.0 for new networks.
		StorageVersion build(|_: &GenesisConfig<T>| Releases::V6_0_0): Releases;
	}
	add_extra_genesis {
		config(stakers):
			Vec<(T::AccountId, T::AccountId, BalanceOf<T>, StakerStatus<T::AccountId>)>;
		build(|config: &GenesisConfig<T>| {
			for &(ref stash, ref controller, balance, ref status) in &config.stakers {
				assert!(
					T::Currency::free_balance(&stash) >= balance,
					"Stash does not have enough balance to bond."
				);
				let _ = <Module<T>>::bond(
					T::Origin::from(Some(stash.clone()).into()),
					T::Lookup::unlookup(controller.clone()),
					balance,
					RewardDestination::Staked,
				);
				let _ = match status {
					StakerStatus::Validator => {
						<Module<T>>::validate(
							T::Origin::from(Some(controller.clone()).into()),
							Default::default(),
						)
					},
					StakerStatus::Nominator(votes) => {
						<Module<T>>::nominate(
							T::Origin::from(Some(controller.clone()).into()),
							votes.iter().map(|l| T::Lookup::unlookup(l.clone())).collect(),
						)
					}, _ => Ok(())
				};
			}
		});
	}
}

pub mod migrations {
	use super::*;

	pub mod v6 {
		use super::*;
		use frame_support::{traits::Get, weights::Weight, pallet_prelude::*};

		macro_rules! generate_storage_types {
			($name:ident => Value<$value:ty>) => {
				paste::paste! {
					struct [<$name Instance>];
					impl frame_support::traits::StorageInstance for [<$name Instance>] {
						fn pallet_prefix() -> &'static str {
							"Staking"
						}
						const STORAGE_PREFIX: &'static str = stringify!($name);
					}
					type $name = StorageValue<[<$name Instance>], $value, ValueQuery>;
				}
			}
		}

		// NOTE: value type doesn't matter, we just set it to () here.
		generate_storage_types!(SnapshotValidators => Value<()>);
		generate_storage_types!(SnapshotNominators => Value<()>);
		generate_storage_types!(QueuedElected => Value<()>);
		generate_storage_types!(QueuedScore => Value<()>);
		generate_storage_types!(EraElectionStatus => Value<()>);
		generate_storage_types!(IsCurrentSessionFinal => Value<()>);

		/// check to execute prior to migration.
		pub fn pre_migrate<T: Config>() -> Result<(), &'static str> {
			// these may or may not exist.
			log!(info, "SnapshotValidators.exits()? {:?}", SnapshotValidators::exists());
			log!(info, "SnapshotNominators.exits()? {:?}", SnapshotNominators::exists());
			log!(info, "QueuedElected.exits()? {:?}", QueuedElected::exists());
			log!(info, "QueuedScore.exits()? {:?}", QueuedScore::exists());
			// these must exist.
			assert!(IsCurrentSessionFinal::exists(), "IsCurrentSessionFinal storage item not found!");
			assert!(EraElectionStatus::exists(), "EraElectionStatus storage item not found!");
			Ok(())
		}

		/// Migrate storage to v6.
		pub fn migrate<T: Config>() -> Weight {
			log!(info, "Migrating staking to Releases::V6_0_0");

			SnapshotValidators::kill();
			SnapshotNominators::kill();
			QueuedElected::kill();
			QueuedScore::kill();
			EraElectionStatus::kill();
			IsCurrentSessionFinal::kill();

			StorageVersion::put(Releases::V6_0_0);
			log!(info, "Done.");
			T::DbWeight::get().writes(6 + 1)
		}
	}

	#[derive(Decode)]
	struct OldNominations<AccountId> {
		targets: Vec<AccountId>,
		submitted_in: EraIndex,
		suppressed: bool,
	}

	pub fn migrate_to_reversable_slash<T: Config>() -> frame_support::weights::Weight {
		Nominators::<T>::translate::<OldNominations<T::AccountId>, _>(|_, nomination| {
			let targets = nomination
				.targets
				.iter()
				.map(|target| {
					(
						target.clone(),
						<SlashingSpans<T>>::get(&target).map_or(true, |spans| {
							nomination.submitted_in >= spans.last_nonzero_slash()
						}),
						/* active if no slashing span, or if submitted after the last nonzero
						 * slash. */
					)
				})
				.collect::<Vec<_>>();
			Some(Nominations {
				targets,
				suppressed: nomination.suppressed,
				submitted_in: nomination.submitted_in,
			})
			// TODO: any reason to keep the submitted_in around? I don't think so. Remove it now or
			// in a later migration.
		});

		T::BlockWeights::get().max_block
	}
}

decl_event!(
	pub enum Event<T> where Balance = BalanceOf<T>, <T as frame_system::Config>::AccountId {
		/// The era payout has been set; the first balance is the validator-payout; the second is
		/// the remainder from the maximum amount of reward.
		/// \[era_index, validator_payout, remainder\]
		EraPayout(EraIndex, Balance, Balance),
		/// The staker has been rewarded by this amount. \[stash, amount\]
		Reward(AccountId, Balance),
		/// One validator (and its nominators) has been slashed by the given amount.
		/// \[validator, amount\]
		Slash(AccountId, Balance),
		/// An old slashing report from a prior era was discarded because it could
		/// not be processed. \[session_index\]
		OldSlashingReportDiscarded(SessionIndex),
		/// A new set of stakers was elected.
		StakingElection,
		/// An account has bonded this amount. \[stash, amount\]
		///
		/// NOTE: This event is only emitted when funds are bonded via a dispatchable. Notably,
		/// it will not be emitted for staking rewards when they are added to stake.
		Bonded(AccountId, Balance),
		/// An account has unbonded this amount. \[stash, amount\]
		Unbonded(AccountId, Balance),
		/// An account has called `withdraw_unbonded` and removed unbonding chunks worth `Balance`
		/// from the unlocking queue. \[stash, amount\]
		Withdrawn(AccountId, Balance),
		/// A nominator has been kicked from a validator. \[nominator, stash\]
		Kicked(AccountId, AccountId),
	}
);

decl_error! {
	/// Error for the staking module.
	pub enum Error for Module<T: Config> {
		/// Not a controller account.
		NotController,
		/// Not a stash account.
		NotStash,
		/// Stash is already bonded.
		AlreadyBonded,
		/// Controller is already paired.
		AlreadyPaired,
		/// Targets cannot be empty.
		EmptyTargets,
		/// Duplicate index.
		DuplicateIndex,
		/// Slash record index out of bounds.
		InvalidSlashIndex,
		/// Can not bond with value less than minimum balance.
		InsufficientValue,
		/// Can not schedule more unlock chunks.
		NoMoreChunks,
		/// Can not rebond without unlocking chunks.
		NoUnlockChunk,
		/// Attempting to target a stash that still has funds.
		FundedTarget,
		/// Invalid era to reward.
		InvalidEraToReward,
		/// Invalid number of nominations.
		InvalidNumberOfNominations,
		/// Items are not sorted and unique.
		NotSortedAndUnique,
		/// Rewards for this era have already been claimed for this validator.
		AlreadyClaimed,
		/// Incorrect previous history depth input provided.
		IncorrectHistoryDepth,
		/// Incorrect number of slashing spans provided.
		IncorrectSlashingSpans,
		/// Internal state has become somehow corrupted and the operation cannot continue.
		BadState,
		/// Too many nomination targets supplied.
		TooManyTargets,
		/// A nomination target was supplied that was blocked or otherwise not a validator.
		BadTarget,
	}
}

decl_module! {
	pub struct Module<T: Config> for enum Call where origin: T::Origin {
		/// Number of sessions per era.
		const SessionsPerEra: SessionIndex = T::SessionsPerEra::get();

		/// Number of eras that staked funds must remain bonded for.
		const BondingDuration: EraIndex = T::BondingDuration::get();

		/// Number of eras that slashes are deferred by, after computation.
		///
		/// This should be less than the bonding duration.
		/// Set to 0 if slashes should be applied immediately, without opportunity for
		/// intervention.
		const SlashDeferDuration: EraIndex = T::SlashDeferDuration::get();

		/// The maximum number of nominators rewarded for each validator.
		///
		/// For each validator only the `$MaxNominatorRewardedPerValidator` biggest stakers can claim
		/// their reward. This used to limit the i/o cost for the nominator payout.
		const MaxNominatorRewardedPerValidator: u32 = T::MaxNominatorRewardedPerValidator::get();

		/// Maximum number of nominations per nominator.
		const MaxNominations: u32 = T::MAX_NOMINATIONS;

		type Error = Error<T>;

		fn deposit_event() = default;

		fn on_runtime_upgrade() -> Weight {
			if StorageVersion::get() == Releases::V5_0_0 {
				migrations::v6::migrate::<T>()
			} else {
<<<<<<< HEAD
				0
			}
		}

		/// sets `ElectionStatus` to `Open(now)` where `now` is the block number at which the
		/// election window has opened, if we are at the last session and less blocks than
		/// `T::ElectionLookahead` is remaining until the next new session schedule. The offchain
		/// worker, if applicable, will execute at the end of the current block, and solutions may
		/// be submitted.
		fn on_initialize(now: T::BlockNumber) -> Weight {
			let mut consumed_weight = 0;
			let mut add_weight = |reads, writes, weight| {
				consumed_weight += T::DbWeight::get().reads_writes(reads, writes);
				consumed_weight += weight;
			};

			if
				// if we don't have any ongoing offchain compute.
				Self::era_election_status().is_closed() &&
				// either current session final based on the plan, or we're forcing.
				(Self::is_current_session_final() || Self::will_era_be_forced())
			{
				if let Some(next_session_change) = T::NextNewSession::estimate_next_new_session(now) {
					if let Some(remaining) = next_session_change.checked_sub(&now) {
						if remaining <= T::ElectionLookahead::get() && !remaining.is_zero() {
							// create snapshot.
							let (did_snapshot, snapshot_weight) = Self::create_stakers_snapshot();
							add_weight(0, 0, snapshot_weight);
							if did_snapshot {
								// Set the flag to make sure we don't waste any compute here in the same era
								// after we have triggered the offline compute.
								<EraElectionStatus<T>>::put(
									ElectionStatus::<T::BlockNumber>::Open(now)
								);
								add_weight(0, 1, 0);
								log!(info, "Election window is Open({:?}). Snapshot created", now);
							} else {
								log!(warn, "Failed to create snapshot at {:?}.", now);
							}
						}
					}
				} else {
					log!(warn, "Estimating next session change failed.");
				}
				add_weight(0, 0, T::NextNewSession::weight(now))
			}
			// For `era_election_status`, `is_current_session_final`, `will_era_be_forced`
			add_weight(3, 0, 0);
			// Additional read from `on_finalize`
			add_weight(1, 0, 0);

			let task_weight = <SlashTaskExecutor<T>>::mutate(|e| e.execute());
			// The additional weight of reading the tasks, and writing back the result.
			add_weight(1, 1, task_weight);

			consumed_weight
		}

		/// Check if the current block number is the one at which the election window has been set
		/// to open. If so, it runs the offchain worker code.
		fn offchain_worker(now: T::BlockNumber) {
			use offchain_election::{set_check_offchain_execution_status, compute_offchain_election};
			if Self::era_election_status().is_open_at(now) {
				let offchain_status = set_check_offchain_execution_status::<T>(now);
				if let Err(why) = offchain_status {
					log!(warn, "skipping offchain worker in open election window due to [{}]", why);
				} else {
					if let Err(e) = compute_offchain_election::<T>() {
						log!(error, "Error in election offchain worker: {:?}", e);
					} else {
						log!(debug, "Executed offchain worker thread without errors.");
					}
				}
=======
				T::DbWeight::get().reads(1)
>>>>>>> e60597df
			}
		}

		fn on_finalize() {
			// Set the start of the first era.
			if let Some(mut active_era) = Self::active_era() {
				if active_era.start.is_none() {
					let now_as_millis_u64 = T::UnixTime::now().as_millis().saturated_into::<u64>();
					active_era.start = Some(now_as_millis_u64);
					// This write only ever happens once, we don't include it in the weight in general
					ActiveEra::put(active_era);
				}
			}
			// `on_finalize` weight is tracked in `on_initialize`
		}

		fn integrity_test() {
			sp_io::TestExternalities::new_empty().execute_with(||
				assert!(
					T::SlashDeferDuration::get() < T::BondingDuration::get() || T::BondingDuration::get() == 0,
					"As per documentation, slash defer duration ({}) should be less than bonding duration ({}).",
					T::SlashDeferDuration::get(),
					T::BondingDuration::get(),
				)
			);
		}

		/// Take the origin account as a stash and lock up `value` of its balance. `controller` will
		/// be the account that controls it.
		///
		/// `value` must be more than the `minimum_balance` specified by `T::Currency`.
		///
		/// The dispatch origin for this call must be _Signed_ by the stash account.
		///
		/// Emits `Bonded`.
		///
		/// # <weight>
		/// - Independent of the arguments. Moderate complexity.
		/// - O(1).
		/// - Three extra DB entries.
		///
		/// NOTE: Two of the storage writes (`Self::bonded`, `Self::payee`) are _never_ cleaned
		/// unless the `origin` falls below _existential deposit_ and gets removed as dust.
		/// ------------------
		/// Weight: O(1)
		/// DB Weight:
		/// - Read: Bonded, Ledger, [Origin Account], Current Era, History Depth, Locks
		/// - Write: Bonded, Payee, [Origin Account], Locks, Ledger
		/// # </weight>
		#[weight = T::WeightInfo::bond()]
		pub fn bond(origin,
			controller: <T::Lookup as StaticLookup>::Source,
			#[compact] value: BalanceOf<T>,
			payee: RewardDestination<T::AccountId>,
		) {
			let stash = ensure_signed(origin)?;

			if <Bonded<T>>::contains_key(&stash) {
				Err(Error::<T>::AlreadyBonded)?
			}

			let controller = T::Lookup::lookup(controller)?;

			if <Ledger<T>>::contains_key(&controller) {
				Err(Error::<T>::AlreadyPaired)?
			}

			// reject a bond which is considered to be _dust_.
			if value < T::Currency::minimum_balance() {
				Err(Error::<T>::InsufficientValue)?
			}

			system::Pallet::<T>::inc_consumers(&stash).map_err(|_| Error::<T>::BadState)?;

			// You're auto-bonded forever, here. We might improve this by only bonding when
			// you actually validate/nominate and remove once you unbond __everything__.
			<Bonded<T>>::insert(&stash, &controller);
			<Payee<T>>::insert(&stash, payee);

			let current_era = CurrentEra::get().unwrap_or(0);
			let history_depth = Self::history_depth();
			let last_reward_era = current_era.saturating_sub(history_depth);

			let stash_balance = T::Currency::free_balance(&stash);
			let value = value.min(stash_balance);
			Self::deposit_event(RawEvent::Bonded(stash.clone(), value));
			let item = StakingLedger {
				stash,
				total: value,
				active: value,
				unlocking: vec![],
				claimed_rewards: (last_reward_era..current_era).collect(),
			};
			Self::update_ledger(&controller, &item);
		}

		/// Add some extra amount that have appeared in the stash `free_balance` into the balance up
		/// for staking.
		///
		/// Use this if there are additional funds in your stash account that you wish to bond.
		/// Unlike [`bond`] or [`unbond`] this function does not impose any limitation on the amount
		/// that can be added.
		///
		/// The dispatch origin for this call must be _Signed_ by the stash, not the controller and
		/// it can be only called when [`EraElectionStatus`] is `Closed`.
		///
		/// Emits `Bonded`.
		///
		/// # <weight>
		/// - Independent of the arguments. Insignificant complexity.
		/// - O(1).
		/// - One DB entry.
		/// ------------
		/// DB Weight:
		/// - Read: Era Election Status, Bonded, Ledger, [Origin Account], Locks
		/// - Write: [Origin Account], Locks, Ledger
		/// # </weight>
		#[weight = T::WeightInfo::bond_extra()]
		fn bond_extra(origin, #[compact] max_additional: BalanceOf<T>) {
			let stash = ensure_signed(origin)?;

			let controller = Self::bonded(&stash).ok_or(Error::<T>::NotStash)?;
			let mut ledger = Self::ledger(&controller).ok_or(Error::<T>::NotController)?;

			let stash_balance = T::Currency::free_balance(&stash);
			if let Some(extra) = stash_balance.checked_sub(&ledger.total) {
				let extra = extra.min(max_additional);
				ledger.total += extra;
				ledger.active += extra;
				// last check: the new active amount of ledger must be more than ED.
				ensure!(ledger.active >= T::Currency::minimum_balance(), Error::<T>::InsufficientValue);

				Self::deposit_event(RawEvent::Bonded(stash, extra));
				Self::update_ledger(&controller, &ledger);
			}
		}

		/// Schedule a portion of the stash to be unlocked ready for transfer out after the bond
		/// period ends. If this leaves an amount actively bonded less than
		/// T::Currency::minimum_balance(), then it is increased to the full amount.
		///
		/// Once the unlock period is done, you can call `withdraw_unbonded` to actually move
		/// the funds out of management ready for transfer.
		///
		/// No more than a limited number of unlocking chunks (see `MAX_UNLOCKING_CHUNKS`)
		/// can co-exists at the same time. In that case, [`Call::withdraw_unbonded`] need
		/// to be called first to remove some of the chunks (if possible).
		///
		/// The dispatch origin for this call must be _Signed_ by the controller, not the stash.
		/// And, it can be only called when [`EraElectionStatus`] is `Closed`.
		///
		/// Emits `Unbonded`.
		///
		/// See also [`Call::withdraw_unbonded`].
		///
		/// # <weight>
		/// - Independent of the arguments. Limited but potentially exploitable complexity.
		/// - Contains a limited number of reads.
		/// - Each call (requires the remainder of the bonded balance to be above `minimum_balance`)
		///   will cause a new entry to be inserted into a vector (`Ledger.unlocking`) kept in storage.
		///   The only way to clean the aforementioned storage item is also user-controlled via
		///   `withdraw_unbonded`.
		/// - One DB entry.
		/// ----------
		/// Weight: O(1)
		/// DB Weight:
		/// - Read: EraElectionStatus, Ledger, CurrentEra, Locks, BalanceOf Stash,
		/// - Write: Locks, Ledger, BalanceOf Stash,
		/// </weight>
		#[weight = T::WeightInfo::unbond()]
		fn unbond(origin, #[compact] value: BalanceOf<T>) {
			let controller = ensure_signed(origin)?;
			let mut ledger = Self::ledger(&controller).ok_or(Error::<T>::NotController)?;
			ensure!(
				ledger.unlocking.len() < MAX_UNLOCKING_CHUNKS,
				Error::<T>::NoMoreChunks,
			);

			let mut value = value.min(ledger.active);

			if !value.is_zero() {
				ledger.active -= value;

				// Avoid there being a dust balance left in the staking system.
				if ledger.active < T::Currency::minimum_balance() {
					value += ledger.active;
					ledger.active = Zero::zero();
				}

				// Note: in case there is no current era it is fine to bond one era more.
				let era = Self::current_era().unwrap_or(0) + T::BondingDuration::get();
				ledger.unlocking.push(UnlockChunk { value, era });
				Self::update_ledger(&controller, &ledger);
				Self::deposit_event(RawEvent::Unbonded(ledger.stash, value));
			}
		}

		/// Remove any unlocked chunks from the `unlocking` queue from our management.
		///
		/// This essentially frees up that balance to be used by the stash account to do
		/// whatever it wants.
		///
		/// The dispatch origin for this call must be _Signed_ by the controller, not the stash.
		/// And, it can be only called when [`EraElectionStatus`] is `Closed`.
		///
		/// Emits `Withdrawn`.
		///
		/// See also [`Call::unbond`].
		///
		/// # <weight>
		/// - Could be dependent on the `origin` argument and how much `unlocking` chunks exist.
		///  It implies `consolidate_unlocked` which loops over `Ledger.unlocking`, which is
		///  indirectly user-controlled. See [`unbond`] for more detail.
		/// - Contains a limited number of reads, yet the size of which could be large based on `ledger`.
		/// - Writes are limited to the `origin` account key.
		/// ---------------
		/// Complexity O(S) where S is the number of slashing spans to remove
		/// Update:
		/// - Reads: EraElectionStatus, Ledger, Current Era, Locks, [Origin Account]
		/// - Writes: [Origin Account], Locks, Ledger
		/// Kill:
		/// - Reads: EraElectionStatus, Ledger, Current Era, Bonded, Slashing Spans, [Origin
		///   Account], Locks, BalanceOf stash
		/// - Writes: Bonded, Slashing Spans (if S > 0), Ledger, Payee, Validators, Nominators,
		///   [Origin Account], Locks, BalanceOf stash.
		/// - Writes Each: SpanSlash * S
		/// NOTE: Weight annotation is the kill scenario, we refund otherwise.
		/// # </weight>
		#[weight = T::WeightInfo::withdraw_unbonded_kill(*num_slashing_spans)]
		fn withdraw_unbonded(origin, num_slashing_spans: u32) -> DispatchResultWithPostInfo {
			let controller = ensure_signed(origin)?;
			let mut ledger = Self::ledger(&controller).ok_or(Error::<T>::NotController)?;
			let (stash, old_total) = (ledger.stash.clone(), ledger.total);
			if let Some(current_era) = Self::current_era() {
				ledger = ledger.consolidate_unlocked(current_era)
			}

			let post_info_weight = if ledger.unlocking.is_empty() && ledger.active < T::Currency::minimum_balance() {
				// This account must have called `unbond()` with some value that caused the active
				// portion to fall below existential deposit + will have no more unlocking chunks
				// left. We can now safely remove all staking-related information.
				Self::kill_stash(&stash, num_slashing_spans)?;
				// remove the lock.
				T::Currency::remove_lock(STAKING_ID, &stash);
				// This is worst case scenario, so we use the full weight and return None
				None
			} else {
				// This was the consequence of a partial unbond. just update the ledger and move on.
				Self::update_ledger(&controller, &ledger);

				// This is only an update, so we use less overall weight.
				Some(T::WeightInfo::withdraw_unbonded_update(num_slashing_spans))
			};

			// `old_total` should never be less than the new total because
			// `consolidate_unlocked` strictly subtracts balance.
			if ledger.total < old_total {
				// Already checked that this won't overflow by entry condition.
				let value = old_total - ledger.total;
				Self::deposit_event(RawEvent::Withdrawn(stash, value));
			}

			Ok(post_info_weight.into())
		}

		/// Declare the desire to validate for the origin controller.
		///
		/// Effects will be felt at the beginning of the next era.
		///
		/// The dispatch origin for this call must be _Signed_ by the controller, not the stash.
		/// And, it can be only called when [`EraElectionStatus`] is `Closed`.
		///
		/// # <weight>
		/// - Independent of the arguments. Insignificant complexity.
		/// - Contains a limited number of reads.
		/// - Writes are limited to the `origin` account key.
		/// -----------
		/// Weight: O(1)
		/// DB Weight:
		/// - Read: Era Election Status, Ledger
		/// - Write: Nominators, Validators
		/// # </weight>
		#[weight = T::WeightInfo::validate()]
		pub fn validate(origin, prefs: ValidatorPrefs) {
			let controller = ensure_signed(origin)?;
			let ledger = Self::ledger(&controller).ok_or(Error::<T>::NotController)?;
			let stash = &ledger.stash;
			<Nominators<T>>::remove(stash);
			<Validators<T>>::insert(stash, prefs);
		}

		/// Declare the desire to nominate `targets` for the origin controller.
		///
		/// Effects will be felt at the beginning of the next era. This can only be called when
		/// [`EraElectionStatus`] is `Closed`.
		///
		/// The dispatch origin for this call must be _Signed_ by the controller, not the stash.
		/// And, it can be only called when [`EraElectionStatus`] is `Closed`.
		///
		/// # <weight>
		/// - The transaction's complexity is proportional to the size of `targets` (N)
		/// which is capped at CompactAssignments::LIMIT (MAX_NOMINATIONS).
		/// - Both the reads and writes follow a similar pattern.
		/// ---------
		/// Weight: O(N)
		/// where N is the number of targets
		/// DB Weight:
		/// - Reads: Era Election Status, Ledger, Current Era
		/// - Writes: Validators, Nominators
		/// # </weight>
		#[weight = T::WeightInfo::nominate(targets.len() as u32)]
		pub fn nominate(origin, targets: Vec<<T::Lookup as StaticLookup>::Source>) {
			let controller = ensure_signed(origin)?;
			let ledger = Self::ledger(&controller).ok_or(Error::<T>::NotController)?;
			let stash = &ledger.stash;
			ensure!(!targets.is_empty(), Error::<T>::EmptyTargets);
			ensure!(targets.len() <= T::MAX_NOMINATIONS as usize, Error::<T>::TooManyTargets);

			let old = Nominators::<T>::get(stash).map_or_else(
				Vec::new,
				|x| x.targets.into_iter().map(|(x, _)| x).collect::<Vec<_>>(),
			);

			let targets = targets.into_iter()
				.map(|t| T::Lookup::lookup(t).map_err(DispatchError::from))
				.map(|n| n.and_then(|n| if old.contains(&n) || !Validators::<T>::get(&n).blocked {
					Ok((n, true)) // all newly submitted nominations are active again TODO: test for this.
				} else {
					Err(Error::<T>::BadTarget.into())
				}))
				.collect::<result::Result<Vec<(T::AccountId, bool)>, _>>()?;

			let nominations = Nominations {
				targets,
				// initial nominations are considered submitted at era 0. See `Nominations` doc
				submitted_in: Self::current_era().unwrap_or(0),
				suppressed: false,
			};

			<Validators<T>>::remove(stash);
			<Nominators<T>>::insert(stash, &nominations);
		}

		/// Declare no desire to either validate or nominate.
		///
		/// Effects will be felt at the beginning of the next era.
		///
		/// The dispatch origin for this call must be _Signed_ by the controller, not the stash.
		/// And, it can be only called when [`EraElectionStatus`] is `Closed`.
		///
		/// # <weight>
		/// - Independent of the arguments. Insignificant complexity.
		/// - Contains one read.
		/// - Writes are limited to the `origin` account key.
		/// --------
		/// Weight: O(1)
		/// DB Weight:
		/// - Read: EraElectionStatus, Ledger
		/// - Write: Validators, Nominators
		/// # </weight>
		#[weight = T::WeightInfo::chill()]
		fn chill(origin) {
			let controller = ensure_signed(origin)?;
			let ledger = Self::ledger(&controller).ok_or(Error::<T>::NotController)?;
			Self::chill_stash(&ledger.stash);
		}

		/// (Re-)set the payment target for a controller.
		///
		/// Effects will be felt at the beginning of the next era.
		///
		/// The dispatch origin for this call must be _Signed_ by the controller, not the stash.
		///
		/// # <weight>
		/// - Independent of the arguments. Insignificant complexity.
		/// - Contains a limited number of reads.
		/// - Writes are limited to the `origin` account key.
		/// ---------
		/// - Weight: O(1)
		/// - DB Weight:
		///     - Read: Ledger
		///     - Write: Payee
		/// # </weight>
		#[weight = T::WeightInfo::set_payee()]
		fn set_payee(origin, payee: RewardDestination<T::AccountId>) {
			let controller = ensure_signed(origin)?;
			let ledger = Self::ledger(&controller).ok_or(Error::<T>::NotController)?;
			let stash = &ledger.stash;
			<Payee<T>>::insert(stash, payee);
		}

		/// (Re-)set the controller of a stash.
		///
		/// Effects will be felt at the beginning of the next era.
		///
		/// The dispatch origin for this call must be _Signed_ by the stash, not the controller.
		///
		/// # <weight>
		/// - Independent of the arguments. Insignificant complexity.
		/// - Contains a limited number of reads.
		/// - Writes are limited to the `origin` account key.
		/// ----------
		/// Weight: O(1)
		/// DB Weight:
		/// - Read: Bonded, Ledger New Controller, Ledger Old Controller
		/// - Write: Bonded, Ledger New Controller, Ledger Old Controller
		/// # </weight>
		#[weight = T::WeightInfo::set_controller()]
		fn set_controller(origin, controller: <T::Lookup as StaticLookup>::Source) {
			let stash = ensure_signed(origin)?;
			let old_controller = Self::bonded(&stash).ok_or(Error::<T>::NotStash)?;
			let controller = T::Lookup::lookup(controller)?;
			if <Ledger<T>>::contains_key(&controller) {
				Err(Error::<T>::AlreadyPaired)?
			}
			if controller != old_controller {
				<Bonded<T>>::insert(&stash, &controller);
				if let Some(l) = <Ledger<T>>::take(&old_controller) {
					<Ledger<T>>::insert(&controller, l);
				}
			}
		}

		/// Sets the ideal number of validators.
		///
		/// The dispatch origin must be Root.
		///
		/// # <weight>
		/// Weight: O(1)
		/// Write: Validator Count
		/// # </weight>
		#[weight = T::WeightInfo::set_validator_count()]
		fn set_validator_count(origin, #[compact] new: u32) {
			ensure_root(origin)?;
			ValidatorCount::put(new);
		}

		/// Increments the ideal number of validators.
		///
		/// The dispatch origin must be Root.
		///
		/// # <weight>
		/// Same as [`set_validator_count`].
		/// # </weight>
		#[weight = T::WeightInfo::set_validator_count()]
		fn increase_validator_count(origin, #[compact] additional: u32) {
			ensure_root(origin)?;
			ValidatorCount::mutate(|n| *n += additional);
		}

		/// Scale up the ideal number of validators by a factor.
		///
		/// The dispatch origin must be Root.
		///
		/// # <weight>
		/// Same as [`set_validator_count`].
		/// # </weight>
		#[weight = T::WeightInfo::set_validator_count()]
		fn scale_validator_count(origin, factor: Percent) {
			ensure_root(origin)?;
			ValidatorCount::mutate(|n| *n += factor * *n);
		}

		/// Force there to be no new eras indefinitely.
		///
		/// The dispatch origin must be Root.
		///
		/// # <weight>
		/// - No arguments.
		/// - Weight: O(1)
		/// - Write: ForceEra
		/// # </weight>
		#[weight = T::WeightInfo::force_no_eras()]
		fn force_no_eras(origin) {
			ensure_root(origin)?;
			ForceEra::put(Forcing::ForceNone);
		}

		/// Force there to be a new era at the end of the next session. After this, it will be
		/// reset to normal (non-forced) behaviour.
		///
		/// The dispatch origin must be Root.
		///
		/// # <weight>
		/// - No arguments.
		/// - Weight: O(1)
		/// - Write ForceEra
		/// # </weight>
		#[weight = T::WeightInfo::force_new_era()]
		fn force_new_era(origin) {
			ensure_root(origin)?;
			ForceEra::put(Forcing::ForceNew);
		}

		/// Set the validators who cannot be slashed (if any).
		///
		/// The dispatch origin must be Root.
		///
		/// # <weight>
		/// - O(V)
		/// - Write: Invulnerables
		/// # </weight>
		#[weight = T::WeightInfo::set_invulnerables(invulnerables.len() as u32)]
		fn set_invulnerables(origin, invulnerables: Vec<T::AccountId>) {
			ensure_root(origin)?;
			<Invulnerables<T>>::put(invulnerables);
		}

		/// Force a current staker to become completely unstaked, immediately.
		///
		/// The dispatch origin must be Root.
		///
		/// # <weight>
		/// O(S) where S is the number of slashing spans to be removed
		/// Reads: Bonded, Slashing Spans, Account, Locks
		/// Writes: Bonded, Slashing Spans (if S > 0), Ledger, Payee, Validators, Nominators, Account, Locks
		/// Writes Each: SpanSlash * S
		/// # </weight>
		#[weight = T::WeightInfo::force_unstake(*num_slashing_spans)]
		fn force_unstake(origin, stash: T::AccountId, num_slashing_spans: u32) {
			ensure_root(origin)?;

			// remove all staking-related information.
			Self::kill_stash(&stash, num_slashing_spans)?;

			// remove the lock.
			T::Currency::remove_lock(STAKING_ID, &stash);
		}

		/// Force there to be a new era at the end of sessions indefinitely.
		///
		/// The dispatch origin must be Root.
		///
		/// # <weight>
		/// - Weight: O(1)
		/// - Write: ForceEra
		/// # </weight>
		#[weight = T::WeightInfo::force_new_era_always()]
		fn force_new_era_always(origin) {
			ensure_root(origin)?;
			ForceEra::put(Forcing::ForceAlways);
		}

		/// Cancel enactment of a deferred slash.
		///
		/// Can be called by the `T::SlashCancelOrigin`.
		///
		/// Parameters: era and indices of the slashes for that era to kill.
		///
		/// # <weight>
		/// Complexity: O(U + S)
		/// with U unapplied slashes weighted with U=1000
		/// and S is the number of slash indices to be canceled.
		/// - Read: Unapplied Slashes
		/// - Write: Unapplied Slashes
		/// # </weight>
		#[weight = T::WeightInfo::cancel_deferred_slash(slash_indices.len() as u32)]
		fn cancel_deferred_slash(origin, era: EraIndex, slash_indices: Vec<u32>) {
			T::SlashCancelOrigin::ensure_origin(origin)?;

			ensure!(!slash_indices.is_empty(), Error::<T>::EmptyTargets);
			ensure!(is_sorted_and_unique(&slash_indices), Error::<T>::NotSortedAndUnique);

			let mut unapplied = <Self as Store>::UnappliedSlashes::get(&era);
			let last_item = slash_indices[slash_indices.len() - 1];
			ensure!((last_item as usize) < unapplied.len(), Error::<T>::InvalidSlashIndex);

			for (removed, index) in slash_indices.into_iter().enumerate() {
				let index = (index as usize) - removed;
				unapplied.remove(index);
			}

			<Self as Store>::UnappliedSlashes::insert(&era, &unapplied);
		}

		/// Pay out all the stakers behind a single validator for a single era.
		///
		/// - `validator_stash` is the stash account of the validator. Their nominators, up to
		///   `T::MaxNominatorRewardedPerValidator`, will also receive their rewards.
		/// - `era` may be any era between `[current_era - history_depth; current_era]`.
		///
		/// The origin of this call must be _Signed_. Any account can call this function, even if
		/// it is not one of the stakers.
		///
		/// This can only be called when [`EraElectionStatus`] is `Closed`.
		///
		/// # <weight>
		/// - Time complexity: at most O(MaxNominatorRewardedPerValidator).
		/// - Contains a limited number of reads and writes.
		/// -----------
		/// N is the Number of payouts for the validator (including the validator)
		/// Weight:
		/// - Reward Destination Staked: O(N)
		/// - Reward Destination Controller (Creating): O(N)
		/// DB Weight:
		/// - Read: EraElectionStatus, CurrentEra, HistoryDepth, ErasValidatorReward,
		///         ErasStakersClipped, ErasRewardPoints, ErasValidatorPrefs (8 items)
		/// - Read Each: Bonded, Ledger, Payee, Locks, System Account (5 items)
		/// - Write Each: System Account, Locks, Ledger (3 items)
		///
		///   NOTE: weights are assuming that payouts are made to alive stash account (Staked).
		///   Paying even a dead controller is cheaper weight-wise. We don't do any refunds here.
		/// # </weight>
		#[weight = T::WeightInfo::payout_stakers_alive_staked(T::MaxNominatorRewardedPerValidator::get())]
		fn payout_stakers(origin, validator_stash: T::AccountId, era: EraIndex) -> DispatchResult {
			ensure_signed(origin)?;
			Self::do_payout_stakers(validator_stash, era)
		}

		/// Rebond a portion of the stash scheduled to be unlocked.
		///
		/// The dispatch origin must be signed by the controller, and it can be only called when
		/// [`EraElectionStatus`] is `Closed`.
		///
		/// # <weight>
		/// - Time complexity: O(L), where L is unlocking chunks
		/// - Bounded by `MAX_UNLOCKING_CHUNKS`.
		/// - Storage changes: Can't increase storage, only decrease it.
		/// ---------------
		/// - DB Weight:
		///     - Reads: EraElectionStatus, Ledger, Locks, [Origin Account]
		///     - Writes: [Origin Account], Locks, Ledger
		/// # </weight>
		#[weight = T::WeightInfo::rebond(MAX_UNLOCKING_CHUNKS as u32)]
		fn rebond(origin, #[compact] value: BalanceOf<T>) -> DispatchResultWithPostInfo {
			let controller = ensure_signed(origin)?;
			let ledger = Self::ledger(&controller).ok_or(Error::<T>::NotController)?;
			ensure!(!ledger.unlocking.is_empty(), Error::<T>::NoUnlockChunk);

			let ledger = ledger.rebond(value);
			// last check: the new active amount of ledger must be more than ED.
			ensure!(ledger.active >= T::Currency::minimum_balance(), Error::<T>::InsufficientValue);

			Self::update_ledger(&controller, &ledger);
			Ok(Some(
				35 * WEIGHT_PER_MICROS
				+ 50 * WEIGHT_PER_NANOS * (ledger.unlocking.len() as Weight)
				+ T::DbWeight::get().reads_writes(3, 2)
			).into())
		}

		/// Set `HistoryDepth` value. This function will delete any history information
		/// when `HistoryDepth` is reduced.
		///
		/// Parameters:
		/// - `new_history_depth`: The new history depth you would like to set.
		/// - `era_items_deleted`: The number of items that will be deleted by this dispatch.
		///    This should report all the storage items that will be deleted by clearing old
		///    era history. Needed to report an accurate weight for the dispatch. Trusted by
		///    `Root` to report an accurate number.
		///
		/// Origin must be root.
		///
		/// # <weight>
		/// - E: Number of history depths removed, i.e. 10 -> 7 = 3
		/// - Weight: O(E)
		/// - DB Weight:
		///     - Reads: Current Era, History Depth
		///     - Writes: History Depth
		///     - Clear Prefix Each: Era Stakers, EraStakersClipped, ErasValidatorPrefs
		///     - Writes Each: ErasValidatorReward, ErasRewardPoints, ErasTotalStake, ErasStartSessionIndex
		/// # </weight>
		#[weight = T::WeightInfo::set_history_depth(*_era_items_deleted)]
		fn set_history_depth(origin,
			#[compact] new_history_depth: EraIndex,
			#[compact] _era_items_deleted: u32,
		) {
			ensure_root(origin)?;
			if let Some(current_era) = Self::current_era() {
				HistoryDepth::mutate(|history_depth| {
					let last_kept = current_era.checked_sub(*history_depth).unwrap_or(0);
					let new_last_kept = current_era.checked_sub(new_history_depth).unwrap_or(0);
					for era_index in last_kept..new_last_kept {
						Self::clear_era_information(era_index);
					}
					*history_depth = new_history_depth
				})
			}
		}

		/// Remove all data structure concerning a staker/stash once its balance is at the minimum.
		/// This is essentially equivalent to `withdraw_unbonded` except it can be called by anyone
		/// and the target `stash` must have no funds left beyond the ED.
		///
		/// This can be called from any origin.
		///
		/// - `stash`: The stash account to reap. Its balance must be zero.
		///
		/// # <weight>
		/// Complexity: O(S) where S is the number of slashing spans on the account.
		/// DB Weight:
		/// - Reads: Stash Account, Bonded, Slashing Spans, Locks
		/// - Writes: Bonded, Slashing Spans (if S > 0), Ledger, Payee, Validators, Nominators, Stash Account, Locks
		/// - Writes Each: SpanSlash * S
		/// # </weight>
		#[weight = T::WeightInfo::reap_stash(*num_slashing_spans)]
		fn reap_stash(_origin, stash: T::AccountId, num_slashing_spans: u32) {
			let at_minimum = T::Currency::total_balance(&stash) == T::Currency::minimum_balance();
			ensure!(at_minimum, Error::<T>::FundedTarget);
			Self::kill_stash(&stash, num_slashing_spans)?;
			T::Currency::remove_lock(STAKING_ID, &stash);
		}

		/// Remove the given nominations from the calling validator.
		///
		/// Effects will be felt at the beginning of the next era.
		///
		/// The dispatch origin for this call must be _Signed_ by the controller, not the stash.
		/// And, it can be only called when [`EraElectionStatus`] is `Closed`. The controller
		/// account should represent a validator.
		///
		/// - `who`: A list of nominator stash accounts who are nominating this validator which
		///   should no longer be nominating this validator.
		///
		/// Note: Making this call only makes sense if you first set the validator preferences to
		/// block any further nominations.
		#[weight = T::WeightInfo::kick(who.len() as u32)]
		pub fn kick(origin, who: Vec<<T::Lookup as StaticLookup>::Source>) -> DispatchResult {
			let controller = ensure_signed(origin)?;
			let ledger = Self::ledger(&controller).ok_or(Error::<T>::NotController)?;
			let stash = &ledger.stash;

			for nom_stash in who.into_iter()
				.map(T::Lookup::lookup)
				.collect::<Result<Vec<T::AccountId>, _>>()?
				.into_iter()
			{
				Nominators::<T>::mutate(&nom_stash, |maybe_nom| if let Some(ref mut nom) = maybe_nom {
					if let Some(pos) = nom.targets.iter().position(|(v, _)| v == stash) {
						nom.targets.swap_remove(pos);
						Self::deposit_event(RawEvent::Kicked(nom_stash.clone(), stash.clone()));
					}
				});
			}

			Ok(())
		}
	}
}

impl<T: Config> Module<T> {
	/// The total balance that can be slashed from a stash account as of right now.
	pub fn slashable_balance_of(stash: &T::AccountId) -> BalanceOf<T> {
		// Weight note: consider making the stake accessible through stash.
		Self::bonded(stash).and_then(Self::ledger).map(|l| l.active).unwrap_or_default()
	}

	/// Internal impl of [`Self::slashable_balance_of`] that returns [`VoteWeight`].
	pub fn slashable_balance_of_vote_weight(
		stash: &T::AccountId,
		issuance: BalanceOf<T>,
	) -> VoteWeight {
		T::CurrencyToVote::to_vote(Self::slashable_balance_of(stash), issuance)
	}

	/// Returns a closure around `slashable_balance_of_vote_weight` that can be passed around.
	///
	/// This prevents call sites from repeatedly requesting `total_issuance` from backend. But it is
	/// important to be only used while the total issuance is not changing.
	pub fn slashable_balance_of_fn() -> Box<dyn Fn(&T::AccountId) -> VoteWeight> {
		// NOTE: changing this to unboxed `impl Fn(..)` return type and the module will still
		// compile, while some types in mock fail to resolve.
		let issuance = T::Currency::total_issuance();
		Box::new(move |who: &T::AccountId| -> VoteWeight {
			Self::slashable_balance_of_vote_weight(who, issuance)
		})
	}

	fn do_payout_stakers(validator_stash: T::AccountId, era: EraIndex) -> DispatchResult {
		// Validate input data
		let current_era = CurrentEra::get().ok_or(Error::<T>::InvalidEraToReward)?;
		ensure!(era <= current_era, Error::<T>::InvalidEraToReward);
		let history_depth = Self::history_depth();
		ensure!(era >= current_era.saturating_sub(history_depth), Error::<T>::InvalidEraToReward);

		// Note: if era has no reward to be claimed, era may be future. better not to update
		// `ledger.claimed_rewards` in this case.
		let era_payout = <ErasValidatorReward<T>>::get(&era)
			.ok_or_else(|| Error::<T>::InvalidEraToReward)?;

		let controller = Self::bonded(&validator_stash).ok_or(Error::<T>::NotStash)?;
		let mut ledger = <Ledger<T>>::get(&controller).ok_or_else(|| Error::<T>::NotController)?;

		ledger.claimed_rewards.retain(|&x| x >= current_era.saturating_sub(history_depth));
		match ledger.claimed_rewards.binary_search(&era) {
			Ok(_) => Err(Error::<T>::AlreadyClaimed)?,
			Err(pos) => ledger.claimed_rewards.insert(pos, era),
		}

		let exposure = <ErasStakersClipped<T>>::get(&era, &ledger.stash);

		/* Input data seems good, no errors allowed after this point */

		<Ledger<T>>::insert(&controller, &ledger);

		// Get Era reward points. It has TOTAL and INDIVIDUAL
		// Find the fraction of the era reward that belongs to the validator
		// Take that fraction of the eras rewards to split to nominator and validator
		//
		// Then look at the validator, figure out the proportion of their reward
		// which goes to them and each of their nominators.

		let era_reward_points = <ErasRewardPoints<T>>::get(&era);
		let total_reward_points = era_reward_points.total;
		let validator_reward_points = era_reward_points.individual.get(&ledger.stash)
			.map(|points| *points)
			.unwrap_or_else(|| Zero::zero());

		// Nothing to do if they have no reward points.
		if validator_reward_points.is_zero() { return Ok(())}

		// This is the fraction of the total reward that the validator and the
		// nominators will get.
		let validator_total_reward_part = Perbill::from_rational(
			validator_reward_points,
			total_reward_points,
		);

		// This is how much validator + nominators are entitled to.
		let validator_total_payout = validator_total_reward_part * era_payout;

		let validator_prefs = Self::eras_validator_prefs(&era, &validator_stash);
		// Validator first gets a cut off the top.
		let validator_commission = validator_prefs.commission;
		let validator_commission_payout = validator_commission * validator_total_payout;

		let validator_leftover_payout = validator_total_payout - validator_commission_payout;
		// Now let's calculate how this is split to the validator.
		let validator_exposure_part = Perbill::from_rational(
			exposure.own,
			exposure.total,
		);
		let validator_staking_payout = validator_exposure_part * validator_leftover_payout;

		// We can now make total validator payout:
		if let Some(imbalance) = Self::make_payout(
			&ledger.stash,
			validator_staking_payout + validator_commission_payout
		) {
			Self::deposit_event(RawEvent::Reward(ledger.stash, imbalance.peek()));
		}

		// Lets now calculate how this is split to the nominators.
		// Reward only the clipped exposures. Note this is not necessarily sorted.
		for nominator in exposure.others.iter() {
			let nominator_exposure_part = Perbill::from_rational(
				nominator.value,
				exposure.total,
			);

			let nominator_reward: BalanceOf<T> = nominator_exposure_part * validator_leftover_payout;
			// We can now make nominator payout:
			if let Some(imbalance) = Self::make_payout(&nominator.who, nominator_reward) {
				Self::deposit_event(RawEvent::Reward(nominator.who.clone(), imbalance.peek()));
			}
		}

		Ok(())
	}

	/// Update the ledger for a controller.
	///
	/// This will also update the stash lock.
	fn update_ledger(
		controller: &T::AccountId,
		ledger: &StakingLedger<T::AccountId, BalanceOf<T>>
	) {
		T::Currency::set_lock(
			STAKING_ID,
			&ledger.stash,
			ledger.total,
			WithdrawReasons::all(),
		);
		<Ledger<T>>::insert(controller, ledger);
	}

	/// Chill a stash account.
	fn chill_stash(stash: &T::AccountId) {
		<Validators<T>>::remove(stash);
		<Nominators<T>>::remove(stash);
	}

	/// Actually make a payment to a staker. This uses the currency's reward function
	/// to pay the right payee for the given staker account.
	fn make_payout(stash: &T::AccountId, amount: BalanceOf<T>) -> Option<PositiveImbalanceOf<T>> {
		let dest = Self::payee(stash);
		match dest {
			RewardDestination::Controller => Self::bonded(stash)
				.and_then(|controller|
					Some(T::Currency::deposit_creating(&controller, amount))
				),
			RewardDestination::Stash =>
				T::Currency::deposit_into_existing(stash, amount).ok(),
			RewardDestination::Staked => Self::bonded(stash)
				.and_then(|c| Self::ledger(&c).map(|l| (c, l)))
				.and_then(|(controller, mut l)| {
					l.active += amount;
					l.total += amount;
					let r = T::Currency::deposit_into_existing(stash, amount).ok();
					Self::update_ledger(&controller, &l);
					r
				}),
			RewardDestination::Account(dest_account) => {
				Some(T::Currency::deposit_creating(&dest_account, amount))
			},
			RewardDestination::None => None,
		}
	}

	/// Plan a new session potentially trigger a new era.
	fn new_session(session_index: SessionIndex) -> Option<Vec<T::AccountId>> {
		if let Some(current_era) = Self::current_era() {
			// Initial era has been set.

			let current_era_start_session_index = Self::eras_start_session_index(current_era)
				.unwrap_or_else(|| {
					frame_support::print("Error: start_session_index must be set for current_era");
					0
				});

			let era_length = session_index.checked_sub(current_era_start_session_index)
				.unwrap_or(0); // Must never happen.

			match ForceEra::get() {
				// Will set to default again, which is `NotForcing`.
				Forcing::ForceNew => ForceEra::kill(),
				// Short circuit to `new_era`.
				Forcing::ForceAlways => (),
				// Only go to `new_era` if deadline reached.
				Forcing::NotForcing if era_length >= T::SessionsPerEra::get() => (),
				_ => {
					// either `Forcing::ForceNone`,
					// or `Forcing::NotForcing if era_length >= T::SessionsPerEra::get()`.
					return None
				},
			}

			// new era.
			Self::new_era(session_index)
		} else {
			// Set initial era
			log!(debug, "Starting the first era.");
			Self::new_era(session_index)
		}
	}

<<<<<<< HEAD
	/// Basic and cheap checks that we perform in validate unsigned, and in the execution.
	///
	/// State reads: ElectionState, CurrentEr, QueuedScore.
	///
	/// This function does weight refund in case of errors, which is based upon the fact that it is
	/// called at the very beginning of the call site's function.
	pub fn pre_dispatch_checks(score: ElectionScore, era: EraIndex) -> DispatchResultWithPostInfo {
		// discard solutions that are not in-time
		// check window open
		ensure!(
			Self::era_election_status().is_open(),
			Error::<T>::OffchainElectionEarlySubmission.with_weight(T::DbWeight::get().reads(1)),
		);

		// check current era.
		if let Some(current_era) = Self::current_era() {
			ensure!(
				current_era == era,
				Error::<T>::OffchainElectionEarlySubmission.with_weight(T::DbWeight::get().reads(2)),
			)
		}

		// assume the given score is valid. Is it better than what we have on-chain, if we have any?
		if let Some(queued_score) = Self::queued_score() {
			ensure!(
				is_score_better(score, queued_score, T::MinSolutionScoreBump::get()),
				Error::<T>::OffchainElectionWeakSubmission.with_weight(T::DbWeight::get().reads(3)),
			)
		}

		Ok(None.into())
	}

	/// Checks a given solution and if correct and improved, writes it on chain as the queued result
	/// of the next round. This may be called by both a signed and an unsigned transaction.
	pub fn check_and_replace_solution(
		winners: Vec<ValidatorIndex>,
		compact_assignments: CompactAssignments,
		compute: ElectionCompute,
		claimed_score: ElectionScore,
		era: EraIndex,
		election_size: ElectionSize,
	) -> DispatchResultWithPostInfo {
		// Do the basic checks. era, claimed score and window open.
		let _ = Self::pre_dispatch_checks(claimed_score, era)?;

		// before we read any further state, we check that the unique targets in compact is same as
		// compact. is a all in-memory check and easy to do. Moreover, it ensures that the solution
		// is not full of bogus edges that can cause lots of reads to SlashingSpans. Thus, we can
		// assume that the storage access of this function is always O(|winners|), not
		// O(|compact.edge_count()|).
		ensure!(
			compact_assignments.unique_targets().len() == winners.len(),
			Error::<T>::OffchainElectionBogusWinnerCount,
		);

		// Check that the number of presented winners is sane. Most often we have more candidates
		// than we need. Then it should be `Self::validator_count()`. Else it should be all the
		// candidates.
		let snapshot_validators_length = <SnapshotValidators<T>>::decode_len()
			.map(|l| l as u32)
			.ok_or_else(|| Error::<T>::SnapshotUnavailable)?;

		// size of the solution must be correct.
		ensure!(
			snapshot_validators_length == u32::from(election_size.validators),
			Error::<T>::OffchainElectionBogusElectionSize,
		);

		// check the winner length only here and when we know the length of the snapshot validators
		// length.
		let desired_winners = Self::validator_count().min(snapshot_validators_length);
		ensure!(winners.len() as u32 == desired_winners, Error::<T>::OffchainElectionBogusWinnerCount);

		let snapshot_nominators_len = <SnapshotNominators<T>>::decode_len()
			.map(|l| l as u32)
			.ok_or_else(|| Error::<T>::SnapshotUnavailable)?;

		// rest of the size of the solution must be correct.
		ensure!(
			snapshot_nominators_len == election_size.nominators,
			Error::<T>::OffchainElectionBogusElectionSize,
		);

		// decode snapshot validators.
		let snapshot_validators = Self::snapshot_validators()
			.ok_or(Error::<T>::SnapshotUnavailable)?;

		// check if all winners were legit; this is rather cheap. Replace with accountId.
		let winners = winners.into_iter().map(|widx| {
			// NOTE: at the moment, since staking is explicitly blocking any offence until election
			// is closed, we don't check here if the account id at `snapshot_validators[widx]` is
			// actually a validator. If this ever changes, this loop needs to also check this.
			snapshot_validators.get(widx as usize).cloned().ok_or(Error::<T>::OffchainElectionBogusWinner)
		}).collect::<Result<Vec<T::AccountId>, Error<T>>>()?;

		// decode the rest of the snapshot.
		let snapshot_nominators = Self::snapshot_nominators()
			.ok_or(Error::<T>::SnapshotUnavailable)?;

		// helpers
		let nominator_at = |i: NominatorIndex| -> Option<T::AccountId> {
			snapshot_nominators.get(i as usize).cloned()
		};
		let validator_at = |i: ValidatorIndex| -> Option<T::AccountId> {
			snapshot_validators.get(i as usize).cloned()
		};

		// un-compact.
		let assignments = compact_assignments.into_assignment(
			nominator_at,
			validator_at,
		).map_err(|e| {
			// log the error since it is not propagated into the runtime error.
			log!(warn, "un-compacting solution failed due to {:?}", e);
			Error::<T>::OffchainElectionBogusCompact
		})?;

		// check all nominators actually including the claimed vote. Also check correct self votes.
		// Note that we assume all validators and nominators in `assignments` are properly bonded,
		// because they are coming from the snapshot via a given index.
		for Assignment { who, distribution } in assignments.iter() {
			let is_validator = <Validators<T>>::contains_key(&who);
			let maybe_nomination = Self::nominators(&who);

			if !(maybe_nomination.is_some() ^ is_validator) {
				// all of the indices must map to either a validator or a nominator. If this is ever
				// not the case, then the locking system of staking is most likely faulty, or we
				// have bigger problems.
				log!(error, "detected an error in the staking locking and snapshot.");
				// abort.
				return Err(Error::<T>::OffchainElectionBogusNominator.into());
			}

			if !is_validator {
				// a normal vote
				let nomination = maybe_nomination.expect(
					"exactly one of `maybe_validator` and `maybe_nomination.is_some` is true. \
					is_validator is false; maybe_nomination is some; qed"
				);

				// NOTE: we don't really have to check here if the sum of all edges are the
				// nominator correct. Un-compacting assures this by definition.

				for (t, _) in distribution {
					// if target is non-existent, or is inactive, then this is a bad nomination.
					if nomination.targets.iter().find(|&(tt, _)| tt == t).map_or(true, |(_, active)| !active) {
						return Err(Error::<T>::OffchainElectionBogusNomination.into());
					}
				}
			} else {
				// a self vote
				ensure!(distribution.len() == 1, Error::<T>::OffchainElectionBogusSelfVote);
				ensure!(distribution[0].0 == *who, Error::<T>::OffchainElectionBogusSelfVote);
				// defensive only. A compact assignment of length one does NOT encode the weight and
				// it is always created to be 100%.
				ensure!(
					distribution[0].1 == OffchainAccuracy::one(),
					Error::<T>::OffchainElectionBogusSelfVote,
				);
			}
		}

		// convert into staked assignments.
		let staked_assignments = sp_npos_elections::assignment_ratio_to_staked(
			assignments,
			Self::slashable_balance_of_fn(),
		);

		// build the support map thereof in order to evaluate.
		let supports = to_supports(&winners, &staked_assignments)
			.map_err(|_| Error::<T>::OffchainElectionBogusEdge)?;

		// Check if the score is the same as the claimed one.
		let submitted_score = (&supports).evaluate();
		ensure!(submitted_score == claimed_score, Error::<T>::OffchainElectionBogusScore);

		// At last, alles Ok. Exposures and store the result.
		let exposures = Self::collect_exposures(supports);
		log!(
			info,
			"A better solution (with compute {:?} and score {:?}) has been validated and stored \
			 on chain.",
			compute,
			submitted_score,
		);

		// write new results.
		<QueuedElected<T>>::put(ElectionResult {
			elected_stashes: winners,
			compute,
			exposures,
		});
		QueuedScore::put(submitted_score);

		// emit event.
		Self::deposit_event(RawEvent::SolutionStored(compute));

		Ok(None.into())
	}

=======
>>>>>>> e60597df
	/// Start a session potentially starting an era.
	fn start_session(start_session: SessionIndex) {
		let next_active_era = Self::active_era().map(|e| e.index + 1).unwrap_or(0);
		// This is only `Some` when current era has already progressed to the next era, while the
		// active era is one behind (i.e. in the *last session of the active era*, or *first session
		// of the new current era*, depending on how you look at it).
		if let Some(next_active_era_start_session_index) =
			Self::eras_start_session_index(next_active_era)
		{
			if next_active_era_start_session_index == start_session {
				Self::start_era(start_session);
			} else if next_active_era_start_session_index < start_session {
				// This arm should never happen, but better handle it than to stall the staking
				// pallet.
				frame_support::print("Warning: A session appears to have been skipped.");
				Self::start_era(start_session);
			}
		}
	}

	/// End a session potentially ending an era.
	fn end_session(session_index: SessionIndex) {
		if let Some(active_era) = Self::active_era() {
			if let Some(next_active_era_start_session_index) =
				Self::eras_start_session_index(active_era.index + 1)
			{
				if next_active_era_start_session_index == session_index + 1 {
					Self::end_era(active_era, session_index);
				}
			}
		}
	}

	/// * Increment `active_era.index`,
	/// * reset `active_era.start`,
	/// * update `BondedEras` and apply slashes.
	fn start_era(start_session: SessionIndex) {
		let active_era = ActiveEra::mutate(|active_era| {
			let new_index = active_era.as_ref().map(|info| info.index + 1).unwrap_or(0);
			*active_era = Some(ActiveEraInfo {
				index: new_index,
				// Set new active era start in next `on_finalize`. To guarantee usage of `Time`
				start: None,
			});
			new_index
		});

		let bonding_duration = T::BondingDuration::get();

		BondedEras::mutate(|bonded| {
			bonded.push((active_era, start_session));

			if active_era > bonding_duration {
				let first_kept = active_era - bonding_duration;

				// prune out everything that's from before the first-kept index.
				let n_to_prune = bonded.iter()
					.take_while(|&&(era_idx, _)| era_idx < first_kept)
					.count();

				// kill slashing metadata.
				for (pruned_era, _) in bonded.drain(..n_to_prune) {
					slashing::clear_era_metadata::<T>(pruned_era);
				}

				if let Some(&(_, first_session)) = bonded.first() {
					T::SessionInterface::prune_historical_up_to(first_session);
				}
			}
		});

		Self::apply_unapplied_slashes(active_era);
	}

	/// Compute payout for era.
	fn end_era(active_era: ActiveEraInfo, _session_index: SessionIndex) {
		// Note: active_era_start can be None if end era is called during genesis config.
		if let Some(active_era_start) = active_era.start {
			let now_as_millis_u64 = T::UnixTime::now().as_millis().saturated_into::<u64>();

			let era_duration = (now_as_millis_u64 - active_era_start).saturated_into::<u64>();
			let staked = Self::eras_total_stake(&active_era.index);
			let issuance = T::Currency::total_issuance();
			let (validator_payout, rest) = T::EraPayout::era_payout(staked, issuance, era_duration);

			Self::deposit_event(RawEvent::EraPayout(active_era.index, validator_payout, rest));

			// Set ending era reward.
			<ErasValidatorReward<T>>::insert(&active_era.index, validator_payout);
			T::RewardRemainder::on_unbalanced(T::Currency::issue(rest));
		}
	}

	/// Plan a new era. Return the potential new staking set.
	fn new_era(start_session_index: SessionIndex) -> Option<Vec<T::AccountId>> {
		// Increment or set current era.
		let current_era = CurrentEra::mutate(|s| {
			*s = Some(s.map(|s| s + 1).unwrap_or(0));
			s.unwrap()
		});
		ErasStartSessionIndex::insert(&current_era, &start_session_index);

		// Clean old era information.
		if let Some(old_era) = current_era.checked_sub(Self::history_depth() + 1) {
			Self::clear_era_information(old_era);
		}

		// Set staking information for new era.
		let maybe_new_validators = Self::enact_election(current_era);

		maybe_new_validators
	}

	/// Enact and process the election using the `ElectionProvider` type.
	///
	/// This will also process the election, as noted in [`process_election`].
	fn enact_election(current_era: EraIndex) -> Option<Vec<T::AccountId>> {
		T::ElectionProvider::elect()
			.map_err(|e| {
				log!(warn, "election provider failed due to {:?}", e)
			})
			.and_then(|(res, weight)| {
				<frame_system::Pallet<T>>::register_extra_weight_unchecked(
					weight,
					frame_support::weights::DispatchClass::Mandatory,
				);
				Self::process_election(res, current_era)
			})
<<<<<<< HEAD
		} else {
			// There were not enough candidates for even our minimal level of functionality. This is
			// bad. We should probably disable all functionality except for block production and let
			// the chain keep producing blocks until we can decide on a sufficiently substantial
			// set. TODO: #2494
			None
		}
	}

	/// Execute phragmen election and return the new results. No post-processing is applied and the
	/// raw edge weights are returned.
	///
	/// Self votes are added and nominations before the most recent slashing span are ignored.
	///
	/// No storage item is updated.
	pub fn do_phragmen<Accuracy: PerThing128>(
		iterations: usize,
	) -> Option<PrimitiveElectionResult<T::AccountId, Accuracy>> {
		let weight_of = Self::slashable_balance_of_fn();
		let mut all_nominators: Vec<(T::AccountId, VoteWeight, Vec<T::AccountId>)> = Vec::new();
		let mut all_validators = Vec::new();
		for (validator, _) in <Validators<T>>::iter() {
			// append self vote
			let self_vote = (validator.clone(), weight_of(&validator), vec![validator.clone()]);
			all_nominators.push(self_vote);
			all_validators.push(validator);
		}

		let nominator_votes = <Nominators<T>>::iter().map(|(nominator, nominations)| {
			let Nominations { targets: targets_unfiltered, suppressed: _, submitted_in: _ } =
				nominations;

			// Filter out nomination targets which were nominated before the most recent
			// slashing span.
			let targets = targets_unfiltered
				.into_iter()
				.filter_map(|(stash, active)| if active { Some(stash) } else { None })
				.collect::<Vec<_>>();

			(nominator, targets)
		});
		all_nominators.extend(nominator_votes.map(|(n, ns)| {
			let s = weight_of(&n);
			(n, s, ns)
		}));

		if all_validators.len() < Self::minimum_validator_count().max(1) as usize {
			// If we don't have enough candidates, nothing to do.
			log!(
				warn,
				"chain does not have enough staking candidates to operate. Era {:?}.",
				Self::current_era()
			);
			None
		} else {
			seq_phragmen::<_, Accuracy>(
				Self::validator_count() as usize,
				all_validators,
				all_nominators,
				Some((iterations, 0)), // exactly run `iterations` rounds.
			)
			.map_err(|err| log!(error, "Call to seq-phragmen failed due to {:?}", err))
=======
>>>>>>> e60597df
			.ok()
	}

	/// Process the output of the election.
	///
	/// This ensures enough validators have been elected, converts all supports to exposures and
	/// writes them to the associated storage.
	///
	/// Returns `Err(())` if less than [`MinimumValidatorCount`] validators have been elected, `Ok`
	/// otherwise.
	pub fn process_election(
		flat_supports: frame_election_provider_support::Supports<T::AccountId>,
		current_era: EraIndex,
	) -> Result<Vec<T::AccountId>, ()> {
		let exposures = Self::collect_exposures(flat_supports);
		let elected_stashes = exposures.iter().cloned().map(|(x, _)| x).collect::<Vec<_>>();

		if (elected_stashes.len() as u32) < Self::minimum_validator_count().max(1) {
			// Session will panic if we ever return an empty validator set, thus max(1) ^^.
			if current_era > 0 {
				log!(
					warn,
					"chain does not have enough staking candidates to operate for era {:?} ({} elected, minimum is {})",
					current_era,
					elected_stashes.len(),
					Self::minimum_validator_count(),
				);
			}
			return Err(());
		}

		// Populate stakers, exposures, and the snapshot of validator prefs.
		let mut total_stake: BalanceOf<T> = Zero::zero();
		exposures.into_iter().for_each(|(stash, exposure)| {
			total_stake = total_stake.saturating_add(exposure.total);
			<ErasStakers<T>>::insert(current_era, &stash, &exposure);

			let mut exposure_clipped = exposure;
			let clipped_max_len = T::MaxNominatorRewardedPerValidator::get() as usize;
			if exposure_clipped.others.len() > clipped_max_len {
				exposure_clipped.others.sort_by(|a, b| a.value.cmp(&b.value).reverse());
				exposure_clipped.others.truncate(clipped_max_len);
			}
			<ErasStakersClipped<T>>::insert(&current_era, &stash, exposure_clipped);
		});

		// Insert current era staking information
		<ErasTotalStake<T>>::insert(&current_era, total_stake);

		// collect the pref of all winners
		for stash in &elected_stashes {
			let pref = Self::validators(stash);
			<ErasValidatorPrefs<T>>::insert(&current_era, stash, pref);
		}

		// emit event
		Self::deposit_event(RawEvent::StakingElection);

		if current_era > 0 {
			log!(
				info,
				"new validator set of size {:?} has been processed for era {:?}",
				elected_stashes.len(),
				current_era,
			);
		}

		Ok(elected_stashes)
	}

	/// Consume a set of [`Supports`] from [`sp_npos_elections`] and collect them into a
	/// [`Exposure`].
	fn collect_exposures(
		supports: Supports<T::AccountId>,
	) -> Vec<(T::AccountId, Exposure<T::AccountId, BalanceOf<T>>)> {
		let total_issuance = T::Currency::total_issuance();
		let to_currency = |e: frame_election_provider_support::ExtendedBalance| {
			T::CurrencyToVote::to_currency(e, total_issuance)
		};

		supports
			.into_iter()
			.map(|(validator, support)| {
				// build `struct exposure` from `support`
				let mut others = Vec::with_capacity(support.voters.len());
				let mut own: BalanceOf<T> = Zero::zero();
				let mut total: BalanceOf<T> = Zero::zero();
				support
					.voters
					.into_iter()
					.map(|(nominator, weight)| (nominator, to_currency(weight)))
					.for_each(|(nominator, stake)| {
						if nominator == validator {
						own = own.saturating_add(stake);
						} else {
							others.push(IndividualExposure { who: nominator, value: stake });
						}
						total = total.saturating_add(stake);
					});

				let exposure = Exposure { own, others, total };
				(validator, exposure)
			})
			.collect::<Vec<(T::AccountId, Exposure<_, _>)>>()
	}

	/// Remove all associated data of a stash account from the staking system.
	///
	/// Assumes storage is upgraded before calling.
	///
	/// This is called:
	/// - after a `withdraw_unbonded()` call that frees all of a stash's bonded balance.
	/// - through `reap_stash()` if the balance has fallen to zero (through slashing).
	fn kill_stash(stash: &T::AccountId, num_slashing_spans: u32) -> DispatchResult {
		let controller = <Bonded<T>>::get(stash).ok_or(Error::<T>::NotStash)?;

		slashing::clear_stash_metadata::<T>(stash, num_slashing_spans)?;

		<Bonded<T>>::remove(stash);
		<Ledger<T>>::remove(&controller);

		<Payee<T>>::remove(stash);
		<Validators<T>>::remove(stash);
		<Nominators<T>>::remove(stash);

		system::Pallet::<T>::dec_consumers(stash);

		Ok(())
	}

	/// Clear all era information for given era.
	fn clear_era_information(era_index: EraIndex) {
		<ErasStakers<T>>::remove_prefix(era_index);
		<ErasStakersClipped<T>>::remove_prefix(era_index);
		<ErasValidatorPrefs<T>>::remove_prefix(era_index);
		<ErasValidatorReward<T>>::remove(era_index);
		<ErasRewardPoints<T>>::remove(era_index);
		<ErasTotalStake<T>>::remove(era_index);
		ErasStartSessionIndex::remove(era_index);
	}

	/// Apply previously-unapplied slashes on the beginning of a new era, after a delay.
	fn apply_unapplied_slashes(active_era: EraIndex) {
		let slash_defer_duration = T::SlashDeferDuration::get();
		<Self as Store>::EarliestUnappliedSlash::mutate(|earliest| if let Some(ref mut earliest) = earliest {
			let keep_from = active_era.saturating_sub(slash_defer_duration);
			for era in (*earliest)..keep_from {
				let era_slashes = <Self as Store>::UnappliedSlashes::take(&era);
				for slash in era_slashes {
					slashing::apply_slash::<T>(slash);
				}
			}

			*earliest = (*earliest).max(keep_from)
		})
	}

	/// Add reward points to validators using their stash account ID.
	///
	/// Validators are keyed by stash account ID and must be in the current elected set.
	///
	/// For each element in the iterator the given number of points in u32 is added to the
	/// validator, thus duplicates are handled.
	///
	/// At the end of the era each the total payout will be distributed among validator
	/// relatively to their points.
	///
	/// COMPLEXITY: Complexity is `number_of_validator_to_reward x current_elected_len`.
	pub fn reward_by_ids(
		validators_points: impl IntoIterator<Item = (T::AccountId, u32)>
	) {
		if let Some(active_era) = Self::active_era() {
			<ErasRewardPoints<T>>::mutate(active_era.index, |era_rewards| {
				for (validator, points) in validators_points.into_iter() {
					*era_rewards.individual.entry(validator).or_default() += points;
					era_rewards.total += points;
				}
			});
		}
	}

	/// Ensures that at the end of the current session there will be a new era.
	fn ensure_new_era() {
		match ForceEra::get() {
			Forcing::ForceAlways | Forcing::ForceNew => (),
			_ => ForceEra::put(Forcing::ForceNew),
		}
	}

	#[cfg(feature = "runtime-benchmarks")]
	pub fn add_era_stakers(
		current_era: EraIndex,
		controller: T::AccountId,
		exposure: Exposure<T::AccountId, BalanceOf<T>>,
	) {
		<ErasStakers<T>>::insert(&current_era, &controller, &exposure);
	}

	#[cfg(feature = "runtime-benchmarks")]
	pub fn set_slash_reward_fraction(fraction: Perbill) {
		SlashRewardFraction::put(fraction);
	}

	/// Get all of the voters that are eligible for the npos election.
	///
	/// This will use all on-chain nominators, and all the validators will inject a self vote.
	///
	/// ### Slashing
	///
	/// All nominations that have been submitted before the last non-zero slash of the validator are
	/// auto-chilled.
	///
	/// Note that this is VERY expensive. Use with care.
	pub fn get_npos_voters() -> Vec<(T::AccountId, VoteWeight, Vec<T::AccountId>)> {
		let weight_of = Self::slashable_balance_of_fn();
		let mut all_voters = Vec::new();

		for (validator, _) in <Validators<T>>::iter() {
			// append self vote
			let self_vote = (validator.clone(), weight_of(&validator), vec![validator.clone()]);
			all_voters.push(self_vote);
		}

		// collect all slashing spans into a BTreeMap for further queries.
		let slashing_spans = <SlashingSpans<T>>::iter().collect::<BTreeMap<_, _>>();

		for (nominator, nominations) in <Nominators<T>>::iter() {
<<<<<<< HEAD
			let Nominations { targets: full_targets, suppressed: _, submitted_in: _ } = nominations;
=======
			let Nominations { submitted_in, mut targets, suppressed: _ } = nominations;

			// Filter out nomination targets which were nominated before the most recent
			// slashing span.
			targets.retain(|stash| {
				slashing_spans
					.get(stash)
					.map_or(true, |spans| submitted_in >= spans.last_nonzero_slash())
			});
>>>>>>> e60597df

			// just filter out those who are not active.
			let targets = full_targets
				.into_iter()
				.filter_map(|(t, a)| if a { Some(t) } else { None })
				.collect::<Vec<_>>();
			let vote_weight = weight_of(&nominator);
			all_voters.push((nominator, vote_weight, targets))
		}

		all_voters
	}

	pub fn get_npos_targets() -> Vec<T::AccountId> {
		<Validators<T>>::iter().map(|(v, _)| v).collect::<Vec<_>>()
	}
}

impl<T: Config> frame_election_provider_support::ElectionDataProvider<T::AccountId, T::BlockNumber>
	for Module<T>
{
	const MAXIMUM_VOTES_PER_VOTER: u32 = T::MAX_NOMINATIONS;
	fn desired_targets() -> data_provider::Result<(u32, Weight)> {
		Ok((Self::validator_count(), <T as frame_system::Config>::DbWeight::get().reads(1)))
	}

	fn voters(
		maybe_max_len: Option<usize>,
	) -> data_provider::Result<(Vec<(T::AccountId, VoteWeight, Vec<T::AccountId>)>, Weight)> {
		// NOTE: reading these counts already needs to iterate a lot of storage keys, but they get
		// cached. This is okay for the case of `Ok(_)`, but bad for `Err(_)`, as the trait does not
		// report weight in failures.
		let nominator_count = <Nominators<T>>::iter().count();
		let validator_count = <Validators<T>>::iter().count();
		let voter_count = nominator_count.saturating_add(validator_count);

		if maybe_max_len.map_or(false, |max_len| voter_count > max_len) {
			return Err("Voter snapshot too big");
		}

		let slashing_span_count = <SlashingSpans<T>>::iter().count();
		let weight = T::WeightInfo::get_npos_voters(
			nominator_count as u32,
			validator_count as u32,
			slashing_span_count as u32,
		);
		Ok((Self::get_npos_voters(), weight))
	}

	fn targets(maybe_max_len: Option<usize>) -> data_provider::Result<(Vec<T::AccountId>, Weight)> {
		let target_count = <Validators<T>>::iter().count();

		if maybe_max_len.map_or(false, |max_len| target_count > max_len) {
			return Err("Target snapshot too big");
		}

		let weight = <T as frame_system::Config>::DbWeight::get().reads(target_count as u64);
		Ok((Self::get_npos_targets(), weight))
	}

	fn next_election_prediction(now: T::BlockNumber) -> T::BlockNumber {
		let current_era = Self::current_era().unwrap_or(0);
		let current_session = Self::current_planned_session();
		let current_era_start_session_index =
			Self::eras_start_session_index(current_era).unwrap_or(0);
		let era_length = current_session
			.saturating_sub(current_era_start_session_index)
			.min(T::SessionsPerEra::get());

		let session_length = T::NextNewSession::average_session_length();

		let until_this_session_end = T::NextNewSession::estimate_next_new_session(now)
			.0
			.unwrap_or_default()
			.saturating_sub(now);

		let sessions_left: T::BlockNumber = T::SessionsPerEra::get()
			.saturating_sub(era_length)
			// one session is computed in this_session_end.
			.saturating_sub(1)
			.into();

		now.saturating_add(
			until_this_session_end.saturating_add(sessions_left.saturating_mul(session_length)),
		)
	}

	#[cfg(any(feature = "runtime-benchmarks", test))]
	fn put_snapshot(
		voters: Vec<(T::AccountId, VoteWeight, Vec<T::AccountId>)>,
		targets: Vec<T::AccountId>,
		target_stake: Option<VoteWeight>,
	) {
		use sp_std::convert::TryFrom;
		targets.into_iter().for_each(|v| {
			let stake: BalanceOf<T> = target_stake
				.and_then(|w| <BalanceOf<T>>::try_from(w).ok())
				.unwrap_or(T::Currency::minimum_balance() * 100u32.into());
			<Bonded<T>>::insert(v.clone(), v.clone());
			<Ledger<T>>::insert(
				v.clone(),
				StakingLedger {
					stash: v.clone(),
					active: stake,
					total: stake,
					unlocking: vec![],
					claimed_rewards: vec![],
				},
			);
			<Validators<T>>::insert(
				v,
				ValidatorPrefs { commission: Perbill::zero(), blocked: false },
			);
		});

		voters.into_iter().for_each(|(v, s, t)| {
			let stake = <BalanceOf<T>>::try_from(s).unwrap_or_else(|_| {
				panic!("cannot convert a VoteWeight into BalanceOf, benchmark needs reconfiguring.")
			});
			<Bonded<T>>::insert(v.clone(), v.clone());
			<Ledger<T>>::insert(
				v.clone(),
				StakingLedger {
					stash: v.clone(),
					active: stake,
					total: stake,
					unlocking: vec![],
					claimed_rewards: vec![],
				},
			);
			<Nominators<T>>::insert(
				v,
				Nominations {
					targets: t.into_iter().map(|t| (t, true)).collect::<Vec<_>>(),
					submitted_in: 0,
					suppressed: false,
				},
			);
		});
	}
}

/// In this implementation `new_session(session)` must be called before `end_session(session-1)`
/// i.e. the new session must be planned before the ending of the previous session.
///
/// Once the first new_session is planned, all session must start and then end in order, though
/// some session can lag in between the newest session planned and the latest session started.
impl<T: Config> pallet_session::SessionManager<T::AccountId> for Module<T> {
	fn new_session(new_index: SessionIndex) -> Option<Vec<T::AccountId>> {
		log!(trace, "planning new_session({})", new_index);
		CurrentPlannedSession::put(new_index);
		Self::new_session(new_index)
	}
	fn start_session(start_index: SessionIndex) {
		log!(trace, "starting start_session({})", start_index);
		Self::start_session(start_index)
	}
	fn end_session(end_index: SessionIndex) {
		log!(trace, "ending end_session({})", end_index);
		Self::end_session(end_index)
	}
}

impl<T: Config> historical::SessionManager<T::AccountId, Exposure<T::AccountId, BalanceOf<T>>>
	for Module<T>
{
	fn new_session(
		new_index: SessionIndex,
	) -> Option<Vec<(T::AccountId, Exposure<T::AccountId, BalanceOf<T>>)>> {
		<Self as pallet_session::SessionManager<_>>::new_session(new_index).map(|validators| {
			let current_era = Self::current_era()
				// Must be some as a new era has been created.
				.unwrap_or(0);

			validators.into_iter().map(|v| {
				let exposure = Self::eras_stakers(current_era, &v);
				(v, exposure)
			}).collect()
		})
	}
	fn start_session(start_index: SessionIndex) {
		<Self as pallet_session::SessionManager<_>>::start_session(start_index)
	}
	fn end_session(end_index: SessionIndex) {
		<Self as pallet_session::SessionManager<_>>::end_session(end_index)
	}
}

/// Add reward points to block authors:
/// * 20 points to the block producer for producing a (non-uncle) block in the relay chain,
/// * 2 points to the block producer for each reference to a previously unreferenced uncle, and
/// * 1 point to the producer of each referenced uncle block.
impl<T> pallet_authorship::EventHandler<T::AccountId, T::BlockNumber> for Module<T>
where
	T: Config + pallet_authorship::Config + pallet_session::Config,
{
	fn note_author(author: T::AccountId) {
		Self::reward_by_ids(vec![(author, 20)])
	}
	fn note_uncle(author: T::AccountId, _age: T::BlockNumber) {
		Self::reward_by_ids(vec![
			(<pallet_authorship::Module<T>>::author(), 2),
			(author, 1)
		])
	}
}

/// A `Convert` implementation that finds the stash of the given controller account,
/// if any.
pub struct StashOf<T>(sp_std::marker::PhantomData<T>);

impl<T: Config> Convert<T::AccountId, Option<T::AccountId>> for StashOf<T> {
	fn convert(controller: T::AccountId) -> Option<T::AccountId> {
		<Module<T>>::ledger(&controller).map(|l| l.stash)
	}
}

/// A typed conversion from stash account ID to the active exposure of nominators
/// on that account.
///
/// Active exposure is the exposure of the validator set currently validating, i.e. in
/// `active_era`. It can differ from the latest planned exposure in `current_era`.
pub struct ExposureOf<T>(sp_std::marker::PhantomData<T>);

impl<T: Config> Convert<T::AccountId, Option<Exposure<T::AccountId, BalanceOf<T>>>>
	for ExposureOf<T>
{
	fn convert(validator: T::AccountId) -> Option<Exposure<T::AccountId, BalanceOf<T>>> {
		if let Some(active_era) = <Module<T>>::active_era() {
			Some(<Module<T>>::eras_stakers(active_era.index, &validator))
		} else {
			None
		}
	}
}

/// This is intended to be used with `FilterHistoricalOffences`.
impl<T: Config>
	OnOffenceHandler<T::AccountId, pallet_session::historical::IdentificationTuple<T>, Weight>
	for Module<T>
where
	T: pallet_session::Config<ValidatorId = <T as frame_system::Config>::AccountId>,
	T: pallet_session::historical::Config<
		FullIdentification = Exposure<<T as frame_system::Config>::AccountId, BalanceOf<T>>,
		FullIdentificationOf = ExposureOf<T>,
	>,
	T::SessionHandler: pallet_session::SessionHandler<<T as frame_system::Config>::AccountId>,
	T::SessionManager: pallet_session::SessionManager<<T as frame_system::Config>::AccountId>,
	T::ValidatorIdOf: Convert<
		<T as frame_system::Config>::AccountId,
		Option<<T as frame_system::Config>::AccountId>,
	>,
{
	fn on_offence(
		offenders: &[OffenceDetails<
			T::AccountId,
			pallet_session::historical::IdentificationTuple<T>,
		>],
		slash_fraction: &[Perbill],
		slash_session: SessionIndex,
	) -> Result<Weight, ()> {
		if !Self::can_report() {
			return Err(());
		}

		let reward_proportion = SlashRewardFraction::get();
		let mut consumed_weight: Weight = 0;
		let mut add_db_reads_writes = |reads, writes| {
			consumed_weight += T::DbWeight::get().reads_writes(reads, writes);
		};

		let active_era = {
			let active_era = Self::active_era();
			add_db_reads_writes(1, 0);
			if active_era.is_none() {
				// this offence need not be re-submitted.
				return Ok(consumed_weight)
			}
			active_era.expect("value checked not to be `None`; qed").index
		};
		let active_era_start_session_index = Self::eras_start_session_index(active_era)
			.unwrap_or_else(|| {
				frame_support::print("Error: start_session_index must be set for current_era");
				0
			});
		add_db_reads_writes(1, 0);

		let window_start = active_era.saturating_sub(T::BondingDuration::get());

		// fast path for active-era report - most likely.
		// `slash_session` cannot be in a future active era. It must be in `active_era` or before.
		let slash_era = if slash_session >= active_era_start_session_index {
			active_era
		} else {
			let eras = BondedEras::get();
			add_db_reads_writes(1, 0);

			// reverse because it's more likely to find reports from recent eras.
			match eras.iter().rev().filter(|&&(_, ref sesh)| sesh <= &slash_session).next() {
				Some(&(ref slash_era, _)) => *slash_era,
				// before bonding period. defensive - should be filtered out.
				None => return Ok(consumed_weight),
			}
		};

		<Self as Store>::EarliestUnappliedSlash::mutate(|earliest| {
			if earliest.is_none() {
				*earliest = Some(active_era)
			}
		});
		add_db_reads_writes(1, 1);

		let slash_defer_duration = T::SlashDeferDuration::get();

		let invulnerables = Self::invulnerables();
		add_db_reads_writes(1, 0);

		for (details, slash_fraction) in offenders.iter().zip(slash_fraction) {
			let (stash, exposure) = &details.offender;

			// Skip if the validator is invulnerable.
			if invulnerables.contains(stash) {
				continue
			}

			// if this is a non-zero slash, schedule tasks to chill their nominations.
			if !slash_fraction.is_zero() {
				let task = SlashTask::new(stash.clone());
				<SlashTaskExecutor<T>>::mutate(|e| e.add_task(task));
			}

			let unapplied = slashing::compute_slash::<T>(slashing::SlashParams {
				stash,
				slash: *slash_fraction,
				exposure,
				slash_era,
				window_start,
				now: active_era,
				reward_proportion,
			});

			if let Some(mut unapplied) = unapplied {
				let nominators_len = unapplied.others.len() as u64;
				let reporters_len = details.reporters.len() as u64;

				{
					let upper_bound = 1 /* Validator/NominatorSlashInEra */ + 2 /* fetch_spans */;
					let rw = upper_bound + nominators_len * upper_bound;
					add_db_reads_writes(rw, rw);
				}
				unapplied.reporters = details.reporters.clone();
				if slash_defer_duration == 0 {
					// apply right away.
					slashing::apply_slash::<T>(unapplied);
					{
						let slash_cost = (6, 5);
						let reward_cost = (2, 2);
						add_db_reads_writes(
							(1 + nominators_len) * slash_cost.0 + reward_cost.0 * reporters_len,
							(1 + nominators_len) * slash_cost.1 + reward_cost.1 * reporters_len
						);
					}
				} else {
					// defer to end of some `slash_defer_duration` from now.
					<Self as Store>::UnappliedSlashes::mutate(
						active_era,
						move |for_later| for_later.push(unapplied),
					);
					add_db_reads_writes(1, 1);
				}
			} else {
				add_db_reads_writes(4 /* fetch_spans */, 5 /* kick_out_if_recent */)
			}
		}

		Ok(consumed_weight)
	}

	fn can_report() -> bool {
		// TODO: https://github.com/paritytech/substrate/issues/8343
		true
	}
}

/// Filter historical offences out and only allow those from the bonding period.
pub struct FilterHistoricalOffences<T, R> {
	_inner: sp_std::marker::PhantomData<(T, R)>,
}

impl<T, Reporter, Offender, R, O> ReportOffence<Reporter, Offender, O>
	for FilterHistoricalOffences<Module<T>, R>
where
	T: Config,
	R: ReportOffence<Reporter, Offender, O>,
	O: Offence<Offender>,
{
	fn report_offence(reporters: Vec<Reporter>, offence: O) -> Result<(), OffenceError> {
		// disallow any slashing from before the current bonding period.
		let offence_session = offence.session_index();
		let bonded_eras = BondedEras::get();

		if bonded_eras.first().filter(|(_, start)| offence_session >= *start).is_some() {
			R::report_offence(reporters, offence)
		} else {
			<Module<T>>::deposit_event(
				RawEvent::OldSlashingReportDiscarded(offence_session)
			);
			Ok(())
		}
	}

	fn is_known_offence(offenders: &[Offender], time_slot: &O::TimeSlot) -> bool {
		R::is_known_offence(offenders, time_slot)
	}
}

/// Check that list is sorted and has no duplicates.
fn is_sorted_and_unique(list: &[u32]) -> bool {
	list.windows(2).all(|w| w[0] < w[1])
}<|MERGE_RESOLUTION|>--- conflicted
+++ resolved
@@ -276,12 +276,7 @@
 #[cfg(any(feature = "runtime-benchmarks", test))]
 pub mod benchmarking;
 
-<<<<<<< HEAD
-=======
-pub mod slashing;
->>>>>>> e60597df
 pub mod inflation;
-pub mod offchain_election;
 pub mod slashing;
 pub mod weights;
 
@@ -1359,87 +1354,21 @@
 
 		fn deposit_event() = default;
 
+		fn on_initialize(_now: T::BlockNumber) -> Weight {
+			let task_weight = <SlashTaskExecutor<T>>::mutate(|e| e.execute());
+			// each execution of the executor must consume less weight than its quota.
+			debug_assert!(task_weight < <T::TaskExecutor as StoredExecutor>::Quota::get());
+			// The additional weight of reading the tasks, and writing back the result.
+			// TODO: add on-finalize weight.
+			T::DbWeight::get().reads_writes(1, 1).saturating_add(task_weight)
+
+		}
+
 		fn on_runtime_upgrade() -> Weight {
 			if StorageVersion::get() == Releases::V5_0_0 {
 				migrations::v6::migrate::<T>()
 			} else {
-<<<<<<< HEAD
-				0
-			}
-		}
-
-		/// sets `ElectionStatus` to `Open(now)` where `now` is the block number at which the
-		/// election window has opened, if we are at the last session and less blocks than
-		/// `T::ElectionLookahead` is remaining until the next new session schedule. The offchain
-		/// worker, if applicable, will execute at the end of the current block, and solutions may
-		/// be submitted.
-		fn on_initialize(now: T::BlockNumber) -> Weight {
-			let mut consumed_weight = 0;
-			let mut add_weight = |reads, writes, weight| {
-				consumed_weight += T::DbWeight::get().reads_writes(reads, writes);
-				consumed_weight += weight;
-			};
-
-			if
-				// if we don't have any ongoing offchain compute.
-				Self::era_election_status().is_closed() &&
-				// either current session final based on the plan, or we're forcing.
-				(Self::is_current_session_final() || Self::will_era_be_forced())
-			{
-				if let Some(next_session_change) = T::NextNewSession::estimate_next_new_session(now) {
-					if let Some(remaining) = next_session_change.checked_sub(&now) {
-						if remaining <= T::ElectionLookahead::get() && !remaining.is_zero() {
-							// create snapshot.
-							let (did_snapshot, snapshot_weight) = Self::create_stakers_snapshot();
-							add_weight(0, 0, snapshot_weight);
-							if did_snapshot {
-								// Set the flag to make sure we don't waste any compute here in the same era
-								// after we have triggered the offline compute.
-								<EraElectionStatus<T>>::put(
-									ElectionStatus::<T::BlockNumber>::Open(now)
-								);
-								add_weight(0, 1, 0);
-								log!(info, "Election window is Open({:?}). Snapshot created", now);
-							} else {
-								log!(warn, "Failed to create snapshot at {:?}.", now);
-							}
-						}
-					}
-				} else {
-					log!(warn, "Estimating next session change failed.");
-				}
-				add_weight(0, 0, T::NextNewSession::weight(now))
-			}
-			// For `era_election_status`, `is_current_session_final`, `will_era_be_forced`
-			add_weight(3, 0, 0);
-			// Additional read from `on_finalize`
-			add_weight(1, 0, 0);
-
-			let task_weight = <SlashTaskExecutor<T>>::mutate(|e| e.execute());
-			// The additional weight of reading the tasks, and writing back the result.
-			add_weight(1, 1, task_weight);
-
-			consumed_weight
-		}
-
-		/// Check if the current block number is the one at which the election window has been set
-		/// to open. If so, it runs the offchain worker code.
-		fn offchain_worker(now: T::BlockNumber) {
-			use offchain_election::{set_check_offchain_execution_status, compute_offchain_election};
-			if Self::era_election_status().is_open_at(now) {
-				let offchain_status = set_check_offchain_execution_status::<T>(now);
-				if let Err(why) = offchain_status {
-					log!(warn, "skipping offchain worker in open election window due to [{}]", why);
-				} else {
-					if let Err(e) = compute_offchain_election::<T>() {
-						log!(error, "Error in election offchain worker: {:?}", e);
-					} else {
-						log!(debug, "Executed offchain worker thread without errors.");
-					}
-				}
-=======
 				T::DbWeight::get().reads(1)
->>>>>>> e60597df
 			}
 		}
 
@@ -2386,210 +2315,6 @@
 		}
 	}
 
-<<<<<<< HEAD
-	/// Basic and cheap checks that we perform in validate unsigned, and in the execution.
-	///
-	/// State reads: ElectionState, CurrentEr, QueuedScore.
-	///
-	/// This function does weight refund in case of errors, which is based upon the fact that it is
-	/// called at the very beginning of the call site's function.
-	pub fn pre_dispatch_checks(score: ElectionScore, era: EraIndex) -> DispatchResultWithPostInfo {
-		// discard solutions that are not in-time
-		// check window open
-		ensure!(
-			Self::era_election_status().is_open(),
-			Error::<T>::OffchainElectionEarlySubmission.with_weight(T::DbWeight::get().reads(1)),
-		);
-
-		// check current era.
-		if let Some(current_era) = Self::current_era() {
-			ensure!(
-				current_era == era,
-				Error::<T>::OffchainElectionEarlySubmission.with_weight(T::DbWeight::get().reads(2)),
-			)
-		}
-
-		// assume the given score is valid. Is it better than what we have on-chain, if we have any?
-		if let Some(queued_score) = Self::queued_score() {
-			ensure!(
-				is_score_better(score, queued_score, T::MinSolutionScoreBump::get()),
-				Error::<T>::OffchainElectionWeakSubmission.with_weight(T::DbWeight::get().reads(3)),
-			)
-		}
-
-		Ok(None.into())
-	}
-
-	/// Checks a given solution and if correct and improved, writes it on chain as the queued result
-	/// of the next round. This may be called by both a signed and an unsigned transaction.
-	pub fn check_and_replace_solution(
-		winners: Vec<ValidatorIndex>,
-		compact_assignments: CompactAssignments,
-		compute: ElectionCompute,
-		claimed_score: ElectionScore,
-		era: EraIndex,
-		election_size: ElectionSize,
-	) -> DispatchResultWithPostInfo {
-		// Do the basic checks. era, claimed score and window open.
-		let _ = Self::pre_dispatch_checks(claimed_score, era)?;
-
-		// before we read any further state, we check that the unique targets in compact is same as
-		// compact. is a all in-memory check and easy to do. Moreover, it ensures that the solution
-		// is not full of bogus edges that can cause lots of reads to SlashingSpans. Thus, we can
-		// assume that the storage access of this function is always O(|winners|), not
-		// O(|compact.edge_count()|).
-		ensure!(
-			compact_assignments.unique_targets().len() == winners.len(),
-			Error::<T>::OffchainElectionBogusWinnerCount,
-		);
-
-		// Check that the number of presented winners is sane. Most often we have more candidates
-		// than we need. Then it should be `Self::validator_count()`. Else it should be all the
-		// candidates.
-		let snapshot_validators_length = <SnapshotValidators<T>>::decode_len()
-			.map(|l| l as u32)
-			.ok_or_else(|| Error::<T>::SnapshotUnavailable)?;
-
-		// size of the solution must be correct.
-		ensure!(
-			snapshot_validators_length == u32::from(election_size.validators),
-			Error::<T>::OffchainElectionBogusElectionSize,
-		);
-
-		// check the winner length only here and when we know the length of the snapshot validators
-		// length.
-		let desired_winners = Self::validator_count().min(snapshot_validators_length);
-		ensure!(winners.len() as u32 == desired_winners, Error::<T>::OffchainElectionBogusWinnerCount);
-
-		let snapshot_nominators_len = <SnapshotNominators<T>>::decode_len()
-			.map(|l| l as u32)
-			.ok_or_else(|| Error::<T>::SnapshotUnavailable)?;
-
-		// rest of the size of the solution must be correct.
-		ensure!(
-			snapshot_nominators_len == election_size.nominators,
-			Error::<T>::OffchainElectionBogusElectionSize,
-		);
-
-		// decode snapshot validators.
-		let snapshot_validators = Self::snapshot_validators()
-			.ok_or(Error::<T>::SnapshotUnavailable)?;
-
-		// check if all winners were legit; this is rather cheap. Replace with accountId.
-		let winners = winners.into_iter().map(|widx| {
-			// NOTE: at the moment, since staking is explicitly blocking any offence until election
-			// is closed, we don't check here if the account id at `snapshot_validators[widx]` is
-			// actually a validator. If this ever changes, this loop needs to also check this.
-			snapshot_validators.get(widx as usize).cloned().ok_or(Error::<T>::OffchainElectionBogusWinner)
-		}).collect::<Result<Vec<T::AccountId>, Error<T>>>()?;
-
-		// decode the rest of the snapshot.
-		let snapshot_nominators = Self::snapshot_nominators()
-			.ok_or(Error::<T>::SnapshotUnavailable)?;
-
-		// helpers
-		let nominator_at = |i: NominatorIndex| -> Option<T::AccountId> {
-			snapshot_nominators.get(i as usize).cloned()
-		};
-		let validator_at = |i: ValidatorIndex| -> Option<T::AccountId> {
-			snapshot_validators.get(i as usize).cloned()
-		};
-
-		// un-compact.
-		let assignments = compact_assignments.into_assignment(
-			nominator_at,
-			validator_at,
-		).map_err(|e| {
-			// log the error since it is not propagated into the runtime error.
-			log!(warn, "un-compacting solution failed due to {:?}", e);
-			Error::<T>::OffchainElectionBogusCompact
-		})?;
-
-		// check all nominators actually including the claimed vote. Also check correct self votes.
-		// Note that we assume all validators and nominators in `assignments` are properly bonded,
-		// because they are coming from the snapshot via a given index.
-		for Assignment { who, distribution } in assignments.iter() {
-			let is_validator = <Validators<T>>::contains_key(&who);
-			let maybe_nomination = Self::nominators(&who);
-
-			if !(maybe_nomination.is_some() ^ is_validator) {
-				// all of the indices must map to either a validator or a nominator. If this is ever
-				// not the case, then the locking system of staking is most likely faulty, or we
-				// have bigger problems.
-				log!(error, "detected an error in the staking locking and snapshot.");
-				// abort.
-				return Err(Error::<T>::OffchainElectionBogusNominator.into());
-			}
-
-			if !is_validator {
-				// a normal vote
-				let nomination = maybe_nomination.expect(
-					"exactly one of `maybe_validator` and `maybe_nomination.is_some` is true. \
-					is_validator is false; maybe_nomination is some; qed"
-				);
-
-				// NOTE: we don't really have to check here if the sum of all edges are the
-				// nominator correct. Un-compacting assures this by definition.
-
-				for (t, _) in distribution {
-					// if target is non-existent, or is inactive, then this is a bad nomination.
-					if nomination.targets.iter().find(|&(tt, _)| tt == t).map_or(true, |(_, active)| !active) {
-						return Err(Error::<T>::OffchainElectionBogusNomination.into());
-					}
-				}
-			} else {
-				// a self vote
-				ensure!(distribution.len() == 1, Error::<T>::OffchainElectionBogusSelfVote);
-				ensure!(distribution[0].0 == *who, Error::<T>::OffchainElectionBogusSelfVote);
-				// defensive only. A compact assignment of length one does NOT encode the weight and
-				// it is always created to be 100%.
-				ensure!(
-					distribution[0].1 == OffchainAccuracy::one(),
-					Error::<T>::OffchainElectionBogusSelfVote,
-				);
-			}
-		}
-
-		// convert into staked assignments.
-		let staked_assignments = sp_npos_elections::assignment_ratio_to_staked(
-			assignments,
-			Self::slashable_balance_of_fn(),
-		);
-
-		// build the support map thereof in order to evaluate.
-		let supports = to_supports(&winners, &staked_assignments)
-			.map_err(|_| Error::<T>::OffchainElectionBogusEdge)?;
-
-		// Check if the score is the same as the claimed one.
-		let submitted_score = (&supports).evaluate();
-		ensure!(submitted_score == claimed_score, Error::<T>::OffchainElectionBogusScore);
-
-		// At last, alles Ok. Exposures and store the result.
-		let exposures = Self::collect_exposures(supports);
-		log!(
-			info,
-			"A better solution (with compute {:?} and score {:?}) has been validated and stored \
-			 on chain.",
-			compute,
-			submitted_score,
-		);
-
-		// write new results.
-		<QueuedElected<T>>::put(ElectionResult {
-			elected_stashes: winners,
-			compute,
-			exposures,
-		});
-		QueuedScore::put(submitted_score);
-
-		// emit event.
-		Self::deposit_event(RawEvent::SolutionStored(compute));
-
-		Ok(None.into())
-	}
-
-=======
->>>>>>> e60597df
 	/// Start a session potentially starting an era.
 	fn start_session(start_session: SessionIndex) {
 		let next_active_era = Self::active_era().map(|e| e.index + 1).unwrap_or(0);
@@ -2718,71 +2443,6 @@
 				);
 				Self::process_election(res, current_era)
 			})
-<<<<<<< HEAD
-		} else {
-			// There were not enough candidates for even our minimal level of functionality. This is
-			// bad. We should probably disable all functionality except for block production and let
-			// the chain keep producing blocks until we can decide on a sufficiently substantial
-			// set. TODO: #2494
-			None
-		}
-	}
-
-	/// Execute phragmen election and return the new results. No post-processing is applied and the
-	/// raw edge weights are returned.
-	///
-	/// Self votes are added and nominations before the most recent slashing span are ignored.
-	///
-	/// No storage item is updated.
-	pub fn do_phragmen<Accuracy: PerThing128>(
-		iterations: usize,
-	) -> Option<PrimitiveElectionResult<T::AccountId, Accuracy>> {
-		let weight_of = Self::slashable_balance_of_fn();
-		let mut all_nominators: Vec<(T::AccountId, VoteWeight, Vec<T::AccountId>)> = Vec::new();
-		let mut all_validators = Vec::new();
-		for (validator, _) in <Validators<T>>::iter() {
-			// append self vote
-			let self_vote = (validator.clone(), weight_of(&validator), vec![validator.clone()]);
-			all_nominators.push(self_vote);
-			all_validators.push(validator);
-		}
-
-		let nominator_votes = <Nominators<T>>::iter().map(|(nominator, nominations)| {
-			let Nominations { targets: targets_unfiltered, suppressed: _, submitted_in: _ } =
-				nominations;
-
-			// Filter out nomination targets which were nominated before the most recent
-			// slashing span.
-			let targets = targets_unfiltered
-				.into_iter()
-				.filter_map(|(stash, active)| if active { Some(stash) } else { None })
-				.collect::<Vec<_>>();
-
-			(nominator, targets)
-		});
-		all_nominators.extend(nominator_votes.map(|(n, ns)| {
-			let s = weight_of(&n);
-			(n, s, ns)
-		}));
-
-		if all_validators.len() < Self::minimum_validator_count().max(1) as usize {
-			// If we don't have enough candidates, nothing to do.
-			log!(
-				warn,
-				"chain does not have enough staking candidates to operate. Era {:?}.",
-				Self::current_era()
-			);
-			None
-		} else {
-			seq_phragmen::<_, Accuracy>(
-				Self::validator_count() as usize,
-				all_validators,
-				all_nominators,
-				Some((iterations, 0)), // exactly run `iterations` rounds.
-			)
-			.map_err(|err| log!(error, "Call to seq-phragmen failed due to {:?}", err))
-=======
->>>>>>> e60597df
 			.ok()
 	}
 
@@ -3006,28 +2666,13 @@
 			all_voters.push(self_vote);
 		}
 
-		// collect all slashing spans into a BTreeMap for further queries.
-		let slashing_spans = <SlashingSpans<T>>::iter().collect::<BTreeMap<_, _>>();
-
 		for (nominator, nominations) in <Nominators<T>>::iter() {
-<<<<<<< HEAD
 			let Nominations { targets: full_targets, suppressed: _, submitted_in: _ } = nominations;
-=======
-			let Nominations { submitted_in, mut targets, suppressed: _ } = nominations;
-
-			// Filter out nomination targets which were nominated before the most recent
-			// slashing span.
-			targets.retain(|stash| {
-				slashing_spans
-					.get(stash)
-					.map_or(true, |spans| submitted_in >= spans.last_nonzero_slash())
-			});
->>>>>>> e60597df
 
 			// just filter out those who are not active.
 			let targets = full_targets
 				.into_iter()
-				.filter_map(|(t, a)| if a { Some(t) } else { None })
+				.filter_map(|(target, active)| if active { Some(target) } else { None })
 				.collect::<Vec<_>>();
 			let vote_weight = weight_of(&nominator);
 			all_voters.push((nominator, vote_weight, targets))
