error[E0277]: the trait bound `Bar: WrapperTypeDecode` is not satisfied
  --> tests/pallet_ui/storage_ensure_span_are_ok_on_wrong_gen_unnamed.rs:10:12
   |
10 |     #[pallet::without_storage_info]
   |               ^^^^^^^^^^^^^^^^^^^^ the trait `WrapperTypeDecode` is not implemented for `Bar`
   |
   = help: the following other types implement trait `WrapperTypeDecode`:
             Arc<T>
             Box<T>
             Rc<T>
             frame_support::sp_runtime::sp_application_crypto::sp_core::Bytes
   = note: required because of the requirements on the impl of `Decode` for `Bar`
   = note: required because of the requirements on the impl of `FullCodec` for `Bar`
   = note: required because of the requirements on the impl of `PartialStorageInfoTrait` for `frame_support::pallet_prelude::StorageValue<_GeneratedPrefixForStorageFoo<T>, Bar>`

error[E0277]: the trait bound `Bar: EncodeLike` is not satisfied
  --> tests/pallet_ui/storage_ensure_span_are_ok_on_wrong_gen_unnamed.rs:10:12
   |
10 |     #[pallet::without_storage_info]
   |               ^^^^^^^^^^^^^^^^^^^^ the trait `EncodeLike` is not implemented for `Bar`
   |
   = help: the following other types implement trait `EncodeLike<T>`:
             <&&T as EncodeLike<T>>
             <&T as EncodeLike<T>>
             <&T as EncodeLike>
             <&[(K, V)] as EncodeLike<BTreeMap<LikeK, LikeV>>>
             <&[(T,)] as EncodeLike<BTreeSet<LikeT>>>
             <&[(T,)] as EncodeLike<BinaryHeap<LikeT>>>
             <&[(T,)] as EncodeLike<LinkedList<LikeT>>>
             <&[T] as EncodeLike<Vec<U>>>
<<<<<<< HEAD
           and 280 others
=======
           and 278 others
>>>>>>> 7de3d787
   = note: required because of the requirements on the impl of `FullEncode` for `Bar`
   = note: required because of the requirements on the impl of `FullCodec` for `Bar`
   = note: required because of the requirements on the impl of `PartialStorageInfoTrait` for `frame_support::pallet_prelude::StorageValue<_GeneratedPrefixForStorageFoo<T>, Bar>`

error[E0277]: the trait bound `Bar: WrapperTypeEncode` is not satisfied
  --> tests/pallet_ui/storage_ensure_span_are_ok_on_wrong_gen_unnamed.rs:10:12
   |
10 |     #[pallet::without_storage_info]
   |               ^^^^^^^^^^^^^^^^^^^^ the trait `WrapperTypeEncode` is not implemented for `Bar`
   |
   = help: the following other types implement trait `WrapperTypeEncode`:
             &T
             &mut T
             Arc<T>
             Box<T>
             Cow<'a, T>
             Rc<T>
             Vec<T>
             bytes::bytes::Bytes
           and 3 others
   = note: required because of the requirements on the impl of `Encode` for `Bar`
   = note: required because of the requirements on the impl of `FullEncode` for `Bar`
   = note: required because of the requirements on the impl of `FullCodec` for `Bar`
   = note: required because of the requirements on the impl of `PartialStorageInfoTrait` for `frame_support::pallet_prelude::StorageValue<_GeneratedPrefixForStorageFoo<T>, Bar>`

error[E0277]: the trait bound `Bar: TypeInfo` is not satisfied
  --> tests/pallet_ui/storage_ensure_span_are_ok_on_wrong_gen_unnamed.rs:21:12
   |
21 |     #[pallet::storage]
   |               ^^^^^^^ the trait `TypeInfo` is not implemented for `Bar`
   |
   = help: the following other types implement trait `TypeInfo`:
             &T
             &mut T
             ()
             (A, B)
             (A, B, C)
             (A, B, C, D)
             (A, B, C, D, E)
             (A, B, C, D, E, F)
           and 160 others
   = note: required because of the requirements on the impl of `StaticTypeInfo` for `Bar`
   = note: required because of the requirements on the impl of `StorageEntryMetadataBuilder` for `frame_support::pallet_prelude::StorageValue<_GeneratedPrefixForStorageFoo<T>, Bar>`

error[E0277]: the trait bound `Bar: WrapperTypeDecode` is not satisfied
  --> tests/pallet_ui/storage_ensure_span_are_ok_on_wrong_gen_unnamed.rs:21:12
   |
21 |     #[pallet::storage]
   |               ^^^^^^^ the trait `WrapperTypeDecode` is not implemented for `Bar`
   |
   = help: the following other types implement trait `WrapperTypeDecode`:
             Arc<T>
             Box<T>
             Rc<T>
             frame_support::sp_runtime::sp_application_crypto::sp_core::Bytes
   = note: required because of the requirements on the impl of `Decode` for `Bar`
   = note: required because of the requirements on the impl of `FullCodec` for `Bar`
   = note: required because of the requirements on the impl of `StorageEntryMetadataBuilder` for `frame_support::pallet_prelude::StorageValue<_GeneratedPrefixForStorageFoo<T>, Bar>`

error[E0277]: the trait bound `Bar: EncodeLike` is not satisfied
  --> tests/pallet_ui/storage_ensure_span_are_ok_on_wrong_gen_unnamed.rs:21:12
   |
21 |     #[pallet::storage]
   |               ^^^^^^^ the trait `EncodeLike` is not implemented for `Bar`
   |
   = help: the following other types implement trait `EncodeLike<T>`:
             <&&T as EncodeLike<T>>
             <&T as EncodeLike<T>>
             <&T as EncodeLike>
             <&[(K, V)] as EncodeLike<BTreeMap<LikeK, LikeV>>>
             <&[(T,)] as EncodeLike<BTreeSet<LikeT>>>
             <&[(T,)] as EncodeLike<BinaryHeap<LikeT>>>
             <&[(T,)] as EncodeLike<LinkedList<LikeT>>>
             <&[T] as EncodeLike<Vec<U>>>
<<<<<<< HEAD
           and 280 others
=======
           and 278 others
>>>>>>> 7de3d787
   = note: required because of the requirements on the impl of `FullEncode` for `Bar`
   = note: required because of the requirements on the impl of `FullCodec` for `Bar`
   = note: required because of the requirements on the impl of `StorageEntryMetadataBuilder` for `frame_support::pallet_prelude::StorageValue<_GeneratedPrefixForStorageFoo<T>, Bar>`

error[E0277]: the trait bound `Bar: WrapperTypeEncode` is not satisfied
  --> tests/pallet_ui/storage_ensure_span_are_ok_on_wrong_gen_unnamed.rs:21:12
   |
21 |     #[pallet::storage]
   |               ^^^^^^^ the trait `WrapperTypeEncode` is not implemented for `Bar`
   |
   = help: the following other types implement trait `WrapperTypeEncode`:
             &T
             &mut T
             Arc<T>
             Box<T>
             Cow<'a, T>
             Rc<T>
             Vec<T>
             bytes::bytes::Bytes
           and 3 others
   = note: required because of the requirements on the impl of `Encode` for `Bar`
   = note: required because of the requirements on the impl of `FullEncode` for `Bar`
   = note: required because of the requirements on the impl of `FullCodec` for `Bar`
   = note: required because of the requirements on the impl of `StorageEntryMetadataBuilder` for `frame_support::pallet_prelude::StorageValue<_GeneratedPrefixForStorageFoo<T>, Bar>`<|MERGE_RESOLUTION|>--- conflicted
+++ resolved
@@ -28,11 +28,7 @@
              <&[(T,)] as EncodeLike<BinaryHeap<LikeT>>>
              <&[(T,)] as EncodeLike<LinkedList<LikeT>>>
              <&[T] as EncodeLike<Vec<U>>>
-<<<<<<< HEAD
-           and 280 others
-=======
            and 278 others
->>>>>>> 7de3d787
    = note: required because of the requirements on the impl of `FullEncode` for `Bar`
    = note: required because of the requirements on the impl of `FullCodec` for `Bar`
    = note: required because of the requirements on the impl of `PartialStorageInfoTrait` for `frame_support::pallet_prelude::StorageValue<_GeneratedPrefixForStorageFoo<T>, Bar>`
@@ -73,7 +69,7 @@
              (A, B, C, D)
              (A, B, C, D, E)
              (A, B, C, D, E, F)
-           and 160 others
+           and 159 others
    = note: required because of the requirements on the impl of `StaticTypeInfo` for `Bar`
    = note: required because of the requirements on the impl of `StorageEntryMetadataBuilder` for `frame_support::pallet_prelude::StorageValue<_GeneratedPrefixForStorageFoo<T>, Bar>`
 
@@ -107,11 +103,7 @@
              <&[(T,)] as EncodeLike<BinaryHeap<LikeT>>>
              <&[(T,)] as EncodeLike<LinkedList<LikeT>>>
              <&[T] as EncodeLike<Vec<U>>>
-<<<<<<< HEAD
-           and 280 others
-=======
            and 278 others
->>>>>>> 7de3d787
    = note: required because of the requirements on the impl of `FullEncode` for `Bar`
    = note: required because of the requirements on the impl of `FullCodec` for `Bar`
    = note: required because of the requirements on the impl of `StorageEntryMetadataBuilder` for `frame_support::pallet_prelude::StorageValue<_GeneratedPrefixForStorageFoo<T>, Bar>`
