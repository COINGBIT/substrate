// This file is part of Substrate.

// Copyright (C) 2017-2021 Parity Technologies (UK) Ltd.
// SPDX-License-Identifier: Apache-2.0

// Licensed under the Apache License, Version 2.0 (the "License");
// you may not use this file except in compliance with the License.
// You may obtain a copy of the License at
//
// 	http://www.apache.org/licenses/LICENSE-2.0
//
// Unless required by applicable law or agreed to in writing, software
// distributed under the License is distributed on an "AS IS" BASIS,
// WITHOUT WARRANTIES OR CONDITIONS OF ANY KIND, either express or implied.
// See the License for the specific language governing permissions and
// limitations under the License.

use crate::Config;
use codec::{Decode, Encode};
use frame_support::weights::DispatchInfo;
use scale_info::TypeInfo;
use sp_runtime::{
	traits::{DispatchInfoOf, Dispatchable, One, SignedExtension},
	transaction_validity::{
		InvalidTransaction, TransactionLongevity, TransactionValidity, TransactionValidityError,
		ValidTransaction, UnknownTransaction,
	},
};
use sp_std::vec;

/// Nonce check and increment to give replay protection for transactions.
///
/// Note that this does not set any priority by default. Make sure that AT LEAST one of the signed
/// extension sets some kind of priority upon validating transactions.
<<<<<<< HEAD
#[derive(Encode, Decode, Clone, Eq, PartialEq)]
pub struct CheckNonce<T: Config, const MAX_FUTURE_NONCE: u32>(#[codec(compact)] T::Index);
=======
#[derive(Encode, Decode, Clone, Eq, PartialEq, TypeInfo)]
#[scale_info(skip_type_params(T))]
pub struct CheckNonce<T: Config>(#[codec(compact)] pub T::Index);
>>>>>>> 2ab5cd28

impl<T: Config, const MAX_FUTURE_NONCE: u32> CheckNonce<T, MAX_FUTURE_NONCE> {
	/// utility constructor. Used only in client/factory code.
	pub fn from(nonce: T::Index) -> Self {
		Self(nonce)
	}
}

impl<T: Config, const MAX_FUTURE_NONCE: u32> sp_std::fmt::Debug for CheckNonce<T, MAX_FUTURE_NONCE> {
	#[cfg(feature = "std")]
	fn fmt(&self, f: &mut sp_std::fmt::Formatter) -> sp_std::fmt::Result {
		write!(f, "CheckNonce({})", self.0)
	}

	#[cfg(not(feature = "std"))]
	fn fmt(&self, _: &mut sp_std::fmt::Formatter) -> sp_std::fmt::Result {
		Ok(())
	}
}

impl<T: Config, const MAX_FUTURE_NONCE: u32> SignedExtension for CheckNonce<T, MAX_FUTURE_NONCE>
where
	T::Call: Dispatchable<Info = DispatchInfo>,
{
	type AccountId = T::AccountId;
	type Call = T::Call;
	type AdditionalSigned = ();
	type Pre = ();
	const IDENTIFIER: &'static str = "CheckNonce";

	fn additional_signed(&self) -> sp_std::result::Result<(), TransactionValidityError> {
		Ok(())
	}

	fn pre_dispatch(
		self,
		who: &Self::AccountId,
		_call: &Self::Call,
		_info: &DispatchInfoOf<Self::Call>,
		_len: usize,
	) -> Result<(), TransactionValidityError> {
		let mut account = crate::Account::<T>::get(who);
		if self.0 != account.nonce {
			return Err(if self.0 < account.nonce {
				InvalidTransaction::Stale
			} else {
				InvalidTransaction::Future
			}
			.into())
		}
		account.nonce += T::Index::one();
		crate::Account::<T>::insert(who, account);
		Ok(())
	}

	fn validate(
		&self,
		who: &Self::AccountId,
		_call: &Self::Call,
		_info: &DispatchInfoOf<Self::Call>,
		_len: usize,
	) -> TransactionValidity {
		// check index
		let account = crate::Account::<T>::get(who);
		if self.0 < account.nonce {
			return InvalidTransaction::Stale.into()
		}

		if MAX_FUTURE_NONCE != 0 && self.0 - account.nonce > MAX_FUTURE_NONCE.into() {
			return UnknownTransaction::CannotLookup.into()
		}

		let provides = vec![Encode::encode(&(who, self.0))];
		let requires = if account.nonce < self.0 {
			vec![Encode::encode(&(who, self.0 - One::one()))]
		} else {
			vec![]
		};

		Ok(ValidTransaction {
			priority: 0,
			requires,
			provides,
			longevity: TransactionLongevity::max_value(),
			propagate: true,
		})
	}
}

#[cfg(test)]
mod tests {
	use super::*;
	use crate::mock::{new_test_ext, Test, CALL};
	use frame_support::{assert_noop, assert_ok};

	#[test]
	fn signed_ext_check_nonce_works() {
		new_test_ext().execute_with(|| {
			crate::Account::<Test>::insert(
				1,
				crate::AccountInfo {
					nonce: 1,
					consumers: 0,
					providers: 0,
					sufficients: 0,
					data: 0,
				},
			);
			let info = DispatchInfo::default();
			let len = 0_usize;
			// stale
			assert_noop!(
				CheckNonce::<Test, 0>(0).validate(&1, CALL, &info, len),
				InvalidTransaction::Stale
			);
			assert_noop!(
				CheckNonce::<Test, 0>(0).pre_dispatch(&1, CALL, &info, len),
				InvalidTransaction::Stale
			);
			// correct
			assert_ok!(CheckNonce::<Test, 0>(1).validate(&1, CALL, &info, len));
			assert_ok!(CheckNonce::<Test, 0>(1).pre_dispatch(&1, CALL, &info, len));
			// future
			assert_ok!(CheckNonce::<Test, 0>(5).validate(&1, CALL, &info, len));
			assert_noop!(
				CheckNonce::<Test, 0>(5).pre_dispatch(&1, CALL, &info, len),
				InvalidTransaction::Future
			);
		})
	}

	#[test]
	fn should_not_validate_very_distant_transactions() {
		const MAX_FUTURE_NONCE: u32 = 256;

		new_test_ext().execute_with(|| {
			crate::Account::<Test>::insert(
				1,
				crate::AccountInfo {
					nonce: 0,
					consumers: 0,
					providers: 0,
					sufficients: 0,
					data: 0,
				},
			);
			let info = DispatchInfo::default();
			let len = 0_usize;
			// unknown
			assert_noop!(
				CheckNonce::<Test, MAX_FUTURE_NONCE>(MAX_FUTURE_NONCE as u64 + 1).validate(&1, CALL, &info, len),
				UnknownTransaction::CannotLookup
			);
			// okay
			assert_ok!(
				CheckNonce::<Test, MAX_FUTURE_NONCE>(MAX_FUTURE_NONCE as u64).validate(&1, CALL, &info, len)
			);
		});
	}
}<|MERGE_RESOLUTION|>--- conflicted
+++ resolved
@@ -32,14 +32,9 @@
 ///
 /// Note that this does not set any priority by default. Make sure that AT LEAST one of the signed
 /// extension sets some kind of priority upon validating transactions.
-<<<<<<< HEAD
-#[derive(Encode, Decode, Clone, Eq, PartialEq)]
-pub struct CheckNonce<T: Config, const MAX_FUTURE_NONCE: u32>(#[codec(compact)] T::Index);
-=======
 #[derive(Encode, Decode, Clone, Eq, PartialEq, TypeInfo)]
 #[scale_info(skip_type_params(T))]
-pub struct CheckNonce<T: Config>(#[codec(compact)] pub T::Index);
->>>>>>> 2ab5cd28
+pub struct CheckNonce<T: Config, const MAX_FUTURE_NONCE: u32>(#[codec(compact)] T::Index);
 
 impl<T: Config, const MAX_FUTURE_NONCE: u32> CheckNonce<T, MAX_FUTURE_NONCE> {
 	/// utility constructor. Used only in client/factory code.
