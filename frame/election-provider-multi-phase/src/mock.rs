// This file is part of Substrate.

// Copyright (C) 2021-2022 Parity Technologies (UK) Ltd.
// SPDX-License-Identifier: Apache-2.0

// Licensed under the Apache License, Version 2.0 (the "License");
// you may not use this file except in compliance with the License.
// You may obtain a copy of the License at
//
// 	http://www.apache.org/licenses/LICENSE-2.0
//
// Unless required by applicable law or agreed to in writing, software
// distributed under the License is distributed on an "AS IS" BASIS,
// WITHOUT WARRANTIES OR CONDITIONS OF ANY KIND, either express or implied.
// See the License for the specific language governing permissions and
// limitations under the License.

use super::*;
use crate as multi_phase;
use frame_election_provider_support::{
	data_provider, onchain, ElectionDataProvider, SequentialPhragmen,
};
pub use frame_support::{assert_noop, assert_ok};
use frame_support::{
	bounded_vec, parameter_types,
	traits::{ConstU32, Hooks},
	weights::Weight,
	BoundedVec,
};
use multi_phase::unsigned::{IndexAssignmentOf, VoterOf};
use parking_lot::RwLock;
use sp_core::{
	offchain::{
		testing::{PoolState, TestOffchainExt, TestTransactionPoolExt},
		OffchainDbExt, OffchainWorkerExt, TransactionPoolExt,
	},
	H256,
};
use sp_npos_elections::{
	assignment_ratio_to_staked_normalized, seq_phragmen, to_supports, ElectionResult,
	EvaluateSupport, ExtendedBalance, NposSolution,
};
use sp_runtime::{
	testing::Header,
	traits::{BlakeTwo256, IdentityLookup},
	PerU16,
};
use std::sync::Arc;

pub type Block = sp_runtime::generic::Block<Header, UncheckedExtrinsic>;
pub type UncheckedExtrinsic = sp_runtime::generic::UncheckedExtrinsic<AccountId, Call, (), ()>;

frame_support::construct_runtime!(
	pub enum Runtime where
		Block = Block,
		NodeBlock = Block,
		UncheckedExtrinsic = UncheckedExtrinsic
	{
		System: frame_system::{Pallet, Call, Event<T>, Config},
		Balances: pallet_balances::{Pallet, Call, Event<T>, Config<T>},
		MultiPhase: multi_phase::{Pallet, Call, Event<T>},
	}
);

pub(crate) type Balance = u64;
pub(crate) type AccountId = u64;
pub(crate) type BlockNumber = u64;
pub(crate) type VoterIndex = u32;
pub(crate) type TargetIndex = u16;

sp_npos_elections::generate_solution_type!(
	#[compact]
	pub struct TestNposSolution::<VoterIndex = VoterIndex, TargetIndex = TargetIndex, Accuracy = PerU16>(16)
);

/// All events of this pallet.
pub(crate) fn multi_phase_events() -> Vec<super::Event<Runtime>> {
	System::events()
		.into_iter()
		.map(|r| r.event)
		.filter_map(|e| if let Event::MultiPhase(inner) = e { Some(inner) } else { None })
		.collect::<Vec<_>>()
}

/// To from `now` to block `n`.
pub fn roll_to(n: BlockNumber) {
	let now = System::block_number();
	for i in now + 1..=n {
		System::set_block_number(i);
		MultiPhase::on_initialize(i);
	}
}

pub fn roll_to_with_ocw(n: BlockNumber) {
	let now = System::block_number();
	for i in now + 1..=n {
		System::set_block_number(i);
		MultiPhase::on_initialize(i);
		MultiPhase::offchain_worker(i);
	}
}

pub struct TrimHelpers {
	pub voters: Vec<VoterOf<Runtime>>,
	pub assignments: Vec<IndexAssignmentOf<Runtime>>,
	pub encoded_size_of:
		Box<dyn Fn(&[IndexAssignmentOf<Runtime>]) -> Result<usize, sp_npos_elections::Error>>,
	pub voter_index: Box<
		dyn Fn(
			&<Runtime as frame_system::Config>::AccountId,
		) -> Option<SolutionVoterIndexOf<Runtime>>,
	>,
}

/// Helpers for setting up trimming tests.
///
/// Assignments are pre-sorted in reverse order of stake.
pub fn trim_helpers() -> TrimHelpers {
	let RoundSnapshot { voters, targets } = MultiPhase::snapshot().unwrap();
	let stakes: std::collections::HashMap<_, _> =
		voters.iter().map(|(id, stake, _)| (*id, *stake)).collect();

	// Compute the size of a solution comprised of the selected arguments.
	//
	// This function completes in `O(edges)`; it's expensive, but linear.
	let encoded_size_of = Box::new(|assignments: &[IndexAssignmentOf<Runtime>]| {
		SolutionOf::<Runtime>::try_from(assignments).map(|s| s.encoded_size())
	});
	let cache = helpers::generate_voter_cache::<Runtime>(&voters);
	let voter_index = helpers::voter_index_fn_owned::<Runtime>(cache);
	let target_index = helpers::target_index_fn::<Runtime>(&targets);

	let desired_targets = MultiPhase::desired_targets().unwrap();

	let ElectionResult::<_, SolutionAccuracyOf<Runtime>> { mut assignments, .. } =
		seq_phragmen(desired_targets as usize, targets.clone(), voters.clone(), None).unwrap();

	// sort by decreasing order of stake
	assignments.sort_unstable_by_key(|assignment| {
		std::cmp::Reverse(stakes.get(&assignment.who).cloned().unwrap_or_default())
	});

	// convert to IndexAssignment
	let assignments = assignments
		.iter()
		.map(|assignment| {
			IndexAssignmentOf::<Runtime>::new(assignment, &voter_index, &target_index)
		})
		.collect::<Result<Vec<_>, _>>()
		.expect("test assignments don't contain any voters with too many votes");

	TrimHelpers { voters, assignments, encoded_size_of, voter_index: Box::new(voter_index) }
}

/// Spit out a verifiable raw solution.
///
/// This is a good example of what an offchain miner would do.
pub fn raw_solution() -> RawSolution<SolutionOf<Runtime>> {
	let RoundSnapshot { voters, targets } = MultiPhase::snapshot().unwrap();
	let desired_targets = MultiPhase::desired_targets().unwrap();

	let ElectionResult::<_, SolutionAccuracyOf<Runtime>> { winners: _, assignments } =
		seq_phragmen(desired_targets as usize, targets.clone(), voters.clone(), None).unwrap();

	// closures
	let cache = helpers::generate_voter_cache::<Runtime>(&voters);
	let voter_index = helpers::voter_index_fn_linear::<Runtime>(&voters);
	let target_index = helpers::target_index_fn_linear::<Runtime>(&targets);
	let stake_of = helpers::stake_of_fn::<Runtime>(&voters, &cache);

	let score = {
		let staked = assignment_ratio_to_staked_normalized(assignments.clone(), &stake_of).unwrap();
		to_supports(&staked).evaluate()
	};
	let solution =
		<SolutionOf<Runtime>>::from_assignment(&assignments, &voter_index, &target_index).unwrap();

	let round = MultiPhase::round();
	RawSolution { solution, score, round }
}

pub fn witness() -> SolutionOrSnapshotSize {
	MultiPhase::snapshot()
		.map(|snap| SolutionOrSnapshotSize {
			voters: snap.voters.len() as u32,
			targets: snap.targets.len() as u32,
		})
		.unwrap_or_default()
}

impl frame_system::Config for Runtime {
	type SS58Prefix = ();
	type BaseCallFilter = frame_support::traits::Everything;
	type Origin = Origin;
	type Index = u64;
	type BlockNumber = BlockNumber;
	type Call = Call;
	type Hash = H256;
	type Hashing = BlakeTwo256;
	type AccountId = AccountId;
	type Lookup = IdentityLookup<Self::AccountId>;
	type Header = Header;
	type Event = Event;
	type BlockHashCount = ();
	type DbWeight = ();
	type BlockLength = ();
	type BlockWeights = BlockWeights;
	type Version = ();
	type PalletInfo = PalletInfo;
	type AccountData = pallet_balances::AccountData<u64>;
	type OnNewAccount = ();
	type OnKilledAccount = ();
	type SystemWeightInfo = ();
	type OnSetCode = ();
	type MaxConsumers = ConstU32<16>;
}

const NORMAL_DISPATCH_RATIO: Perbill = Perbill::from_percent(75);
parameter_types! {
	pub const ExistentialDeposit: u64 = 1;
	pub BlockWeights: frame_system::limits::BlockWeights = frame_system::limits::BlockWeights
		::with_sensible_defaults(2 * frame_support::weights::constants::WEIGHT_PER_SECOND, NORMAL_DISPATCH_RATIO);
}

impl pallet_balances::Config for Runtime {
	type Balance = Balance;
	type Event = Event;
	type DustRemoval = ();
	type ExistentialDeposit = ExistentialDeposit;
	type AccountStore = System;
	type MaxLocks = ();
	type MaxReserves = ();
	type ReserveIdentifier = [u8; 8];
	type WeightInfo = ();
}

parameter_types! {
	pub static Targets: Vec<AccountId> = vec![10, 20, 30, 40];
	pub static Voters: Vec<VoterOf<Runtime>> = vec![
		(1, 10, bounded_vec![10, 20]),
		(2, 10, bounded_vec![30, 40]),
		(3, 10, bounded_vec![40]),
		(4, 10, bounded_vec![10, 20, 30, 40]),
		// self votes.
		(10, 10, bounded_vec![10]),
		(20, 20, bounded_vec![20]),
		(30, 30, bounded_vec![30]),
		(40, 40, bounded_vec![40]),
	];

	pub static DesiredTargets: u32 = 2;
	pub static SignedPhase: BlockNumber = 10;
	pub static UnsignedPhase: BlockNumber = 5;
	pub static SignedMaxSubmissions: u32 = 5;
	pub static SignedDepositBase: Balance = 5;
	pub static SignedDepositByte: Balance = 0;
	pub static SignedDepositWeight: Balance = 0;
	pub static SignedRewardBase: Balance = 7;
	pub static SignedMaxWeight: Weight = BlockWeights::get().max_block;
	pub static MinerTxPriority: u64 = 100;
	pub static SolutionImprovementThreshold: Perbill = Perbill::zero();
	pub static OffchainRepeat: BlockNumber = 5;
	pub static MinerMaxWeight: Weight = BlockWeights::get().max_block;
	pub static MinerMaxLength: u32 = 256;
	pub static MockWeightInfo: bool = false;
	pub static VoterSnapshotPerBlock: VoterIndex = Bounded::max_value();
	pub static EpochLength: u64 = 30;
	pub static OnChianFallback: bool = true;
	pub MaxVotesPerVoter: u32 = <TestNposSolution as NposSolution>::LIMIT as u32;
}

impl onchain::Config for Runtime {
	type Accuracy = sp_runtime::Perbill;
	type DataProvider = StakingMock;
	type TargetPageSize = ();
	type VoterPageSize = ();
	type MaxBackersPerWinner = ConstU32<{ u32::MAX }>;
	type MaxWinnersPerPage = ConstU32<{ u32::MAX }>;
}

pub struct MockFallback;
impl ElectionProvider for MockFallback {
	type AccountId = AccountId;
	type BlockNumber = u64;
	type Error = &'static str;
	type DataProvider = StakingMock;
	type Pages = ();
	type MaxBackersPerWinner = ConstU32<{ u32::MAX }>;
	type MaxWinnersPerPage = ConstU32<{ u32::MAX }>;

	fn elect(page: PageIndex) -> Result<BoundedSupportsOf<Self>, Self::Error> {
		assert_eq!(page, 0);

		if OnChianFallback::get() {
			onchain::OnChainSequentialPhragmen::<Runtime>::elect(page)
				.map_err(|_| "OnChainSequentialPhragmen failed")
		} else {
			super::NoFallback::<Runtime>::elect(page)
		}
	}
}

// Hopefully this won't be too much of a hassle to maintain.
pub struct DualMockWeightInfo;
impl multi_phase::weights::WeightInfo for DualMockWeightInfo {
	fn on_initialize_nothing() -> Weight {
		if MockWeightInfo::get() {
			Zero::zero()
		} else {
			<() as multi_phase::weights::WeightInfo>::on_initialize_nothing()
		}
	}
	fn create_snapshot_internal(v: u32, t: u32) -> Weight {
		if MockWeightInfo::get() {
			Zero::zero()
		} else {
			<() as multi_phase::weights::WeightInfo>::create_snapshot_internal(v, t)
		}
	}
	fn on_initialize_open_signed() -> Weight {
		if MockWeightInfo::get() {
			Zero::zero()
		} else {
			<() as multi_phase::weights::WeightInfo>::on_initialize_open_signed()
		}
	}
	fn on_initialize_open_unsigned() -> Weight {
		if MockWeightInfo::get() {
			Zero::zero()
		} else {
			<() as multi_phase::weights::WeightInfo>::on_initialize_open_unsigned()
		}
	}
	fn elect_queued(a: u32, d: u32) -> Weight {
		if MockWeightInfo::get() {
			Zero::zero()
		} else {
			<() as multi_phase::weights::WeightInfo>::elect_queued(a, d)
		}
	}
	fn finalize_signed_phase_accept_solution() -> Weight {
		if MockWeightInfo::get() {
			Zero::zero()
		} else {
			<() as multi_phase::weights::WeightInfo>::finalize_signed_phase_accept_solution()
		}
	}
	fn finalize_signed_phase_reject_solution() -> Weight {
		if MockWeightInfo::get() {
			Zero::zero()
		} else {
			<() as multi_phase::weights::WeightInfo>::finalize_signed_phase_reject_solution()
		}
	}
	fn submit(c: u32) -> Weight {
		if MockWeightInfo::get() {
			Zero::zero()
		} else {
			<() as multi_phase::weights::WeightInfo>::submit(c)
		}
	}
	fn submit_unsigned(v: u32, t: u32, a: u32, d: u32) -> Weight {
		if MockWeightInfo::get() {
			// 10 base
			// 5 per edge.
			(10 as Weight).saturating_add((5 as Weight).saturating_mul(a as Weight))
		} else {
			<() as multi_phase::weights::WeightInfo>::submit_unsigned(v, t, a, d)
		}
	}
	fn feasibility_check(v: u32, t: u32, a: u32, d: u32) -> Weight {
		if MockWeightInfo::get() {
			// 10 base
			// 5 per edge.
			(10 as Weight).saturating_add((5 as Weight).saturating_mul(a as Weight))
		} else {
			<() as multi_phase::weights::WeightInfo>::feasibility_check(v, t, a, d)
		}
	}
}

parameter_types! {
	pub static Balancing: Option<(usize, ExtendedBalance)> = Some((0, 0));
}

pub struct TestBenchmarkingConfig;
impl BenchmarkingConfig for TestBenchmarkingConfig {
	const VOTERS: [u32; 2] = [400, 600];
	const ACTIVE_VOTERS: [u32; 2] = [100, 300];
	const TARGETS: [u32; 2] = [200, 400];
	const DESIRED_TARGETS: [u32; 2] = [100, 180];

	const SNAPSHOT_MAXIMUM_VOTERS: u32 = 1000;
	const MINER_MAXIMUM_VOTERS: u32 = 1000;

	const MAXIMUM_TARGETS: u32 = 200;
}

impl crate::Config for Runtime {
	type Event = Event;
	type Currency = Balances;
	type EstimateCallFee = frame_support::traits::ConstU32<8>;
	type SignedPhase = SignedPhase;
	type UnsignedPhase = UnsignedPhase;
	type SolutionImprovementThreshold = SolutionImprovementThreshold;
	type OffchainRepeat = OffchainRepeat;
	type MinerMaxWeight = MinerMaxWeight;
	type MinerMaxLength = MinerMaxLength;
	type MinerTxPriority = MinerTxPriority;
	type SignedRewardBase = SignedRewardBase;
	type SignedDepositBase = SignedDepositBase;
	type SignedDepositByte = ();
	type SignedDepositWeight = ();
	type SignedMaxWeight = SignedMaxWeight;
	type SignedMaxSubmissions = SignedMaxSubmissions;
	type SlashHandler = ();
	type RewardHandler = ();
	type DataProvider = StakingMock;
	type WeightInfo = DualMockWeightInfo;
	type BenchmarkingConfig = TestBenchmarkingConfig;
	type Fallback = MockFallback;
	type GovernanceFallback = NoFallback<Self>;
	type ForceOrigin = frame_system::EnsureRoot<AccountId>;
	type Solution = TestNposSolution;
	type VoterSnapshotPerBlock = VoterSnapshotPerBlock;
	type Solver = SequentialPhragmen<AccountId, SolutionAccuracyOf<Runtime>, Balancing>;
}

impl<LocalCall> frame_system::offchain::SendTransactionTypes<LocalCall> for Runtime
where
	Call: From<LocalCall>,
{
	type OverarchingCall = Call;
	type Extrinsic = Extrinsic;
}

pub type Extrinsic = sp_runtime::testing::TestXt<Call, ()>;

parameter_types! {
	pub MaxNominations: u32 = <TestNposSolution as NposSolution>::LIMIT as u32;
}

#[derive(Default)]
pub struct ExtBuilder {}

pub struct StakingMock;
impl ElectionDataProvider for StakingMock {
	type AccountId = AccountId;
	type BlockNumber = u64;
	type MaxVotesPerVoter = MaxNominations;
<<<<<<< HEAD

	fn targets(
		maybe_max_len: Option<usize>,
		remaining: PageIndex,
	) -> data_provider::Result<Vec<AccountId>> {
		assert!(remaining.is_zero());
=======
	fn targets(maybe_max_len: Option<usize>) -> data_provider::Result<Vec<AccountId>> {
>>>>>>> 13076478
		let targets = Targets::get();

		if maybe_max_len.map_or(false, |max_len| targets.len() > max_len) {
			return Err("Targets too big")
		}

		Ok(targets)
	}

<<<<<<< HEAD
	fn voters(
		maybe_max_len: Option<usize>,
		remaining: PageIndex,
	) -> data_provider::Result<Vec<VoterOf<Runtime>>> {
		assert!(remaining.is_zero());

		let mut voters = Voters::get()
			.into_iter()
			.map(|(x, y, z)| (x, y, z.try_into().unwrap()))
			.collect::<Vec<_>>();
=======
	fn voters(maybe_max_len: Option<usize>) -> data_provider::Result<Vec<VoterOf<Runtime>>> {
		let mut voters = Voters::get();
>>>>>>> 13076478
		if let Some(max_len) = maybe_max_len {
			voters.truncate(max_len)
		}

		Ok(voters)
	}

	fn desired_targets() -> data_provider::Result<u32> {
		Ok(DesiredTargets::get())
	}

	fn next_election_prediction(now: u64) -> u64 {
		now + EpochLength::get() - now % EpochLength::get()
	}

	#[cfg(feature = "runtime-benchmarks")]
	fn put_snapshot(
		voters: Vec<VoterOf<Runtime>>,
		targets: Vec<AccountId>,
		_target_stake: Option<VoteWeight>,
	) {
		Targets::set(targets);
		Voters::set(voters);
	}

	#[cfg(feature = "runtime-benchmarks")]
	fn clear() {
		Targets::set(vec![]);
		Voters::set(vec![]);
	}

	#[cfg(feature = "runtime-benchmarks")]
	fn add_voter(
		voter: AccountId,
		weight: VoteWeight,
		targets: frame_support::BoundedVec<AccountId, Self::MaxVotesPerVoter>,
	) {
		let mut current = Voters::get();
		current.push((voter, weight, targets));
		Voters::set(current);
	}

	#[cfg(feature = "runtime-benchmarks")]
	fn add_target(target: AccountId) {
		let mut current = Targets::get();
		current.push(target);
		Targets::set(current);

		// to be on-par with staking, we add a self vote as well. the stake is really not that
		// important.
		let mut current = Voters::get();
		current.push((target, ExistentialDeposit::get() as u64, bounded_vec![target]));
		Voters::set(current);
	}
}

impl ExtBuilder {
	pub fn miner_tx_priority(self, p: u64) -> Self {
		<MinerTxPriority>::set(p);
		self
	}
	pub fn solution_improvement_threshold(self, p: Perbill) -> Self {
		<SolutionImprovementThreshold>::set(p);
		self
	}
	pub fn phases(self, signed: BlockNumber, unsigned: BlockNumber) -> Self {
		<SignedPhase>::set(signed);
		<UnsignedPhase>::set(unsigned);
		self
	}
	pub fn onchain_fallback(self, onchain: bool) -> Self {
		<OnChianFallback>::set(onchain);
		self
	}
	pub fn miner_weight(self, weight: Weight) -> Self {
		<MinerMaxWeight>::set(weight);
		self
	}
	pub fn mock_weight_info(self, mock: bool) -> Self {
		<MockWeightInfo>::set(mock);
		self
	}
	pub fn desired_targets(self, t: u32) -> Self {
		<DesiredTargets>::set(t);
		self
	}
	pub fn add_voter(
		self,
		who: AccountId,
		stake: Balance,
		targets: BoundedVec<AccountId, MaxNominations>,
	) -> Self {
		VOTERS.with(|v| v.borrow_mut().push((who, stake, targets)));
		self
	}
	pub fn signed_max_submission(self, count: u32) -> Self {
		<SignedMaxSubmissions>::set(count);
		self
	}
	pub fn signed_deposit(self, base: u64, byte: u64, weight: u64) -> Self {
		<SignedDepositBase>::set(base);
		<SignedDepositByte>::set(byte);
		<SignedDepositWeight>::set(weight);
		self
	}
	pub fn signed_weight(self, weight: Weight) -> Self {
		<SignedMaxWeight>::set(weight);
		self
	}
	pub fn build(self) -> sp_io::TestExternalities {
		sp_tracing::try_init_simple();
		let mut storage =
			frame_system::GenesisConfig::default().build_storage::<Runtime>().unwrap();

		let _ = pallet_balances::GenesisConfig::<Runtime> {
			balances: vec![
				// bunch of account for submitting stuff only.
				(99, 100),
				(999, 100),
				(9999, 100),
			],
		}
		.assimilate_storage(&mut storage);

		sp_io::TestExternalities::from(storage)
	}

	pub fn build_offchainify(
		self,
		iters: u32,
	) -> (sp_io::TestExternalities, Arc<RwLock<PoolState>>) {
		let mut ext = self.build();
		let (offchain, offchain_state) = TestOffchainExt::new();
		let (pool, pool_state) = TestTransactionPoolExt::new();

		let mut seed = [0_u8; 32];
		seed[0..4].copy_from_slice(&iters.to_le_bytes());
		offchain_state.write().seed = seed;

		ext.register_extension(OffchainDbExt::new(offchain.clone()));
		ext.register_extension(OffchainWorkerExt::new(offchain));
		ext.register_extension(TransactionPoolExt::new(pool));

		(ext, pool_state)
	}

	pub fn build_and_execute(self, test: impl FnOnce() -> ()) {
		self.build().execute_with(test)
	}
}

pub(crate) fn balances(who: &AccountId) -> (Balance, Balance) {
	(Balances::free_balance(who), Balances::reserved_balance(who))
}<|MERGE_RESOLUTION|>--- conflicted
+++ resolved
@@ -448,16 +448,12 @@
 	type AccountId = AccountId;
 	type BlockNumber = u64;
 	type MaxVotesPerVoter = MaxNominations;
-<<<<<<< HEAD
 
 	fn targets(
 		maybe_max_len: Option<usize>,
 		remaining: PageIndex,
 	) -> data_provider::Result<Vec<AccountId>> {
 		assert!(remaining.is_zero());
-=======
-	fn targets(maybe_max_len: Option<usize>) -> data_provider::Result<Vec<AccountId>> {
->>>>>>> 13076478
 		let targets = Targets::get();
 
 		if maybe_max_len.map_or(false, |max_len| targets.len() > max_len) {
@@ -467,7 +463,6 @@
 		Ok(targets)
 	}
 
-<<<<<<< HEAD
 	fn voters(
 		maybe_max_len: Option<usize>,
 		remaining: PageIndex,
@@ -478,10 +473,6 @@
 			.into_iter()
 			.map(|(x, y, z)| (x, y, z.try_into().unwrap()))
 			.collect::<Vec<_>>();
-=======
-	fn voters(maybe_max_len: Option<usize>) -> data_provider::Result<Vec<VoterOf<Runtime>>> {
-		let mut voters = Voters::get();
->>>>>>> 13076478
 		if let Some(max_len) = maybe_max_len {
 			voters.truncate(max_len)
 		}
