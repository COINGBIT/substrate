--- conflicted
+++ resolved
@@ -107,22 +107,13 @@
 //!         fn desired_targets() -> data_provider::Result<u32> {
 //!             unimplemented!();
 //!         }
-<<<<<<< HEAD
-//!         fn voters(maybe_max_len: Option<usize>, _page: PageIndex)
-=======
-//!         fn electing_voters(maybe_max_len: Option<usize>)
->>>>>>> 8cbda809
+//!         fn electing_voters(maybe_max_len: Option<usize>, _page: PageIndex)
 //!           -> data_provider::Result<Vec<VoterOf<Self>>>
 //!         {
 //!             unimplemented!();
 //!         }
-<<<<<<< HEAD
-//!         fn targets(maybe_max_len: Option<usize>, _page: PageIndex) -> data_provider::Result<Vec<AccountId>> {
-//!             unimplemented!();
-=======
-//!         fn electable_targets(maybe_max_len: Option<usize>) -> data_provider::Result<Vec<AccountId>> {
+//!         fn electable_targets(maybe_max_len: Option<usize>, _page: PageIndex) -> data_provider::Result<Vec<AccountId>> {
 //!             Ok(vec![10, 20, 30])
->>>>>>> 8cbda809
 //!         }
 //!         fn next_election_prediction(now: BlockNumber) -> BlockNumber {
 //!             unimplemented!();
@@ -149,15 +140,8 @@
 //!         type MaxBackersPerWinner = ConstU32<{ u32::MAX} >;
 //!         type MaxWinnersPerPage = ConstU32<{ u32::MAX} >;
 //!
-<<<<<<< HEAD
 //!         fn elect(_page: PageIndex) -> Result<BoundedSupportsOf<Self>, Self::Error> {
 //!             unimplemented!();
-=======
-//!         fn elect() -> Result<Supports<AccountId>, Self::Error> {
-//!             Self::DataProvider::electable_targets(None)
-//!                 .map_err(|_| "failed to elect")
-//!                 .map(|t| vec![(t[0], Support::default())])
->>>>>>> 8cbda809
 //!         }
 //!     }
 //! }
@@ -184,18 +168,13 @@
 #![cfg_attr(not(feature = "std"), no_std)]
 
 pub mod onchain;
-<<<<<<< HEAD
+pub mod traits;
 
 use codec::{Decode, Encode, MaxEncodedLen};
 use frame_support::{traits::Get, BoundedVec, DefaultNoBound, RuntimeDebug};
 use scale_info::TypeInfo;
 use sp_npos_elections::{EvaluateSupport, Supports};
-=======
-pub mod traits;
-use codec::{Decode, Encode};
-use frame_support::{traits::Get, BoundedVec, RuntimeDebug};
 use sp_runtime::traits::Bounded;
->>>>>>> 8cbda809
 use sp_std::{fmt::Debug, prelude::*};
 
 /// Re-export the solution generation macro.
@@ -203,13 +182,8 @@
 /// Re-export some type as they are used in the interface.
 pub use sp_arithmetic::PerThing;
 pub use sp_npos_elections::{
-<<<<<<< HEAD
-	Assignment, ElectionResult, ExtendedBalance, IdentifierT, NposSolution, PerThing128, Support,
+	Assignment, ElectionResult, Error, ExtendedBalance, IdentifierT, PerThing128, Support,
 	VoteWeight,
-=======
-	Assignment, ElectionResult, Error, ExtendedBalance, IdentifierT, PerThing128, Support,
-	Supports, VoteWeight,
->>>>>>> 8cbda809
 };
 pub use traits::NposSolution;
 
@@ -227,6 +201,7 @@
 // This is only generated and re-exported for the solution code to use.
 #[doc(hidden)]
 pub trait __OrInvalidIndex<T> {
+	// TODO: this error type is a bit fucked up now.
 	fn or_invalid_index(self) -> Result<T, Error>;
 }
 
@@ -309,14 +284,9 @@
 	///
 	/// This should be implemented as a self-weighing function. The implementor should register its
 	/// appropriate weight at the end of execution with the system pallet directly.
-<<<<<<< HEAD
-	fn targets(
+	fn electable_targets(
 		maybe_max_len: Option<usize>,
 		remaining_pages: PageIndex,
-=======
-	fn electable_targets(
-		maybe_max_len: Option<usize>,
->>>>>>> 8cbda809
 	) -> data_provider::Result<Vec<Self::AccountId>>;
 
 	/// All the voters that participate in the election, thus "electing".
@@ -328,14 +298,10 @@
 	///
 	/// This should be implemented as a self-weighing function. The implementor should register its
 	/// appropriate weight at the end of execution with the system pallet directly.
-<<<<<<< HEAD
-	fn voters(
+	fn electing_voters(
 		maybe_max_len: Option<usize>,
 		remaining_pages: PageIndex,
 	) -> data_provider::Result<Vec<VoterOf<Self>>>;
-=======
-	fn electing_voters(maybe_max_len: Option<usize>) -> data_provider::Result<Vec<VoterOf<Self>>>;
->>>>>>> 8cbda809
 
 	/// The number of targets to elect.
 	///
@@ -391,35 +357,6 @@
 	fn clear() {}
 }
 
-<<<<<<< HEAD
-/// An election data provider that should only be used for testing.
-#[cfg(feature = "std")]
-pub struct TestDataProvider<X>(sp_std::marker::PhantomData<X>);
-
-#[cfg(feature = "std")]
-impl<AccountId, BlockNumber> ElectionDataProvider for TestDataProvider<(AccountId, BlockNumber)> {
-	type AccountId = AccountId;
-	type BlockNumber = BlockNumber;
-	type MaxVotesPerVoter = ();
-
-	fn targets(_: Option<usize>, _: PageIndex) -> data_provider::Result<Vec<AccountId>> {
-		Ok(Default::default())
-	}
-	fn voters(_: Option<usize>, _: PageIndex) -> data_provider::Result<Vec<VoterOf<Self>>> {
-		Ok(Default::default())
-	}
-
-	fn desired_targets() -> data_provider::Result<u32> {
-		Ok(Default::default())
-	}
-
-	fn next_election_prediction(now: BlockNumber) -> BlockNumber {
-		now
-	}
-}
-
-=======
->>>>>>> 8cbda809
 /// Something that can compute the result of an election and pass it back to the caller.
 ///
 /// This trait only provides an interface to _request_ an election, i.e.
@@ -504,13 +441,6 @@
 pub struct NoElection<X>(sp_std::marker::PhantomData<X>);
 
 #[cfg(feature = "std")]
-<<<<<<< HEAD
-impl<AccountId, BlockNumber> ElectionProvider for NoElection<(AccountId, BlockNumber)> {
-	type Error = &'static str;
-
-	type AccountId = AccountId;
-	type BlockNumber = BlockNumber;
-=======
 impl<AccountId, BlockNumber, DataProvider> ElectionProvider
 	for NoElection<(AccountId, BlockNumber, DataProvider)>
 where
@@ -520,9 +450,6 @@
 	type BlockNumber = BlockNumber;
 	type Error = &'static str;
 	type DataProvider = DataProvider;
->>>>>>> 8cbda809
-
-	type DataProvider = TestDataProvider<(Self::AccountId, Self::BlockNumber)>;
 	type Pages = frame_support::traits::ConstU32<1>;
 
 	type MaxBackersPerWinner = ();
