--- conflicted
+++ resolved
@@ -526,12 +526,6 @@
 		/// The origin that is allowed to call `found`.
 		type FounderSetOrigin: EnsureOrigin<Self::RuntimeOrigin>;
 
-<<<<<<< HEAD
-=======
-		/// The origin that is allowed to make suspension judgements.
-		type SuspensionJudgementOrigin: EnsureOrigin<Self::RuntimeOrigin>;
-
->>>>>>> 1a0af36d
 		/// The number of blocks between membership challenges.
 		#[pallet::constant]
 		type ChallengePeriod: Get<Self::BlockNumber>;
@@ -773,13 +767,7 @@
 	#[pallet::hooks]
 	impl<T: Config<I>, I: 'static> Hooks<BlockNumberFor<T>> for Pallet<T, I> {
 		fn on_initialize(n: T::BlockNumber) -> Weight {
-<<<<<<< HEAD
 			let mut weight = 0;
-=======
-			let mut members = vec![];
-
-			let mut weight = Weight::zero();
->>>>>>> 1a0af36d
 			let weights = T::BlockWeights::get();
 
 			let phrase = b"society_rotation";
@@ -917,7 +905,6 @@
 			tip: BalanceOf<T, I>,
 		) -> DispatchResult {
 			let voucher = ensure_signed(origin)?;
-<<<<<<< HEAD
 
 			// Get bids and check user is not bidding.
 			let mut bids = Bids::<T, I>::get();
@@ -928,20 +915,6 @@
 			ensure!(!Members::<T, I>::contains_key(&who), Error::<T, I>::AlreadyMember);
 			ensure!(!SuspendedMembers::<T, I>::contains_key(&who), Error::<T, I>::Suspended);
 
-=======
-			let who = T::Lookup::lookup(who)?;
-			// Check user is not suspended.
-			ensure!(!<SuspendedCandidates<T, I>>::contains_key(&who), Error::<T, I>::Suspended);
-			ensure!(!<SuspendedMembers<T, I>>::contains_key(&who), Error::<T, I>::Suspended);
-			// Check user is not a bid or candidate.
-			let bids = <Bids<T, I>>::get();
-			ensure!(!Self::is_bid(&bids, &who), Error::<T, I>::AlreadyBid);
-			let candidates = <Candidates<T, I>>::get();
-			ensure!(!Self::is_candidate(&candidates, &who), Error::<T, I>::AlreadyCandidate);
-			// Check user is not already a member.
-			let members = <Members<T, I>>::get();
-			ensure!(!Self::is_member(&members, &who), Error::<T, I>::AlreadyMember);
->>>>>>> 1a0af36d
 			// Check sender can vouch.
 			let mut record = Members::<T, I>::get(&voucher).ok_or(Error::<T, I>::NotMember)?;
 			ensure!(record.vouching.is_none(), Error::<T, I>::AlreadyVouching);
@@ -1131,12 +1104,7 @@
 			rules: Vec<u8>,
 		) -> DispatchResult {
 			T::FounderSetOrigin::ensure_origin(origin)?;
-<<<<<<< HEAD
 			ensure!(!Head::<T, I>::exists(), Error::<T, I>::AlreadyFounded);
-=======
-			let founder = T::Lookup::lookup(founder)?;
-			ensure!(!<Head<T, I>>::exists(), Error::<T, I>::AlreadyFounded);
->>>>>>> 1a0af36d
 			ensure!(max_members > 1, Error::<T, I>::MaxMembers);
 			// This should never fail in the context of this function...
 			let params = GroupParams { max_members, max_intake, max_strikes, candidate_deposit };
@@ -1208,17 +1176,9 @@
 			origin: OriginFor<T>,
 			who: AccountIdLookupOf<T>,
 			forgive: bool,
-<<<<<<< HEAD
 		) -> DispatchResultWithPostInfo {
 			ensure!(Some(ensure_signed(origin)?) == Founder::<T, I>::get(), Error::<T, I>::NotFounder);
 			let record = SuspendedMembers::<T, I>::get(&who).ok_or(Error::<T, I>::NotSuspended)?;
-=======
-		) -> DispatchResult {
-			T::SuspensionJudgementOrigin::ensure_origin(origin)?;
-			let who = T::Lookup::lookup(who)?;
-			ensure!(<SuspendedMembers<T, I>>::contains_key(&who), Error::<T, I>::NotSuspended);
-
->>>>>>> 1a0af36d
 			if forgive {
 				// Try to add member back to society. Can fail with `MaxMembers` limit.
 				Self::reinstate_member(&who, record.rank)?;
@@ -1250,7 +1210,6 @@
 		#[pallet::weight(T::WeightInfo::set_parameters())]
 		pub fn set_parameters(
 			origin: OriginFor<T>,
-<<<<<<< HEAD
 			max_members: u32,
 			max_intake: u32,
 			max_strikes: u32,
@@ -1261,61 +1220,6 @@
 			let params = GroupParams { max_members, max_intake, max_strikes, candidate_deposit };
 			Parameters::<T, I>::put(&params);
 			Self::deposit_event(Event::<T, I>::NewParams { params });
-=======
-			who: AccountIdLookupOf<T>,
-			judgement: Judgement,
-		) -> DispatchResult {
-			T::SuspensionJudgementOrigin::ensure_origin(origin)?;
-			let who = T::Lookup::lookup(who)?;
-			if let Some((value, kind)) = <SuspendedCandidates<T, I>>::get(&who) {
-				match judgement {
-					Judgement::Approve => {
-						// Suspension Judgement origin has approved this candidate
-						// Make sure we can pay them
-						let pot = Self::pot();
-						ensure!(pot >= value, Error::<T, I>::InsufficientPot);
-						// Try to add user as a member! Can fail with `MaxMember` limit.
-						Self::add_member(&who)?;
-						// Reduce next pot by payout
-						<Pot<T, I>>::put(pot - value);
-						// Add payout for new candidate
-						let maturity = <frame_system::Pallet<T>>::block_number() +
-							Self::lock_duration(Self::members().len() as u32);
-						Self::pay_accepted_candidate(&who, value, kind, maturity);
-					},
-					Judgement::Reject => {
-						// Founder has rejected this candidate
-						match kind {
-							BidKind::Deposit(deposit) => {
-								// Slash deposit and move it to the society account
-								let res = T::Currency::repatriate_reserved(
-									&who,
-									&Self::account_id(),
-									deposit,
-									BalanceStatus::Free,
-								);
-								debug_assert!(res.is_ok());
-							},
-							BidKind::Vouch(voucher, _) => {
-								// Ban the voucher from vouching again
-								<Vouching<T, I>>::insert(&voucher, VouchingStatus::Banned);
-							},
-						}
-					},
-					Judgement::Rebid => {
-						// Founder has taken no judgement, and candidate is placed back into the
-						// pool.
-						let bids = <Bids<T, I>>::get();
-						Self::put_bid(bids, &who, value, kind);
-					},
-				}
-
-				// Remove suspended candidate
-				<SuspendedCandidates<T, I>>::remove(who);
-			} else {
-				return Err(Error::<T, I>::NotSuspended.into())
-			}
->>>>>>> 1a0af36d
 			Ok(())
 		}
 
@@ -1442,11 +1346,7 @@
 
 /// Simple ensure origin struct to filter for the founder account.
 pub struct EnsureFounder<T>(sp_std::marker::PhantomData<T>);
-<<<<<<< HEAD
 impl<T: Config> EnsureOrigin<<T as frame_system::Config>::Origin> for EnsureFounder<T> {
-=======
-impl<T: Config> EnsureOrigin<T::RuntimeOrigin> for EnsureFounder<T> {
->>>>>>> 1a0af36d
 	type Success = T::AccountId;
 	fn try_origin(o: T::RuntimeOrigin) -> Result<Self::Success, T::RuntimeOrigin> {
 		o.into().and_then(|o| match (o, Founder::<T>::get()) {
