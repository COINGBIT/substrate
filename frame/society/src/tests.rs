// This file is part of Substrate.

// Copyright (C) 2020-2022 Parity Technologies (UK) Ltd.
// SPDX-License-Identifier: Apache-2.0

// Licensed under the Apache License, Version 2.0 (the "License");
// you may not use this file except in compliance with the License.
// You may obtain a copy of the License at
//
// 	http://www.apache.org/licenses/LICENSE-2.0
//
// Unless required by applicable law or agreed to in writing, software
// distributed under the License is distributed on an "AS IS" BASIS,
// WITHOUT WARRANTIES OR CONDITIONS OF ANY KIND, either express or implied.
// See the License for the specific language governing permissions and
// limitations under the License.

//! Tests for the module.

use super::*;
use mock::*;
use migrations::old;

use frame_support::{assert_noop, assert_ok};
use sp_core::blake2_256;
use sp_runtime::traits::BadOrigin;
use VouchingStatus::*;
use BidKind::*;

#[test]
fn migration_works() {
	EnvBuilder::new().founded(false).execute(|| {
		use old::Vote::*;

		// Initialise the old storage items.
		Founder::<Test>::put(10);
		Head::<Test>::put(30);
		old::Members::<Test, ()>::put(vec![10, 20, 30]);
		old::Vouching::<Test, ()>::insert(30, Vouching);
		old::Vouching::<Test, ()>::insert(40, Banned);
		old::Strikes::<Test, ()>::insert(20, 1);
		old::Strikes::<Test, ()>::insert(30, 2);
		old::Strikes::<Test, ()>::insert(40, 5);
		old::Payouts::<Test, ()>::insert(20, vec![(1, 1)]);
		old::Payouts::<Test, ()>::insert(30, (0..=<Test as Config>::MaxPayouts::get()).map(|i| (i as u64, i as u64)).collect::<Vec<_>>());
		old::SuspendedMembers::<Test, ()>::insert(40, true);

		old::Defender::<Test, ()>::put(20);
		old::DefenderVotes::<Test, ()>::insert(10, Approve);
		old::DefenderVotes::<Test, ()>::insert(20, Approve);
		old::DefenderVotes::<Test, ()>::insert(30, Reject);

		old::SuspendedCandidates::<Test, ()>::insert(50, (10, Deposit(100)));

		old::Candidates::<Test, ()>::put(vec![
			Bid { who: 60, kind: Deposit(100), value: 200 },
			Bid { who: 70, kind: Vouch(30, 30), value: 100 },
		]);
		old::Votes::<Test, ()>::insert(60, 10, Approve);
		old::Votes::<Test, ()>::insert(70, 10, Reject);
		old::Votes::<Test, ()>::insert(70, 20, Approve);
		old::Votes::<Test, ()>::insert(70, 30, Approve);

		let bids = (0..=<Test as Config>::MaxBids::get())
			.map(|i| Bid {
				who: 100u128 + i as u128,
				kind: Deposit(20u64 + i as u64),
				value: 10u64 + i as u64,
			})
			.collect::<Vec<_>>();
		old::Bids::<Test, ()>::put(bids);

		migrations::from_original::<Test, ()>(&mut[][..]);
		migrations::assert_internal_consistency::<Test, ()>();

		assert_eq!(membership(), vec![
			(10, MemberRecord { rank: 0, strikes: 0, vouching: None, index: 0 }),
			(20, MemberRecord { rank: 0, strikes: 1, vouching: None, index: 1 }),
			(30, MemberRecord { rank: 0, strikes: 2, vouching: Some(Vouching), index: 2 }),
		]);
		assert_eq!(Payouts::<Test>::get(10), PayoutRecord::default());
		let payouts = vec![(1, 1)].try_into().unwrap();
		assert_eq!(Payouts::<Test>::get(20), PayoutRecord { paid: 0, payouts });
		let payouts = (0..<Test as Config>::MaxPayouts::get())
			.map(|i| (i as u64, i as u64))
			.collect::<Vec<_>>()
			.try_into()
			.unwrap();
		assert_eq!(Payouts::<Test>::get(30), PayoutRecord { paid: 0, payouts });
		assert_eq!(SuspendedMembers::<Test>::iter().collect::<Vec<_>>(), vec![
			(40, MemberRecord { rank: 0, strikes: 5, vouching: Some(Banned), index: 0 }),
		]);
		let bids: BoundedVec<_, <Test as Config>::MaxBids> = (0..<Test as Config>::MaxBids::get())
			.map(|i| Bid {
				who: 100u128 + i as u128,
				kind: Deposit(20u64 + i as u64),
				value: 10u64 + i as u64,
			})
			.collect::<Vec<_>>()
			.try_into()
			.unwrap();
		assert_eq!(Bids::<Test>::get(), bids);
		assert_eq!(RoundCount::<Test, ()>::get(), 0);
		assert_eq!(candidacies(), vec![
			(60, Candidacy {
				round: 0,
				kind: Deposit(100),
				bid: 200,
				tally: Tally { approvals: 1, rejections: 0 },
				skeptic_struck: false,
			}),
			(70, Candidacy {
				round: 0,
				kind: Vouch(30, 30),
				bid: 100,
				tally: Tally { approvals: 2, rejections: 1 },
				skeptic_struck: false,
			}),
		]);
		assert_eq!(Votes::<Test>::get(60, 10), Some(Vote { approve: true, weight: 1}));
		assert_eq!(Votes::<Test>::get(70, 10), Some(Vote { approve: false, weight: 1}));
		assert_eq!(Votes::<Test>::get(70, 20), Some(Vote { approve: true, weight: 1}));
		assert_eq!(Votes::<Test>::get(70, 30), Some(Vote { approve: true, weight: 1}));
	});
}

#[test]
fn founding_works() {
	EnvBuilder::new().founded(false).execute(|| {
		// Not set up initially.
		assert_eq!(Founder::<Test>::get(), None);
		assert_eq!(Parameters::<Test>::get(), None);
		assert_eq!(Pot::<Test>::get(), 0);
		// Account 1 is set as the founder origin
		// Account 5 cannot start a society
<<<<<<< HEAD
		assert_noop!(Society::found_society(Origin::signed(5), 20, 100, 10, 2, 25, vec![]), BadOrigin);
		// Account 1 can start a society, where 10 is the founding member
		assert_ok!(Society::found_society(Origin::signed(1), 10, 100, 10, 2, 25, b"be cool".to_vec()));
=======
		assert_noop!(Society::found(RuntimeOrigin::signed(5), 20, 100, vec![]), BadOrigin);
		// Account 1 can start a society, where 10 is the founding member
		assert_ok!(Society::found(RuntimeOrigin::signed(1), 10, 100, b"be cool".to_vec()));
>>>>>>> 1a0af36d
		// Society members only include 10
		assert_eq!(members(), vec![10]);
		// 10 is the head of the society
		assert_eq!(Head::<Test>::get(), Some(10));
		// ...and also the founder
		assert_eq!(Founder::<Test>::get(), Some(10));
		// 100 members max
		assert_eq!(Parameters::<Test>::get().unwrap().max_members, 100);
		// rules are correct
		assert_eq!(Rules::<Test>::get(), Some(blake2_256(b"be cool").into()));
		// Pot grows after first rotation period
		next_intake();
		assert_eq!(Pot::<Test>::get(), 1000);
		// Cannot start another society
		assert_noop!(
<<<<<<< HEAD
			Society::found_society(Origin::signed(1), 20, 100, 10, 2, 25, vec![]),
			Error::<Test>::AlreadyFounded
=======
			Society::found(RuntimeOrigin::signed(1), 20, 100, vec![]),
			Error::<Test, _>::AlreadyFounded
>>>>>>> 1a0af36d
		);
	});
}

#[test]
fn unfounding_works() {
	EnvBuilder::new().founded(false).execute(|| {
		// Account 1 sets the founder...
<<<<<<< HEAD
		assert_ok!(Society::found_society(Origin::signed(1), 10, 100, 10, 2, 25, vec![]));
		// Account 2 cannot unfound it as it's not the founder.
		assert_noop!(Society::dissolve(Origin::signed(2)), Error::<Test>::NotFounder);
		// Account 10 can, though.
		assert_ok!(Society::dissolve(Origin::signed(10)));

		// 1 sets the founder to 20 this time
		assert_ok!(Society::found_society(Origin::signed(1), 20, 100, 10, 2, 25, vec![]));
		// Bring in a new member...
		assert_ok!(Society::bid(Origin::signed(10), 0));
		next_intake();
		assert_ok!(Society::vote(Origin::signed(20), 10, true));
		conclude_intake(true, None);

		// Unfounding won't work now, even though it's from 20.
		assert_noop!(Society::dissolve(Origin::signed(20)), Error::<Test>::NotHead);
=======
		assert_ok!(Society::found(RuntimeOrigin::signed(1), 10, 100, vec![]));
		// Account 2 cannot unfound it as it's not the founder.
		assert_noop!(Society::unfound(RuntimeOrigin::signed(2)), Error::<Test, _>::NotFounder);
		// Account 10 can, though.
		assert_ok!(Society::unfound(RuntimeOrigin::signed(10)));

		// 1 sets the founder to 20 this time
		assert_ok!(Society::found(RuntimeOrigin::signed(1), 20, 100, vec![]));
		// Bring in a new member...
		assert_ok!(Society::bid(RuntimeOrigin::signed(10), 0));
		run_to_block(4);
		assert_ok!(Society::vote(RuntimeOrigin::signed(20), 10, true));
		run_to_block(8);

		// Unfounding won't work now, even though it's from 20.
		assert_noop!(Society::unfound(RuntimeOrigin::signed(20)), Error::<Test, _>::NotHead);
>>>>>>> 1a0af36d
	});
}

#[test]
fn basic_new_member_works() {
	EnvBuilder::new().execute(|| {
		assert_eq!(Balances::free_balance(20), 50);
		// Bid causes Candidate Deposit to be reserved.
		assert_ok!(Society::bid(RuntimeOrigin::signed(20), 0));
		assert_eq!(Balances::free_balance(20), 25);
		assert_eq!(Balances::reserved_balance(20), 25);
		// Rotate period every 4 blocks
		next_intake();
		// 20 is now a candidate
		assert_eq!(candidacies(), vec![(20, candidacy(1, 0, Deposit(25), 0, 0))]);
		// 10 (a member) can vote for the candidate
<<<<<<< HEAD
		assert_ok!(Society::vote(Origin::signed(10), 20, true));
		conclude_intake(true, None);
=======
		assert_ok!(Society::vote(RuntimeOrigin::signed(10), 20, true));
>>>>>>> 1a0af36d
		// Rotate period every 4 blocks
		next_intake();
		// 20 is now a member of the society
		assert_eq!(members(), vec![10, 20]);
		// Reserved balance is returned
		assert_eq!(Balances::free_balance(20), 50);
		assert_eq!(Balances::reserved_balance(20), 0);
	});
}

#[test]
fn bidding_works() {
	EnvBuilder::new().execute(|| {
		// Users make bids of various amounts
		assert_ok!(Society::bid(RuntimeOrigin::signed(60), 1900));
		assert_ok!(Society::bid(RuntimeOrigin::signed(50), 500));
		assert_ok!(Society::bid(RuntimeOrigin::signed(40), 400));
		assert_ok!(Society::bid(RuntimeOrigin::signed(30), 300));
		// Rotate period
		next_intake();
		// Pot is 1000 after "PeriodSpend"
		assert_eq!(Pot::<Test>::get(), 1000);
		assert_eq!(Balances::free_balance(Society::account_id()), 10_000);
		// Choose smallest bidding users whose total is less than pot
		assert_eq!(
			candidacies(),
			vec![
				(30, candidacy(1, 300, Deposit(25), 0, 0)),
				(40, candidacy(1, 400, Deposit(25), 0, 0)),
			]
		);
		// A member votes for these candidates to join the society
<<<<<<< HEAD
		assert_ok!(Society::vote(Origin::signed(10), 30, true));
		assert_ok!(Society::vote(Origin::signed(10), 40, true));
		conclude_intake(true, None);
		next_intake();
=======
		assert_ok!(Society::vote(RuntimeOrigin::signed(10), 30, true));
		assert_ok!(Society::vote(RuntimeOrigin::signed(10), 40, true));
		run_to_block(8);
>>>>>>> 1a0af36d
		// Candidates become members after a period rotation
		assert_eq!(members(), vec![10, 30, 40]);
		// Pot is increased by 1000, but pays out 700 to the members
		assert_eq!(Balances::free_balance(Society::account_id()), 9_300);
		assert_eq!(Pot::<Test>::get(), 1_300);
		// Left over from the original bids is 50 who satisfies the condition of bid less than pot.
		assert_eq!(candidacies(), vec![(50, candidacy(2, 500, Deposit(25), 0, 0))]);
		// 40, now a member, can vote for 50
<<<<<<< HEAD
		assert_ok!(Society::vote(Origin::signed(40), 50, true));
		conclude_intake(true, None);
=======
		assert_ok!(Society::vote(RuntimeOrigin::signed(40), 50, true));
>>>>>>> 1a0af36d
		run_to_block(12);
		// 50 is now a member
		assert_eq!(members(), vec![10, 30, 40, 50]);
		// Pot is increased by 1000, and 500 is paid out. Total payout so far is 1200.
		assert_eq!(Pot::<Test>::get(), 1_800);
		assert_eq!(Balances::free_balance(Society::account_id()), 8_800);
		// No more candidates satisfy the requirements
<<<<<<< HEAD
		assert_eq!(candidacies(), vec![]);
		assert_ok!(Society::defender_vote(Origin::signed(10), true)); // Keep defender around
		// Next period
=======
		assert_eq!(Society::candidates(), vec![]);
		assert_ok!(Society::defender_vote(RuntimeOrigin::signed(10), true)); // Keep defender around
																	 // Next period
>>>>>>> 1a0af36d
		run_to_block(16);
		// Same members
		assert_eq!(members(), vec![10, 30, 40, 50]);
		// Pot is increased by 1000 again
		assert_eq!(Pot::<Test>::get(), 2_800);
		// No payouts
		assert_eq!(Balances::free_balance(Society::account_id()), 8_800);
		// Candidate 60 now qualifies based on the increased pot size.
		assert_eq!(candidacies(), vec![(60, candidacy(4, 1900, Deposit(25), 0, 0))]);
		// Candidate 60 is voted in.
<<<<<<< HEAD
		assert_ok!(Society::vote(Origin::signed(50), 60, true));
		conclude_intake(true, None);
=======
		assert_ok!(Society::vote(RuntimeOrigin::signed(50), 60, true));
>>>>>>> 1a0af36d
		run_to_block(20);
		// 60 joins as a member
		assert_eq!(members(), vec![10, 30, 40, 50, 60]);
		// Pay them
		assert_eq!(Pot::<Test>::get(), 1_900);
		assert_eq!(Balances::free_balance(Society::account_id()), 6_900);
	});
}

#[test]
fn unbidding_works() {
	EnvBuilder::new().execute(|| {
		// 20 and 30 make bids
		assert_ok!(Society::bid(RuntimeOrigin::signed(20), 1000));
		assert_ok!(Society::bid(RuntimeOrigin::signed(30), 0));
		// Balances are reserved
		assert_eq!(Balances::free_balance(30), 25);
		assert_eq!(Balances::reserved_balance(30), 25);
<<<<<<< HEAD
		// Can unbid themselves with the right position
		assert_ok!(Society::unbid(Origin::signed(30)));
		assert_noop!(Society::unbid(Origin::signed(30)), Error::<Test>::NotBidder);
=======
		// Must know right position to unbid + cannot unbid someone else
		assert_noop!(Society::unbid(RuntimeOrigin::signed(30), 1), Error::<Test, _>::BadPosition);
		// Can unbid themselves with the right position
		assert_ok!(Society::unbid(RuntimeOrigin::signed(30), 0));
>>>>>>> 1a0af36d
		// Balance is returned
		assert_eq!(Balances::free_balance(30), 50);
		assert_eq!(Balances::reserved_balance(30), 0);
		// 20 wins candidacy
		next_intake();
		assert_eq!(candidacies(), vec![(20, candidacy(1, 1000, Deposit(25), 0, 0))]);
	});
}

#[test]
fn payout_works() {
	EnvBuilder::new().execute(|| {
		// Original balance of 50
		assert_eq!(Balances::free_balance(20), 50);
<<<<<<< HEAD
		assert_ok!(Society::bid(Origin::signed(20), 1000));
		next_intake();
		assert_ok!(Society::vote(Origin::signed(10), 20, true));
		conclude_intake(true, None);
		// payout not ready
		assert_noop!(Society::payout(Origin::signed(20)), Error::<Test>::NoPayout);
		next_intake();
=======
		assert_ok!(Society::bid(RuntimeOrigin::signed(20), 1000));
		run_to_block(4);
		assert_ok!(Society::vote(RuntimeOrigin::signed(10), 20, true));
		run_to_block(8);
		// payout not ready
		assert_noop!(Society::payout(RuntimeOrigin::signed(20)), Error::<Test, _>::NoPayout);
		run_to_block(9);
>>>>>>> 1a0af36d
		// payout should be here
		assert_ok!(Society::payout(RuntimeOrigin::signed(20)));
		assert_eq!(Balances::free_balance(20), 1050);
	});
}

#[test]
fn non_voting_skeptic_is_punished() {
	EnvBuilder::new().execute(|| {
<<<<<<< HEAD
		assert_eq!(Members::<Test>::get(10).unwrap().strikes, 0);
		assert_ok!(Society::bid(Origin::signed(20), 0));
		next_intake();
		assert_eq!(candidacies(), vec![(20, candidacy(1, 0, Deposit(25), 0, 0))]);
		conclude_intake(true, None);
		next_intake();
		assert_eq!(members(), vec![10]);
		assert_eq!(Members::<Test>::get(10).unwrap().strikes, 1);
	});
}

#[test]
fn rejecting_skeptic_on_approved_is_punished() {
	EnvBuilder::new().execute(|| {
		place_members([20, 30]);
		assert_ok!(Society::bid(Origin::signed(40), 0));
		next_intake();
		let skeptic = Skeptic::<Test>::get().unwrap();
		for &i in &[10, 20, 30][..] {
			assert_ok!(Society::vote(Origin::signed(i), 40, i != skeptic));
		}
		conclude_intake(true, None);
		assert_eq!(Members::<Test>::get(10).unwrap().strikes, 0);
		run_to_block(12);
		assert_eq!(members(), vec![10, 20, 30, 40]);
		assert_eq!(Members::<Test>::get(skeptic).unwrap().strikes, 1);
=======
		assert_eq!(Strikes::<Test>::get(10), 0);
		assert_ok!(Society::bid(RuntimeOrigin::signed(20), 0));
		run_to_block(4);
		assert_eq!(Society::candidates(), vec![create_bid(0, 20, BidKind::Deposit(25))]);
		run_to_block(8);
		assert_eq!(Society::members(), vec![10]);
		assert_eq!(Strikes::<Test>::get(10), 1);
>>>>>>> 1a0af36d
	});
}

#[test]
fn basic_new_member_reject_works() {
	EnvBuilder::new().execute(|| {
		// Starting Balance
		assert_eq!(Balances::free_balance(20), 50);
		// 20 makes a bid
		assert_ok!(Society::bid(RuntimeOrigin::signed(20), 0));
		assert_eq!(Balances::free_balance(20), 25);
		assert_eq!(Balances::reserved_balance(20), 25);
		// Rotation Period
		next_intake();
		assert_eq!(candidacies(), vec![(20, candidacy(1, 0, Deposit(25), 0, 0))]);
		// We say no
<<<<<<< HEAD
		assert_ok!(Society::vote(Origin::signed(10), 20, false));
		conclude_intake(true, None);
		next_intake();
=======
		assert_ok!(Society::vote(RuntimeOrigin::signed(10), 20, false));
		run_to_block(8);
>>>>>>> 1a0af36d
		// User is not added as member
		assert_eq!(members(), vec![10]);
		// User is rejected.
		assert_eq!(candidacies(), vec![]);
		assert_eq!(Bids::<Test>::get().into_inner(), vec![]);
	});
}

#[test]
fn slash_payout_works() {
	EnvBuilder::new().execute(|| {
		assert_eq!(Balances::free_balance(20), 50);
<<<<<<< HEAD
		assert_ok!(Society::bid(Origin::signed(20), 1000));
		next_intake();
		assert_ok!(Society::vote(Origin::signed(10), 20, true));
		conclude_intake(true, None);
		// payout in queue
		assert_eq!(Payouts::<Test>::get(20), PayoutRecord { paid: 0, payouts: vec![(8, 1000)].try_into().unwrap() });
		assert_noop!(Society::payout(Origin::signed(20)), Error::<Test>::NoPayout);
=======
		assert_ok!(Society::bid(RuntimeOrigin::signed(20), 1000));
		run_to_block(4);
		assert_ok!(Society::vote(RuntimeOrigin::signed(10), 20, true));
		run_to_block(8);
		// payout in queue
		assert_eq!(Payouts::<Test>::get(20), vec![(9, 1000)]);
		assert_noop!(Society::payout(RuntimeOrigin::signed(20)), Error::<Test, _>::NoPayout);
>>>>>>> 1a0af36d
		// slash payout
		assert_eq!(Society::slash_payout(&20, 500), 500);
		assert_eq!(Payouts::<Test>::get(20), PayoutRecord { paid: 0, payouts: vec![(8, 500)].try_into().unwrap() });
		run_to_block(8);
		// payout should be here, but 500 less
		assert_ok!(Society::payout(RuntimeOrigin::signed(20)));
		assert_eq!(Balances::free_balance(20), 550);
		assert_eq!(Payouts::<Test>::get(20), PayoutRecord { paid: 500, payouts: Default::default() });
	});
}

#[test]
fn slash_payout_multi_works() {
	EnvBuilder::new().execute(|| {
		assert_eq!(Balances::free_balance(20), 50);
		place_members([20]);
		// create a few payouts
		Society::bump_payout(&20, 5, 100);
		Society::bump_payout(&20, 10, 100);
		Society::bump_payout(&20, 15, 100);
		Society::bump_payout(&20, 20, 100);
		// payouts in queue
		assert_eq!(Payouts::<Test>::get(20), PayoutRecord { paid: 0, payouts: vec![(5, 100), (10, 100), (15, 100), (20, 100)].try_into().unwrap() });
		// slash payout
		assert_eq!(Society::slash_payout(&20, 250), 250);
		assert_eq!(Payouts::<Test>::get(20), PayoutRecord { paid: 0, payouts: vec![(15, 50), (20, 100)].try_into().unwrap() });
		// slash again
		assert_eq!(Society::slash_payout(&20, 50), 50);
		assert_eq!(Payouts::<Test>::get(20), PayoutRecord { paid: 0, payouts: vec![(20, 100)].try_into().unwrap() });
	});
}

#[test]
fn suspended_member_life_cycle_works() {
	EnvBuilder::new().execute(|| {
		// Add 20 to members, who is not the head and can be suspended/removed.
		place_members([20]);
		assert_eq!(members(), vec![10, 20]);
		assert_eq!(Members::<Test>::get(20).unwrap().strikes, 0);
		assert!(!SuspendedMembers::<Test>::contains_key(20));

		// Let's suspend account 20 by giving them 2 strikes by not voting
<<<<<<< HEAD
		assert_ok!(Society::bid(Origin::signed(30), 0));
		assert_ok!(Society::bid(Origin::signed(40), 1));
		next_intake();
		conclude_intake(false, None);
=======
		assert_ok!(Society::bid(RuntimeOrigin::signed(30), 0));
		run_to_block(8);
		assert_eq!(Strikes::<Test>::get(20), 1);
		assert_ok!(Society::bid(RuntimeOrigin::signed(40), 0));
		run_to_block(16);
>>>>>>> 1a0af36d


		// 2 strikes are accumulated, and 20 is suspended :(
		assert!(SuspendedMembers::<Test>::contains_key(20));
		assert_eq!(members(), vec![10]);

		// Suspended members cannot get payout
		Society::bump_payout(&20, 10, 100);
<<<<<<< HEAD
		assert_noop!(Society::payout(Origin::signed(20)), Error::<Test>::NotMember);

		// Normal people cannot make judgement
		assert_noop!(Society::judge_suspended_member(Origin::signed(20), 20, true), Error::<Test>::NotFounder);

		// Suspension judgment origin can judge thee
		// Suspension judgement origin forgives the suspended member
		assert_ok!(Society::judge_suspended_member(Origin::signed(10), 20, true));
		assert!(!SuspendedMembers::<Test>::contains_key(20));
		assert_eq!(members(), vec![10, 20]);
=======
		assert_noop!(Society::payout(RuntimeOrigin::signed(20)), Error::<Test, _>::NotMember);

		// Normal people cannot make judgement
		assert_noop!(
			Society::judge_suspended_member(RuntimeOrigin::signed(20), 20, true),
			BadOrigin
		);

		// Suspension judgment origin can judge thee
		// Suspension judgement origin forgives the suspended member
		assert_ok!(Society::judge_suspended_member(RuntimeOrigin::signed(2), 20, true));
		assert_eq!(<SuspendedMembers<Test>>::get(20), false);
		assert_eq!(<Members<Test>>::get(), vec![10, 20]);
>>>>>>> 1a0af36d

		// Let's suspend them again, directly
		assert_ok!(Society::suspend_member(&20));
		assert!(SuspendedMembers::<Test>::contains_key(20));
		// Suspension judgement origin does not forgive the suspended member
<<<<<<< HEAD
		assert_ok!(Society::judge_suspended_member(Origin::signed(10), 20, false));
=======
		assert_ok!(Society::judge_suspended_member(RuntimeOrigin::signed(2), 20, false));
>>>>>>> 1a0af36d
		// Cleaned up
		assert!(!SuspendedMembers::<Test>::contains_key(20));
		assert_eq!(members(), vec![10]);
		assert_eq!(Payouts::<Test>::get(20), PayoutRecord { paid: 0, payouts: vec![].try_into().unwrap() });
	});
}

#[test]
fn suspended_candidate_rejected_works() {
	EnvBuilder::new().execute(|| {
<<<<<<< HEAD
		place_members([20, 30]);
		// 40, 50, 60, 70, 80 make bids
		for &x in &[40u128, 50, 60, 70] {
			assert_ok!(Society::bid(Origin::signed(x), 10));
			assert_eq!(Balances::free_balance(x), 25);
			assert_eq!(Balances::reserved_balance(x), 25);
		}

		// Rotation Period
		next_intake();
		assert_eq!(candidacies(), vec![
			(40, candidacy(1, 10, Deposit(25), 0, 0)),
			(50, candidacy(1, 10, Deposit(25), 0, 0)),
			(60, candidacy(1, 10, Deposit(25), 0, 0)),
			(70, candidacy(1, 10, Deposit(25), 0, 0)),
		]);

		// Split vote over all.
		for &x in &[40, 50, 60, 70] {
			assert_ok!(Society::vote(Origin::signed(20), x, false));
			assert_ok!(Society::vote(Origin::signed(30), x, true));
		}

		// Voting continues, as no canidate is clearly accepted yet and the founder chooses not to
		// act.
		conclude_intake(false, None);
		assert_eq!(members(), vec![10, 20, 30]);
		assert_eq!(candidates(), vec![40, 50, 60, 70]);

		// 40 gets approved after founder weighs in giving it a clear approval.
		// but the founder's rejection of 60 doesn't do much for now.
		assert_ok!(Society::vote(Origin::signed(10), 40, true));
		assert_ok!(Society::vote(Origin::signed(10), 60, false));
		conclude_intake(false, None);
		assert_eq!(members(), vec![10, 20, 30, 40]);
		assert_eq!(candidates(), vec![50, 60, 70]);
		assert_eq!(Balances::free_balance(40), 50);
		assert_eq!(Balances::reserved_balance(40), 0);
		assert_eq!(Balances::free_balance(Society::account_id()), 9990);

		// Founder manually bestows membership on 50 and and kicks 70.
		assert_ok!(Society::bestow_membership(Origin::signed(10), 50));
		assert_eq!(members(), vec![10, 20, 30, 40, 50]);
		assert_eq!(candidates(), vec![60, 70]);
		assert_eq!(Balances::free_balance(50), 50);
		assert_eq!(Balances::reserved_balance(50), 0);
		assert_eq!(Balances::free_balance(Society::account_id()), 9980);

		assert_ok!(Society::kick_candidate(Origin::signed(10), 70));
		assert_eq!(members(), vec![10, 20, 30, 40, 50]);
		assert_eq!(candidates(), vec![60]);
		assert_eq!(Balances::free_balance(70), 25);
		assert_eq!(Balances::reserved_balance(70), 0);
		assert_eq!(Balances::free_balance(Society::account_id()), 10005);

		// Next round doesn't make much difference.
		next_intake();
		conclude_intake(false, None);
		assert_eq!(members(), vec![10, 20, 30, 40, 50]);
		assert_eq!(candidates(), vec![60]);
		assert_eq!(Balances::free_balance(Society::account_id()), 10005);

		// But after two rounds, the clearly rejected 60 gets dropped and slashed.
		next_intake();
		conclude_intake(false, None);
		assert_eq!(members(), vec![10, 20, 30, 40, 50]);
		assert_eq!(candidates(), vec![]);
		assert_eq!(Balances::free_balance(60), 25);
		assert_eq!(Balances::reserved_balance(60), 0);
		assert_eq!(Balances::free_balance(Society::account_id()), 10030);
=======
		// Starting Balance
		assert_eq!(Balances::free_balance(20), 50);
		assert_eq!(Balances::free_balance(Society::account_id()), 10000);
		// 20 makes a bid
		assert_ok!(Society::bid(RuntimeOrigin::signed(20), 0));
		assert_eq!(Balances::free_balance(20), 25);
		assert_eq!(Balances::reserved_balance(20), 25);
		// Rotation Period
		run_to_block(4);
		assert_eq!(Society::candidates(), vec![create_bid(0, 20, BidKind::Deposit(25))]);
		// We say no
		assert_ok!(Society::vote(RuntimeOrigin::signed(10), 20, false));
		run_to_block(8);
		// User is not added as member
		assert_eq!(Society::members(), vec![10]);
		// User is suspended
		assert_eq!(Society::candidates(), vec![]);
		assert_eq!(Society::suspended_candidate(20).is_some(), true);

		// Normal user cannot make judgement on suspended candidate
		assert_noop!(
			Society::judge_suspended_candidate(RuntimeOrigin::signed(20), 20, Judgement::Approve),
			BadOrigin
		);

		// Suspension judgement origin makes no direct judgement
		assert_ok!(Society::judge_suspended_candidate(
			RuntimeOrigin::signed(2),
			20,
			Judgement::Rebid
		));
		// They are placed back in bid pool, repeat suspension process
		// Rotation Period
		run_to_block(12);
		assert_eq!(Society::candidates(), vec![create_bid(0, 20, BidKind::Deposit(25))]);
		// We say no
		assert_ok!(Society::vote(RuntimeOrigin::signed(10), 20, false));
		run_to_block(16);
		// User is not added as member
		assert_eq!(Society::members(), vec![10]);
		// User is suspended
		assert_eq!(Society::candidates(), vec![]);
		assert_eq!(Society::suspended_candidate(20).is_some(), true);

		// Suspension judgement origin rejects the candidate
		assert_ok!(Society::judge_suspended_candidate(
			RuntimeOrigin::signed(2),
			20,
			Judgement::Reject
		));
		// User is slashed
		assert_eq!(Balances::free_balance(20), 25);
		assert_eq!(Balances::reserved_balance(20), 0);
		// Funds are deposited to society account
		assert_eq!(Balances::free_balance(Society::account_id()), 10025);
		// Cleaned up
		assert_eq!(Society::candidates(), vec![]);
		assert_eq!(<SuspendedCandidates<Test>>::get(20), None);
>>>>>>> 1a0af36d
	});
}

#[test]
fn unpaid_vouch_works() {
	EnvBuilder::new().execute(|| {
		// 10 is the only member
		assert_eq!(members(), vec![10]);
		// A non-member cannot vouch
<<<<<<< HEAD
		assert_noop!(Society::vouch(Origin::signed(1), 20, 1000, 100), Error::<Test>::NotMember);
		// A member can though
		assert_ok!(Society::vouch(Origin::signed(10), 20, 1000, 100));
		assert_eq!(Members::<Test>::get(10).unwrap().vouching, Some(VouchingStatus::Vouching));
		// A member cannot vouch twice at the same time
		assert_noop!(
			Society::vouch(Origin::signed(10), 30, 100, 0),
			Error::<Test>::AlreadyVouching
=======
		assert_noop!(
			Society::vouch(RuntimeOrigin::signed(1), 20, 1000, 100),
			Error::<Test, _>::NotMember
		);
		// A member can though
		assert_ok!(Society::vouch(RuntimeOrigin::signed(10), 20, 1000, 100));
		assert_eq!(<Vouching<Test>>::get(10), Some(VouchingStatus::Vouching));
		// A member cannot vouch twice at the same time
		assert_noop!(
			Society::vouch(RuntimeOrigin::signed(10), 30, 100, 0),
			Error::<Test, _>::AlreadyVouching
>>>>>>> 1a0af36d
		);
		// Vouching creates the right kind of bid
		assert_eq!(Bids::<Test>::get().into_inner(), vec![bid(20, Vouch(10, 100), 1000)]);
		// Vouched user can become candidate
		next_intake();
		assert_eq!(candidacies(), vec![(20, candidacy(1, 1000, Vouch(10, 100), 0, 0))]);
		// Vote yes
		assert_ok!(Society::vote(RuntimeOrigin::signed(10), 20, true));
		// Vouched user can win
		conclude_intake(true, None);
		assert_eq!(members(), vec![10, 20]);
		// Vouched user gets whatever remains after the voucher's reservation.
		assert_eq!(Payouts::<Test>::get(20), PayoutRecord { paid: 0, payouts: vec![(8, 900)].try_into().unwrap() });
		// 10 is no longer vouching
		assert_eq!(Members::<Test>::get(10).unwrap().vouching, None);
	});
}

#[test]
fn paid_vouch_works() {
	EnvBuilder::new().execute(|| {
		place_members([20]);
		assert_eq!(members(), vec![10, 20]);

		assert_ok!(Society::vouch(Origin::signed(20), 30, 1000, 100));
		assert_eq!(Members::<Test>::get(20).unwrap().vouching, Some(VouchingStatus::Vouching));
		assert_eq!(Bids::<Test>::get().into_inner(), vec![bid(30, Vouch(20, 100), 1000)]);

		next_intake();
		assert_eq!(candidacies(), vec![(30, candidacy(1, 1000, Vouch(20, 100), 0, 0))]);
		assert_ok!(Society::vote(Origin::signed(20), 30, true));
		conclude_intake(true, None);

		assert_eq!(members(), vec![10, 20, 30]);
		// Voucher wins a portion of the payment
		assert_eq!(Payouts::<Test>::get(20), PayoutRecord { paid: 0, payouts: vec![(8, 100)].try_into().unwrap() });
		// Vouched user wins the rest
		assert_eq!(Payouts::<Test>::get(30), PayoutRecord { paid: 0, payouts: vec![(8, 900)].try_into().unwrap() });
		// 20 is no longer vouching
		assert_eq!(Members::<Test>::get(20).unwrap().vouching, None);
	});
}

#[test]
fn voucher_cannot_win_more_than_bid() {
	EnvBuilder::new().execute(|| {
<<<<<<< HEAD
		place_members([20]);
		// 20 vouches, but asks for more than the bid
		assert_ok!(Society::vouch(Origin::signed(20), 30, 100, 1000));
=======
		// 10 is the only member
		assert_eq!(Society::members(), vec![10]);
		// 10 vouches, but asks for more than the bid
		assert_ok!(Society::vouch(RuntimeOrigin::signed(10), 20, 100, 1000));
>>>>>>> 1a0af36d
		// Vouching creates the right kind of bid
		assert_eq!(Bids::<Test>::get().into_inner(), vec![bid(30, Vouch(20, 1000), 100)]);
		// Vouched user can become candidate
		next_intake();
		assert_eq!(candidacies(), vec![(30, candidacy(1, 100, Vouch(20, 1000), 0, 0))]);
		// Vote yes
<<<<<<< HEAD
		assert_ok!(Society::vote(Origin::signed(20), 30, true));
=======
		assert_ok!(Society::vote(RuntimeOrigin::signed(10), 20, true));
>>>>>>> 1a0af36d
		// Vouched user can win
		conclude_intake(true, None);
		assert_eq!(members(), vec![10, 20, 30]);
		// Voucher wins as much as the bid
		assert_eq!(Payouts::<Test>::get(20), PayoutRecord { paid: 0, payouts: vec![(8, 100)].try_into().unwrap() });
		// Vouched user gets nothing
		assert_eq!(Payouts::<Test>::get(30), PayoutRecord { paid: 0, payouts: vec![].try_into().unwrap() });
	});
}

#[test]
fn unvouch_works() {
	EnvBuilder::new().execute(|| {
		// 10 is the only member
		assert_eq!(members(), vec![10]);
		// 10 vouches for 20
		assert_ok!(Society::vouch(RuntimeOrigin::signed(10), 20, 100, 0));
		// 20 has a bid
		assert_eq!(Bids::<Test>::get().into_inner(), vec![bid(20, Vouch(10, 0), 100)]);
		// 10 is vouched
<<<<<<< HEAD
		assert_eq!(Members::<Test>::get(10).unwrap().vouching, Some(VouchingStatus::Vouching));
		// 10 can unvouch
		assert_ok!(Society::unvouch(Origin::signed(10)));
=======
		assert_eq!(<Vouching<Test>>::get(10), Some(VouchingStatus::Vouching));
		// To unvouch, you must know the right bid position
		assert_noop!(Society::unvouch(RuntimeOrigin::signed(10), 2), Error::<Test, _>::BadPosition);
		// 10 can unvouch with the right position
		assert_ok!(Society::unvouch(RuntimeOrigin::signed(10), 0));
>>>>>>> 1a0af36d
		// 20 no longer has a bid
		assert_eq!(Bids::<Test>::get().into_inner(), vec![]);
		// 10 is no longer vouching
		assert_eq!(Members::<Test>::get(10).unwrap().vouching, None);

		// Cannot unvouch after they become candidate
<<<<<<< HEAD
		assert_ok!(Society::vouch(Origin::signed(10), 20, 100, 0));
		next_intake();
		assert_eq!(candidacies(), vec![(20, candidacy(1, 100, Vouch(10, 0), 0, 0))]);
		assert_noop!(Society::unvouch(Origin::signed(10)), Error::<Test>::NotVouchingOnBidder);

		// 10 is still vouching until candidate is approved or rejected
		assert_eq!(Members::<Test>::get(10).unwrap().vouching, Some(VouchingStatus::Vouching));
		// Voucher inexplicably votes against their pick.
		assert_ok!(Society::vote(Origin::signed(10), 20, false));
		// But their pick doesn't resign (yet).
		conclude_intake(false, None);
		// Voting still happening and voucher cannot unvouch.
		assert_eq!(candidacies(), vec![(20, candidacy(1, 100, Vouch(10, 0), 0, 1))]);
		assert_eq!(Members::<Test>::get(10).unwrap().vouching, Some(VouchingStatus::Vouching));

		// Candidate gives in and resigns.
		conclude_intake(true, None);
		// Vouxher (10) is banned from vouching.
		assert_eq!(Members::<Test>::get(10).unwrap().vouching, Some(VouchingStatus::Banned));
		assert_eq!(members(), vec![10]);

		// 10 cannot vouch again
		assert_noop!(
			Society::vouch(Origin::signed(10), 30, 100, 0),
			Error::<Test>::AlreadyVouching
		);
		// 10 cannot unvouch either, so they are banned forever.
		assert_noop!(Society::unvouch(Origin::signed(10)), Error::<Test>::NotVouchingOnBidder);
=======
		assert_ok!(Society::vouch(RuntimeOrigin::signed(10), 20, 100, 0));
		run_to_block(4);
		assert_eq!(Society::candidates(), vec![create_bid(100, 20, BidKind::Vouch(10, 0))]);
		assert_noop!(Society::unvouch(RuntimeOrigin::signed(10), 0), Error::<Test, _>::BadPosition);
		// 10 is still vouching until candidate is approved or rejected
		assert_eq!(<Vouching<Test>>::get(10), Some(VouchingStatus::Vouching));
		run_to_block(8);
		// In this case candidate is denied and suspended
		assert!(Society::suspended_candidate(&20).is_some());
		assert_eq!(Society::members(), vec![10]);
		// User is stuck vouching until judgement origin resolves suspended candidate
		assert_eq!(<Vouching<Test, _>>::get(10), Some(VouchingStatus::Vouching));
		// Judge denies candidate
		assert_ok!(Society::judge_suspended_candidate(
			RuntimeOrigin::signed(2),
			20,
			Judgement::Reject
		));
		// 10 is banned from vouching
		assert_eq!(<Vouching<Test, _>>::get(10), Some(VouchingStatus::Banned));
		assert_eq!(Society::members(), vec![10]);

		// 10 cannot vouch again
		assert_noop!(
			Society::vouch(RuntimeOrigin::signed(10), 30, 100, 0),
			Error::<Test, _>::AlreadyVouching
		);
		// 10 cannot unvouch either, so they are banned forever.
		assert_noop!(Society::unvouch(RuntimeOrigin::signed(10), 0), Error::<Test, _>::NotVouching);
>>>>>>> 1a0af36d
	});
}

#[test]
fn unbid_vouch_works() {
	EnvBuilder::new().execute(|| {
		// 10 is the only member
		assert_eq!(members(), vec![10]);
		// 10 vouches for 20
		assert_ok!(Society::vouch(RuntimeOrigin::signed(10), 20, 100, 0));
		// 20 has a bid
		assert_eq!(Bids::<Test>::get().into_inner(), vec![bid(20, Vouch(10, 0), 100)]);
		// 10 is vouched
		assert_eq!(Members::<Test>::get(10).unwrap().vouching, Some(VouchingStatus::Vouching));
		// 20 doesn't want to be a member and can unbid themselves.
<<<<<<< HEAD
		assert_ok!(Society::unbid(Origin::signed(20)));
=======
		assert_ok!(Society::unbid(RuntimeOrigin::signed(20), 0));
>>>>>>> 1a0af36d
		// Everything is cleaned up
		assert_eq!(Members::<Test>::get(10).unwrap().vouching, None);
		assert_eq!(Bids::<Test>::get().into_inner(), vec![]);
	});
}

#[test]
fn founder_and_head_cannot_be_removed() {
	EnvBuilder::new().execute(|| {
		// 10 is the only member, founder, and head
		assert_eq!(members(), vec![10]);
		assert_eq!(Founder::<Test>::get(), Some(10));
		assert_eq!(Head::<Test>::get(), Some(10));
		// 10 can still accumulate strikes
<<<<<<< HEAD
		assert_ok!(Society::bid(Origin::signed(20), 0));
		next_intake();
		conclude_intake(false, None);
		assert_eq!(Members::<Test>::get(10).unwrap().strikes, 1);
		assert_ok!(Society::bid(Origin::signed(30), 0));
		next_intake();
		conclude_intake(false, None);
		assert_eq!(Members::<Test>::get(10).unwrap().strikes, 2);
		// Awkwardly they can obtain more than MAX_STRIKES...
		assert_ok!(Society::bid(Origin::signed(40), 0));
		next_intake();
		conclude_intake(false, None);
		assert_eq!(Members::<Test>::get(10).unwrap().strikes, 3);

		// Replace the head
		assert_ok!(Society::bid(Origin::signed(50), 0));
		next_intake();
		assert_ok!(Society::vote(Origin::signed(10), 50, true));
		conclude_intake(false, None);
		assert_eq!(members(), vec![10, 50]);
		assert_eq!(Head::<Test>::get(), Some(10));
		next_intake();
		assert_eq!(Head::<Test>::get(), Some(50));
=======
		assert_ok!(Society::bid(RuntimeOrigin::signed(20), 0));
		run_to_block(8);
		assert_eq!(Strikes::<Test>::get(10), 1);
		assert_ok!(Society::bid(RuntimeOrigin::signed(30), 0));
		run_to_block(16);
		assert_eq!(Strikes::<Test>::get(10), 2);
		// Awkwardly they can obtain more than MAX_STRIKES...
		assert_ok!(Society::bid(RuntimeOrigin::signed(40), 0));
		run_to_block(24);
		assert_eq!(Strikes::<Test>::get(10), 3);

		// Replace the head
		assert_ok!(Society::bid(RuntimeOrigin::signed(50), 0));
		run_to_block(28);
		assert_ok!(Society::vote(RuntimeOrigin::signed(10), 50, true));
		assert_ok!(Society::defender_vote(RuntimeOrigin::signed(10), true)); // Keep defender around
		run_to_block(32);
		assert_eq!(Society::members(), vec![10, 50]);
		assert_eq!(Society::head(), Some(50));
>>>>>>> 1a0af36d
		// Founder is unchanged
		assert_eq!(Founder::<Test>::get(), Some(10));

		// 50 can still accumulate strikes
<<<<<<< HEAD
		assert_ok!(Society::bid(Origin::signed(60), 0));
		next_intake();
		// Force 50 to be Skeptic so it gets a strike.
		Skeptic::<Test>::put(50);
		conclude_intake(false, None);
		assert_eq!(Members::<Test>::get(50).unwrap().strikes, 1);
		assert_ok!(Society::bid(Origin::signed(70), 0));
		next_intake();
		// Force 50 to be Skeptic so it gets a strike.
		Skeptic::<Test>::put(50);
		conclude_intake(false, None);
		assert_eq!(Members::<Test>::get(50).unwrap().strikes, 2);

		// Replace the head
		assert_ok!(Society::bid(Origin::signed(80), 0));
		next_intake();
		assert_ok!(Society::vote(Origin::signed(10), 80, true));
		assert_ok!(Society::vote(Origin::signed(50), 80, true));
		conclude_intake(false, None);
		next_intake();
		assert_eq!(members(), vec![10, 50, 80]);
		assert_eq!(Head::<Test>::get(), Some(80));
		assert_eq!(Founder::<Test>::get(), Some(10));

		// 50 can now be suspended for strikes
		assert_ok!(Society::bid(Origin::signed(90), 0));
		next_intake();
		// Force 50 to be Skeptic and get it a strike.
		Skeptic::<Test>::put(50);
		conclude_intake(false, None);
		next_intake();
		assert_eq!(SuspendedMembers::<Test>::get(50), Some(MemberRecord {
			rank: 0,
			strikes: 3,
			vouching: None,
			index: 1,
		}));
		assert_eq!(members(), vec![10, 80]);
=======
		assert_ok!(Society::bid(RuntimeOrigin::signed(60), 0));
		run_to_block(40);
		assert_eq!(Strikes::<Test>::get(50), 1);
		assert_ok!(Society::bid(RuntimeOrigin::signed(70), 0));
		run_to_block(48);
		assert_eq!(Strikes::<Test>::get(50), 2);

		// Replace the head
		assert_ok!(Society::bid(RuntimeOrigin::signed(80), 0));
		run_to_block(52);
		assert_ok!(Society::vote(RuntimeOrigin::signed(10), 80, true));
		assert_ok!(Society::vote(RuntimeOrigin::signed(50), 80, true));
		assert_ok!(Society::defender_vote(RuntimeOrigin::signed(10), true)); // Keep defender around
		run_to_block(56);
		assert_eq!(Society::members(), vec![10, 50, 80]);
		assert_eq!(Society::head(), Some(80));
		assert_eq!(Society::founder(), Some(10));

		// 50 can now be suspended for strikes
		assert_ok!(Society::bid(RuntimeOrigin::signed(90), 0));
		run_to_block(60);
		// The candidate is rejected, so voting approve will give a strike
		assert_ok!(Society::vote(RuntimeOrigin::signed(50), 90, true));
		run_to_block(64);
		assert_eq!(Strikes::<Test>::get(50), 0);
		assert_eq!(<SuspendedMembers<Test>>::get(50), true);
		assert_eq!(Society::members(), vec![10, 80]);
>>>>>>> 1a0af36d
	});
}

#[test]
fn challenges_work() {
	EnvBuilder::new().execute(|| {
		// Add some members
		place_members([20, 30, 40]);
		// Votes are empty
		assert_eq!(DefenderVotes::<Test>::get(0, 10), None);
		assert_eq!(DefenderVotes::<Test>::get(0, 20), None);
		assert_eq!(DefenderVotes::<Test>::get(0, 30), None);
		assert_eq!(DefenderVotes::<Test>::get(0, 40), None);
		// Check starting point
		assert_eq!(members(), vec![10, 20, 30, 40]);
		assert_eq!(Defending::<Test>::get(), None);

		// 30 will be challenged during the challenge rotation
		next_challenge();
		assert_eq!(Defending::<Test>::get().unwrap().0, 30);
		// They can always free vote for themselves
<<<<<<< HEAD
		assert_ok!(Society::defender_vote(Origin::signed(30), true));

=======
		assert_ok!(Society::defender_vote(RuntimeOrigin::signed(30), true));
>>>>>>> 1a0af36d
		// If no one else votes, nothing happens
		next_challenge();
		assert_eq!(members(), vec![10, 20, 30, 40]);
		// Reset votes for last challenge
		assert_ok!(Society::cleanup_challenge(Origin::signed(0), 0, 10));
		// New challenge period
<<<<<<< HEAD
		assert_eq!(Defending::<Test>::get().unwrap().0, 30);
		// Non-member cannot vote
		assert_noop!(Society::defender_vote(Origin::signed(1), true), Error::<Test>::NotMember);
		// 3 people say accept, 1 reject
		assert_ok!(Society::defender_vote(Origin::signed(10), true));
		assert_ok!(Society::defender_vote(Origin::signed(20), true));
		assert_ok!(Society::defender_vote(Origin::signed(30), true));
		assert_ok!(Society::defender_vote(Origin::signed(40), false));

		next_challenge();
		// 30 survives
		assert_eq!(members(), vec![10, 20, 30, 40]);
		// Reset votes for last challenge
		assert_ok!(Society::cleanup_challenge(Origin::signed(0), 1, 10));
=======
		assert_eq!(Society::defender(), Some(30));
		// Non-member cannot challenge
		assert_noop!(
			Society::defender_vote(RuntimeOrigin::signed(1), true),
			Error::<Test, _>::NotMember
		);
		// 3 people say accept, 1 reject
		assert_ok!(Society::defender_vote(RuntimeOrigin::signed(10), true));
		assert_ok!(Society::defender_vote(RuntimeOrigin::signed(20), true));
		assert_ok!(Society::defender_vote(RuntimeOrigin::signed(30), true));
		assert_ok!(Society::defender_vote(RuntimeOrigin::signed(40), false));
		run_to_block(24);
		// 20 survives
		assert_eq!(Society::members(), vec![10, 20, 30, 40]);
>>>>>>> 1a0af36d
		// Votes are reset
		assert_eq!(DefenderVotes::<Test>::get(0, 10), None);
		assert_eq!(DefenderVotes::<Test>::get(0, 20), None);
		assert_eq!(DefenderVotes::<Test>::get(0, 30), None);
		assert_eq!(DefenderVotes::<Test>::get(0, 40), None);

		// One more time
		assert_eq!(Defending::<Test>::get().unwrap().0, 30);
		// 2 people say accept, 2 reject
<<<<<<< HEAD
		assert_ok!(Society::defender_vote(Origin::signed(10), true));
		assert_ok!(Society::defender_vote(Origin::signed(20), true));
		assert_ok!(Society::defender_vote(Origin::signed(30), false));
		assert_ok!(Society::defender_vote(Origin::signed(40), false));

		next_challenge();
		// 30 is suspended
		assert_eq!(members(), vec![10, 20, 40]);
		assert_eq!(SuspendedMembers::<Test>::get(30), Some(MemberRecord {
			rank: 0,
			strikes: 0,
			vouching: None,
			index: 2,
		}));
		// Reset votes for last challenge
		assert_ok!(Society::cleanup_challenge(Origin::signed(0), 2, 10));
=======
		assert_ok!(Society::defender_vote(RuntimeOrigin::signed(10), true));
		assert_ok!(Society::defender_vote(RuntimeOrigin::signed(20), true));
		assert_ok!(Society::defender_vote(RuntimeOrigin::signed(30), false));
		assert_ok!(Society::defender_vote(RuntimeOrigin::signed(40), false));
		run_to_block(32);
		// 20 is suspended
		assert_eq!(Society::members(), vec![10, 20, 40]);
		assert_eq!(Society::suspended_member(30), true);
>>>>>>> 1a0af36d
		// New defender is chosen
		assert_eq!(Defending::<Test>::get().unwrap().0, 20);
		// Votes are reset
		assert_eq!(DefenderVotes::<Test>::get(0, 10), None);
		assert_eq!(DefenderVotes::<Test>::get(0, 20), None);
		assert_eq!(DefenderVotes::<Test>::get(0, 30), None);
		assert_eq!(DefenderVotes::<Test>::get(0, 40), None);
	});
}

#[test]
fn bad_vote_slash_works() {
	EnvBuilder::new().execute(|| {
		// Add some members
		place_members([20, 30, 40, 50]);
		assert_eq!(members(), vec![10, 20, 30, 40, 50]);
		// Create some payouts
		Society::bump_payout(&20, 5, 100);
		Society::bump_payout(&30, 5, 100);
		Society::bump_payout(&40, 5, 100);
		Society::bump_payout(&50, 5, 100);
		// Check starting point
		assert_eq!(Payouts::<Test>::get(20), PayoutRecord { paid: 0, payouts: vec![(5, 100)].try_into().unwrap() });
		assert_eq!(Payouts::<Test>::get(30), PayoutRecord { paid: 0, payouts: vec![(5, 100)].try_into().unwrap() });
		assert_eq!(Payouts::<Test>::get(40), PayoutRecord { paid: 0, payouts: vec![(5, 100)].try_into().unwrap() });
		assert_eq!(Payouts::<Test>::get(50), PayoutRecord { paid: 0, payouts: vec![(5, 100)].try_into().unwrap() });
		// Create a new bid
<<<<<<< HEAD
		assert_ok!(Society::bid(Origin::signed(60), 1000));
		next_intake();
		// Force 20 to be the skeptic, and make it vote against the settled majority.
		Skeptic::<Test>::put(20);
		assert_ok!(Society::vote(Origin::signed(20), 60, true));
		assert_ok!(Society::vote(Origin::signed(30), 60, false));
		assert_ok!(Society::vote(Origin::signed(40), 60, false));
		assert_ok!(Society::vote(Origin::signed(50), 60, false));
		conclude_intake(false, None);
=======
		assert_ok!(Society::bid(RuntimeOrigin::signed(50), 1000));
		run_to_block(4);
		assert_ok!(Society::vote(RuntimeOrigin::signed(10), 50, false));
		assert_ok!(Society::vote(RuntimeOrigin::signed(20), 50, true));
		assert_ok!(Society::vote(RuntimeOrigin::signed(30), 50, false));
		assert_ok!(Society::vote(RuntimeOrigin::signed(40), 50, false));
		run_to_block(8);
>>>>>>> 1a0af36d
		// Wrong voter gained a strike
		assert_eq!(Members::<Test>::get(20).unwrap().strikes, 1);
		assert_eq!(Members::<Test>::get(30).unwrap().strikes, 0);
		assert_eq!(Members::<Test>::get(40).unwrap().strikes, 0);
		assert_eq!(Members::<Test>::get(50).unwrap().strikes, 0);
		// Their payout is slashed, a random person is rewarded
		assert_eq!(Payouts::<Test>::get(20), PayoutRecord { paid: 0, payouts: vec![(5, 50)].try_into().unwrap() });
		assert_eq!(Payouts::<Test>::get(30), PayoutRecord { paid: 0, payouts: vec![(5, 100)].try_into().unwrap() });
		assert_eq!(Payouts::<Test>::get(40), PayoutRecord { paid: 0, payouts: vec![(5, 100)].try_into().unwrap() });
		assert_eq!(Payouts::<Test>::get(50), PayoutRecord { paid: 0, payouts: vec![(5, 100)].try_into().unwrap() });
	});
}

#[test]
fn user_cannot_bid_twice() {
	EnvBuilder::new().execute(|| {
		// Cannot bid twice
<<<<<<< HEAD
		assert_ok!(Society::bid(Origin::signed(20), 100));
		assert_noop!(Society::bid(Origin::signed(20), 100), Error::<Test>::AlreadyBid);
		// Cannot bid when vouched
		assert_ok!(Society::vouch(Origin::signed(10), 30, 100, 100));
		assert_noop!(Society::bid(Origin::signed(30), 100), Error::<Test>::AlreadyBid);
=======
		assert_ok!(Society::bid(RuntimeOrigin::signed(20), 100));
		assert_noop!(Society::bid(RuntimeOrigin::signed(20), 100), Error::<Test, _>::AlreadyBid);
		// Cannot bid when vouched
		assert_ok!(Society::vouch(RuntimeOrigin::signed(10), 30, 100, 100));
		assert_noop!(Society::bid(RuntimeOrigin::signed(30), 100), Error::<Test, _>::AlreadyBid);
>>>>>>> 1a0af36d
		// Cannot vouch when already bid
		place_members([50]);
		assert_noop!(
<<<<<<< HEAD
			Society::vouch(Origin::signed(50), 20, 100, 100),
			Error::<Test>::AlreadyBid
=======
			Society::vouch(RuntimeOrigin::signed(50), 20, 100, 100),
			Error::<Test, _>::AlreadyBid
>>>>>>> 1a0af36d
		);
	});
}

#[test]
fn vouching_handles_removed_member_with_bid() {
	EnvBuilder::new().execute(|| {
		// Add a member
		place_members([20]);
		// Have that member vouch for a user
		assert_ok!(Society::vouch(RuntimeOrigin::signed(20), 30, 1000, 100));
		// That user is now a bid and the member is vouching
		assert_eq!(Bids::<Test>::get().into_inner(), vec![bid(30, Vouch(20, 100), 1000)]);
		assert_eq!(Members::<Test>::get(20).unwrap().vouching, Some(VouchingStatus::Vouching));
		// Suspend that member
<<<<<<< HEAD
		assert_ok!(Society::suspend_member(&20));
=======
		Society::suspend_member(&20);
		assert_eq!(<SuspendedMembers<Test>>::get(20), true);
		// Nothing changes yet
		assert_eq!(<Bids<Test>>::get(), vec![create_bid(1000, 30, BidKind::Vouch(20, 100))]);
		assert_eq!(<Vouching<Test>>::get(20), Some(VouchingStatus::Vouching));
		// Remove member
		assert_ok!(Society::judge_suspended_member(RuntimeOrigin::signed(2), 20, false));
>>>>>>> 1a0af36d
		// Bid is removed, vouching status is removed
		let r = MemberRecord { rank: 0, strikes: 0, vouching: None, index: 1 };
		assert_eq!(SuspendedMembers::<Test>::get(20), Some(r));
		assert_eq!(Bids::<Test>::get().into_inner(), vec![]);
		assert_eq!(Members::<Test>::get(20), None);
	});
}

#[test]
fn vouching_handles_removed_member_with_candidate() {
	EnvBuilder::new().execute(|| {
		// Add a member
		place_members([20]);
		// Have that member vouch for a user
		assert_ok!(Society::vouch(RuntimeOrigin::signed(20), 30, 1000, 100));
		// That user is now a bid and the member is vouching
		assert_eq!(Bids::<Test>::get().into_inner(), vec![bid(30, Vouch(20, 100), 1000)]);
		assert_eq!(Members::<Test>::get(20).unwrap().vouching, Some(VouchingStatus::Vouching));

		// Make that bid a candidate
		next_intake();
		assert_eq!(candidacies(), vec![(30, candidacy(1, 1000, Vouch(20, 100), 0, 0))]);
		// Suspend that member
<<<<<<< HEAD
		assert_ok!(Society::suspend_member(&20));
		assert_eq!(SuspendedMembers::<Test>::contains_key(20), true);

		// Nothing changes yet in the candidacy, though the member now forgets.
		assert_eq!(candidacies(), vec![(30, candidacy(1, 1000, Vouch(20, 100), 0, 0))]);

		// Candidate wins
		assert_ok!(Society::vote(Origin::signed(10), 30, true));
		conclude_intake(false, None);
		assert_eq!(members(), vec![10, 30]);
=======
		Society::suspend_member(&20);
		assert_eq!(<SuspendedMembers<Test>>::get(20), true);
		// Nothing changes yet
		assert_eq!(Society::candidates(), vec![create_bid(1000, 30, BidKind::Vouch(20, 100))]);
		assert_eq!(<Vouching<Test>>::get(20), Some(VouchingStatus::Vouching));
		// Remove member
		assert_ok!(Society::judge_suspended_member(RuntimeOrigin::signed(2), 20, false));
		// Vouching status is removed, but candidate is still in the queue
		assert_eq!(<Vouching<Test>>::get(20), None);
		assert_eq!(Society::candidates(), vec![create_bid(1000, 30, BidKind::Vouch(20, 100))]);
		// Candidate wins
		assert_ok!(Society::vote(RuntimeOrigin::signed(10), 30, true));
		run_to_block(8);
		assert_eq!(Society::members(), vec![10, 30]);
>>>>>>> 1a0af36d
		// Payout does not go to removed member
		assert_eq!(Payouts::<Test>::get(20), PayoutRecord { paid: 0, payouts: vec![].try_into().unwrap() });
		assert_eq!(Payouts::<Test>::get(30), PayoutRecord { paid: 0, payouts: vec![(8, 1000)].try_into().unwrap() });
	});
}

#[test]
fn votes_are_working() {
	EnvBuilder::new().execute(|| {
		place_members([20]);
		// Users make bids of various amounts
		assert_ok!(Society::bid(RuntimeOrigin::signed(50), 500));
		assert_ok!(Society::bid(RuntimeOrigin::signed(40), 400));
		assert_ok!(Society::bid(RuntimeOrigin::signed(30), 300));
		// Rotate period
		next_intake();
		// A member votes for these candidates to join the society
<<<<<<< HEAD
		assert_ok!(Society::vote(Origin::signed(10), 30, true));
		assert_ok!(Society::vote(Origin::signed(20), 30, true));
		assert_ok!(Society::vote(Origin::signed(10), 40, true));
		// You cannot vote for a non-candidate
		assert_noop!(Society::vote(Origin::signed(10), 50, true), Error::<Test>::NotCandidate);
=======
		assert_ok!(Society::vote(RuntimeOrigin::signed(10), 30, true));
		assert_ok!(Society::vote(RuntimeOrigin::signed(10), 40, true));
		// You cannot vote for a non-candidate
		assert_noop!(
			Society::vote(RuntimeOrigin::signed(10), 50, true),
			Error::<Test, _>::NotCandidate
		);
>>>>>>> 1a0af36d
		// Votes are stored
		assert_eq!(Votes::<Test>::get(30, 10), Some(Vote { approve: true, weight: 4 }));
		assert_eq!(Votes::<Test>::get(30, 20), Some(Vote { approve: true, weight: 1 }));
		assert_eq!(Votes::<Test>::get(40, 10), Some(Vote { approve: true, weight: 4 }));
		assert_eq!(Votes::<Test>::get(50, 10), None);
		conclude_intake(false, None);
		// Cleanup the candidacy
		assert_ok!(Society::cleanup_candidacy(Origin::signed(0), 30, 10));
		assert_ok!(Society::cleanup_candidacy(Origin::signed(0), 40, 10));
		// Candidates become members after a period rotation
		assert_eq!(members(), vec![10, 20, 30, 40]);
		// Votes are cleaned up
		assert_eq!(Votes::<Test>::get(30, 10), None);
		assert_eq!(Votes::<Test>::get(30, 20), None);
		assert_eq!(Votes::<Test>::get(40, 10), None);
	});
}

#[test]
fn max_bids_work() {
	EnvBuilder::new().execute(|| {
		// Max bids is 1000, when extra bids come in, it pops the larger ones off the stack.
		// Try to put 1010 users into the bid pool
<<<<<<< HEAD
		for i in (0..=10).rev() {
			// Give them some funds and bid
			let _ = Balances::make_free_balance_be(&((i + 100) as u128), 1000);
			assert_ok!(Society::bid(Origin::signed((i + 100) as u128), i));
=======
		for i in (100..1110).rev() {
			// Give them some funds
			let _ = Balances::make_free_balance_be(&(i as u128), 1000);
			assert_ok!(Society::bid(RuntimeOrigin::signed(i as u128), i));
>>>>>>> 1a0af36d
		}
		let bids = Bids::<Test>::get();
		// Length is 1000
		assert_eq!(bids.len(), 10);
		// First bid is smallest number (100)
		assert_eq!(bids[0], bid(100, Deposit(25), 0));
		// Last bid is smallest number + 99 (1099)
<<<<<<< HEAD
		assert_eq!(bids[9], bid(109, Deposit(25), 9));
	});
}

#[test]
fn candidates_are_limited_by_membership_size() {
	EnvBuilder::new().execute(|| {
		// Fill up some membership
		place_members([1, 2, 3, 4, 5, 6, 7, 8]);
		// One place left from 10
		assert_eq!(members().len(), 9);

		assert_ok!(Society::bid(Origin::signed(20), 0));
		assert_ok!(Society::bid(Origin::signed(30), 1));
		next_intake();
		assert_eq!(candidates().len(), 1);
	});
}

#[test]
fn candidates_are_limited_by_maximum() {
	EnvBuilder::new().execute(|| {
		// Nine places left from 10
		assert_eq!(members().len(), 1);

		// Nine bids
		for i in (1..=9).rev() {
			// Give them some funds and bid
			let _ = Balances::make_free_balance_be(&((i + 100) as u128), 1000);
			assert_ok!(Society::bid(Origin::signed((i + 100) as u128), i));
		}
		next_intake();

		// Still only 8 candidates.
		assert_eq!(candidates().len(), 8);
	});
}

#[test]
fn too_many_candidates_cannot_overflow_membership() {
	EnvBuilder::new().execute(|| {
		// One place left
		place_members([1, 2, 3, 4, 5, 6, 7, 8]);
		assert_ok!(Society::bid(Origin::signed(20), 0));
		assert_ok!(Society::bid(Origin::signed(30), 1));
		next_intake();
		// Candidate says a candidate.
		next_intake();
		// Another candidate taken.
		// Both approved.
		assert_ok!(Society::vote(Origin::signed(10), 20, true));
		assert_ok!(Society::vote(Origin::signed(10), 30, true));
		next_voting();
		assert_ok!(Society::claim_membership(Origin::signed(20)));
		assert_noop!(Society::claim_membership(Origin::signed(30)), Error::<Test>::MaxMembers);

		// Maximum members.
		assert_eq!(members().len(), 10);
		// Still 1 candidate.
		assert_eq!(candidates().len(), 1);

		// Increase max-members and the candidate can get in.
		assert_ok!(Society::set_parameters(Origin::signed(10), 11, 8, 3, 25));
		assert_ok!(Society::claim_membership(Origin::signed(30)));
=======
		assert_eq!(bids[999], create_bid(1099, 1099, BidKind::Deposit(25)));
		// Rotate period
		run_to_block(4);
		// Max of 10 candidates
		assert_eq!(Society::candidates().len(), 10);
		// Fill up membership, max 100, we will do just 95
		for i in 2000..2095 {
			assert_ok!(Society::add_member(&(i as u128)));
		}
		// Remember there was 1 original member, so 96 total
		assert_eq!(Society::members().len(), 96);
		// Rotate period
		run_to_block(8);
		// Only of 4 candidates possible now
		assert_eq!(Society::candidates().len(), 4);
		// Fill up members with suspended candidates from the first rotation
		for i in 100..104 {
			assert_ok!(Society::judge_suspended_candidate(
				RuntimeOrigin::signed(2),
				i,
				Judgement::Approve
			));
		}
		assert_eq!(Society::members().len(), 100);
		// Can't add any more members
		assert_noop!(Society::add_member(&98), Error::<Test, _>::MaxMembers);
		// However, a fringe scenario allows for in-progress candidates to increase the membership
		// pool, but it has no real after-effects.
		for i in Society::members().iter() {
			assert_ok!(Society::vote(RuntimeOrigin::signed(*i), 110, true));
			assert_ok!(Society::vote(RuntimeOrigin::signed(*i), 111, true));
			assert_ok!(Society::vote(RuntimeOrigin::signed(*i), 112, true));
		}
		// Rotate period
		run_to_block(12);
		// Members length is over 100, no problem...
		assert_eq!(Society::members().len(), 103);
		// No candidates because full
		assert_eq!(Society::candidates().len(), 0);
		// Increase member limit
		assert_ok!(Society::set_max_members(RuntimeOrigin::root(), 200));
		// Rotate period
		run_to_block(16);
		// Candidates are back!
		assert_eq!(Society::candidates().len(), 10);
>>>>>>> 1a0af36d
	});
}

#[test]
fn zero_bid_works() {
	// This tests:
	// * Only one zero bid is selected.
	// * That zero bid is placed as head when accepted.
	EnvBuilder::new().execute(|| {
		// Users make bids of various amounts
		assert_ok!(Society::bid(RuntimeOrigin::signed(60), 400));
		assert_ok!(Society::bid(RuntimeOrigin::signed(50), 300));
		assert_ok!(Society::bid(RuntimeOrigin::signed(30), 0));
		assert_ok!(Society::bid(RuntimeOrigin::signed(20), 0));
		assert_ok!(Society::bid(RuntimeOrigin::signed(40), 0));

		// Rotate period
		next_intake();
		// Pot is 1000 after "PeriodSpend"
		assert_eq!(Pot::<Test>::get(), 1000);
		assert_eq!(Balances::free_balance(Society::account_id()), 10_000);
		// Choose smallest bidding users whose total is less than pot, with only one zero bid.
		assert_eq!(
			candidacies(),
			vec![
				(30, candidacy(1, 0, Deposit(25), 0, 0)),
				(50, candidacy(1, 300, Deposit(25), 0, 0)),
				(60, candidacy(1, 400, Deposit(25), 0, 0)),
			]
		);
		assert_eq!(
			Bids::<Test>::get(),
			vec![
				bid(20, Deposit(25), 0),
				bid(40, Deposit(25), 0),
			],
		);
		// A member votes for these candidates to join the society
<<<<<<< HEAD
		assert_ok!(Society::vote(Origin::signed(10), 30, true));
		assert_ok!(Society::vote(Origin::signed(10), 50, true));
		assert_ok!(Society::vote(Origin::signed(10), 60, true));
		conclude_intake(false, None);
=======
		assert_ok!(Society::vote(RuntimeOrigin::signed(10), 30, true));
		assert_ok!(Society::vote(RuntimeOrigin::signed(10), 50, true));
		assert_ok!(Society::vote(RuntimeOrigin::signed(10), 60, true));
		run_to_block(8);
>>>>>>> 1a0af36d
		// Candidates become members after a period rotation
		assert_eq!(members(), vec![10, 30, 50, 60]);
		next_intake();
		// The zero bid is selected as head
		assert_eq!(Head::<Test>::get(), Some(30));
	});
}

#[test]
fn bids_ordered_correctly() {
	// This tests that bids with the same value are placed in the list ordered
	// with bidders who bid first earlier on the list.
	EnvBuilder::new().execute(|| {
		for i in 0..5 {
			for j in 0..5 {
				// Give them some funds
<<<<<<< HEAD
				let who = 100 + (i * 5 + j) as u128;
				let _ = Balances::make_free_balance_be(&who, 1000);
				assert_ok!(Society::bid(Origin::signed(who), j));
=======
				let _ = Balances::make_free_balance_be(&(100 + (i * 5 + j) as u128), 1000);
				assert_ok!(Society::bid(RuntimeOrigin::signed(100 + (i * 5 + j) as u128), j));
>>>>>>> 1a0af36d
			}
		}

		let mut final_list = Vec::new();

		for j in 0..5 {
			for i in 0..5 {
				final_list.push(bid(100 + (i * 5 + j) as u128, Deposit(25), j));
			}
		}
		let max_bids: u32 = <Test as Config>::MaxBids::get();
		final_list.truncate(max_bids as usize);
		assert_eq!(Bids::<Test>::get(), final_list);
	});
}

#[test]
fn waive_repay_works() {
	EnvBuilder::new().execute(|| {
		place_members([20, 30]);
		Society::bump_payout(&20, 5, 100);
		assert_eq!(
			Payouts::<Test>::get(20),
			PayoutRecord { paid: 0, payouts: vec![(5, 100)].try_into().unwrap() }
		);
		assert_eq!(Members::<Test>::get(20).unwrap().rank, 0);
		assert_ok!(Society::waive_repay(Origin::signed(20), 100));
		assert_eq!(
			Payouts::<Test>::get(20),
			PayoutRecord { paid: 0, payouts: vec![].try_into().unwrap() }
		);
		assert_eq!(Members::<Test>::get(10).unwrap().rank, 1);
		assert_eq!(Balances::free_balance(20), 50);
	});
}

#[test]
fn punish_skeptic_works() {
	EnvBuilder::new().execute(|| {
		place_members([20]);
		assert_ok!(Society::bid(Origin::signed(30), 0));
		next_intake();
		// Force 20 to be Skeptic so it gets a strike.
		Skeptic::<Test>::put(20);
		next_voting();
		// 30 decides to punish the skeptic (20).
		assert_ok!(Society::punish_skeptic(Origin::signed(30)));
		// 20 gets 1 strike.
		assert_eq!(Members::<Test>::get(20).unwrap().strikes, 1);
		let candidacy = Candidates::<Test>::get(&30).unwrap();
		// 30 candidacy has changed.
		assert_eq!(candidacy.skeptic_struck, true);
	});
}

#[test]
fn resign_candidacy_works() {
	EnvBuilder::new().execute(|| {
		assert_ok!(Society::bid(Origin::signed(30), 45));
		next_intake();
		assert_eq!(candidates(), vec![30]);
		assert_ok!(Society::resign_candidacy(Origin::signed(30)));
		// 30 candidacy has gone.
		assert_eq!(candidates(), vec![]);
	});
}

#[test]
fn drop_candidate_works() {
	EnvBuilder::new().execute(|| {
		place_members([20, 30]);
		assert_ok!(Society::bid(Origin::signed(40), 45));
		next_intake();
		assert_eq!(candidates(), vec![40]);
		assert_ok!(Society::vote(Origin::signed(10), 40, false));
		assert_ok!(Society::vote(Origin::signed(20), 40, false));
		assert_ok!(Society::vote(Origin::signed(30), 40, false));
		run_to_block(12);
		assert_ok!(Society::drop_candidate(Origin::signed(50), 40));
		// 40 candidacy has gone.
		assert_eq!(candidates(), vec![]);
	});
}<|MERGE_RESOLUTION|>--- conflicted
+++ resolved
@@ -133,15 +133,9 @@
 		assert_eq!(Pot::<Test>::get(), 0);
 		// Account 1 is set as the founder origin
 		// Account 5 cannot start a society
-<<<<<<< HEAD
 		assert_noop!(Society::found_society(Origin::signed(5), 20, 100, 10, 2, 25, vec![]), BadOrigin);
 		// Account 1 can start a society, where 10 is the founding member
 		assert_ok!(Society::found_society(Origin::signed(1), 10, 100, 10, 2, 25, b"be cool".to_vec()));
-=======
-		assert_noop!(Society::found(RuntimeOrigin::signed(5), 20, 100, vec![]), BadOrigin);
-		// Account 1 can start a society, where 10 is the founding member
-		assert_ok!(Society::found(RuntimeOrigin::signed(1), 10, 100, b"be cool".to_vec()));
->>>>>>> 1a0af36d
 		// Society members only include 10
 		assert_eq!(members(), vec![10]);
 		// 10 is the head of the society
@@ -157,13 +151,8 @@
 		assert_eq!(Pot::<Test>::get(), 1000);
 		// Cannot start another society
 		assert_noop!(
-<<<<<<< HEAD
 			Society::found_society(Origin::signed(1), 20, 100, 10, 2, 25, vec![]),
 			Error::<Test>::AlreadyFounded
-=======
-			Society::found(RuntimeOrigin::signed(1), 20, 100, vec![]),
-			Error::<Test, _>::AlreadyFounded
->>>>>>> 1a0af36d
 		);
 	});
 }
@@ -172,7 +161,6 @@
 fn unfounding_works() {
 	EnvBuilder::new().founded(false).execute(|| {
 		// Account 1 sets the founder...
-<<<<<<< HEAD
 		assert_ok!(Society::found_society(Origin::signed(1), 10, 100, 10, 2, 25, vec![]));
 		// Account 2 cannot unfound it as it's not the founder.
 		assert_noop!(Society::dissolve(Origin::signed(2)), Error::<Test>::NotFounder);
@@ -189,24 +177,6 @@
 
 		// Unfounding won't work now, even though it's from 20.
 		assert_noop!(Society::dissolve(Origin::signed(20)), Error::<Test>::NotHead);
-=======
-		assert_ok!(Society::found(RuntimeOrigin::signed(1), 10, 100, vec![]));
-		// Account 2 cannot unfound it as it's not the founder.
-		assert_noop!(Society::unfound(RuntimeOrigin::signed(2)), Error::<Test, _>::NotFounder);
-		// Account 10 can, though.
-		assert_ok!(Society::unfound(RuntimeOrigin::signed(10)));
-
-		// 1 sets the founder to 20 this time
-		assert_ok!(Society::found(RuntimeOrigin::signed(1), 20, 100, vec![]));
-		// Bring in a new member...
-		assert_ok!(Society::bid(RuntimeOrigin::signed(10), 0));
-		run_to_block(4);
-		assert_ok!(Society::vote(RuntimeOrigin::signed(20), 10, true));
-		run_to_block(8);
-
-		// Unfounding won't work now, even though it's from 20.
-		assert_noop!(Society::unfound(RuntimeOrigin::signed(20)), Error::<Test, _>::NotHead);
->>>>>>> 1a0af36d
 	});
 }
 
@@ -223,12 +193,8 @@
 		// 20 is now a candidate
 		assert_eq!(candidacies(), vec![(20, candidacy(1, 0, Deposit(25), 0, 0))]);
 		// 10 (a member) can vote for the candidate
-<<<<<<< HEAD
 		assert_ok!(Society::vote(Origin::signed(10), 20, true));
 		conclude_intake(true, None);
-=======
-		assert_ok!(Society::vote(RuntimeOrigin::signed(10), 20, true));
->>>>>>> 1a0af36d
 		// Rotate period every 4 blocks
 		next_intake();
 		// 20 is now a member of the society
@@ -261,16 +227,10 @@
 			]
 		);
 		// A member votes for these candidates to join the society
-<<<<<<< HEAD
 		assert_ok!(Society::vote(Origin::signed(10), 30, true));
 		assert_ok!(Society::vote(Origin::signed(10), 40, true));
 		conclude_intake(true, None);
 		next_intake();
-=======
-		assert_ok!(Society::vote(RuntimeOrigin::signed(10), 30, true));
-		assert_ok!(Society::vote(RuntimeOrigin::signed(10), 40, true));
-		run_to_block(8);
->>>>>>> 1a0af36d
 		// Candidates become members after a period rotation
 		assert_eq!(members(), vec![10, 30, 40]);
 		// Pot is increased by 1000, but pays out 700 to the members
@@ -279,12 +239,8 @@
 		// Left over from the original bids is 50 who satisfies the condition of bid less than pot.
 		assert_eq!(candidacies(), vec![(50, candidacy(2, 500, Deposit(25), 0, 0))]);
 		// 40, now a member, can vote for 50
-<<<<<<< HEAD
 		assert_ok!(Society::vote(Origin::signed(40), 50, true));
 		conclude_intake(true, None);
-=======
-		assert_ok!(Society::vote(RuntimeOrigin::signed(40), 50, true));
->>>>>>> 1a0af36d
 		run_to_block(12);
 		// 50 is now a member
 		assert_eq!(members(), vec![10, 30, 40, 50]);
@@ -292,15 +248,9 @@
 		assert_eq!(Pot::<Test>::get(), 1_800);
 		assert_eq!(Balances::free_balance(Society::account_id()), 8_800);
 		// No more candidates satisfy the requirements
-<<<<<<< HEAD
 		assert_eq!(candidacies(), vec![]);
 		assert_ok!(Society::defender_vote(Origin::signed(10), true)); // Keep defender around
 		// Next period
-=======
-		assert_eq!(Society::candidates(), vec![]);
-		assert_ok!(Society::defender_vote(RuntimeOrigin::signed(10), true)); // Keep defender around
-																	 // Next period
->>>>>>> 1a0af36d
 		run_to_block(16);
 		// Same members
 		assert_eq!(members(), vec![10, 30, 40, 50]);
@@ -311,12 +261,8 @@
 		// Candidate 60 now qualifies based on the increased pot size.
 		assert_eq!(candidacies(), vec![(60, candidacy(4, 1900, Deposit(25), 0, 0))]);
 		// Candidate 60 is voted in.
-<<<<<<< HEAD
 		assert_ok!(Society::vote(Origin::signed(50), 60, true));
 		conclude_intake(true, None);
-=======
-		assert_ok!(Society::vote(RuntimeOrigin::signed(50), 60, true));
->>>>>>> 1a0af36d
 		run_to_block(20);
 		// 60 joins as a member
 		assert_eq!(members(), vec![10, 30, 40, 50, 60]);
@@ -335,16 +281,9 @@
 		// Balances are reserved
 		assert_eq!(Balances::free_balance(30), 25);
 		assert_eq!(Balances::reserved_balance(30), 25);
-<<<<<<< HEAD
 		// Can unbid themselves with the right position
 		assert_ok!(Society::unbid(Origin::signed(30)));
 		assert_noop!(Society::unbid(Origin::signed(30)), Error::<Test>::NotBidder);
-=======
-		// Must know right position to unbid + cannot unbid someone else
-		assert_noop!(Society::unbid(RuntimeOrigin::signed(30), 1), Error::<Test, _>::BadPosition);
-		// Can unbid themselves with the right position
-		assert_ok!(Society::unbid(RuntimeOrigin::signed(30), 0));
->>>>>>> 1a0af36d
 		// Balance is returned
 		assert_eq!(Balances::free_balance(30), 50);
 		assert_eq!(Balances::reserved_balance(30), 0);
@@ -359,7 +298,6 @@
 	EnvBuilder::new().execute(|| {
 		// Original balance of 50
 		assert_eq!(Balances::free_balance(20), 50);
-<<<<<<< HEAD
 		assert_ok!(Society::bid(Origin::signed(20), 1000));
 		next_intake();
 		assert_ok!(Society::vote(Origin::signed(10), 20, true));
@@ -367,15 +305,6 @@
 		// payout not ready
 		assert_noop!(Society::payout(Origin::signed(20)), Error::<Test>::NoPayout);
 		next_intake();
-=======
-		assert_ok!(Society::bid(RuntimeOrigin::signed(20), 1000));
-		run_to_block(4);
-		assert_ok!(Society::vote(RuntimeOrigin::signed(10), 20, true));
-		run_to_block(8);
-		// payout not ready
-		assert_noop!(Society::payout(RuntimeOrigin::signed(20)), Error::<Test, _>::NoPayout);
-		run_to_block(9);
->>>>>>> 1a0af36d
 		// payout should be here
 		assert_ok!(Society::payout(RuntimeOrigin::signed(20)));
 		assert_eq!(Balances::free_balance(20), 1050);
@@ -385,7 +314,6 @@
 #[test]
 fn non_voting_skeptic_is_punished() {
 	EnvBuilder::new().execute(|| {
-<<<<<<< HEAD
 		assert_eq!(Members::<Test>::get(10).unwrap().strikes, 0);
 		assert_ok!(Society::bid(Origin::signed(20), 0));
 		next_intake();
@@ -412,15 +340,6 @@
 		run_to_block(12);
 		assert_eq!(members(), vec![10, 20, 30, 40]);
 		assert_eq!(Members::<Test>::get(skeptic).unwrap().strikes, 1);
-=======
-		assert_eq!(Strikes::<Test>::get(10), 0);
-		assert_ok!(Society::bid(RuntimeOrigin::signed(20), 0));
-		run_to_block(4);
-		assert_eq!(Society::candidates(), vec![create_bid(0, 20, BidKind::Deposit(25))]);
-		run_to_block(8);
-		assert_eq!(Society::members(), vec![10]);
-		assert_eq!(Strikes::<Test>::get(10), 1);
->>>>>>> 1a0af36d
 	});
 }
 
@@ -437,14 +356,9 @@
 		next_intake();
 		assert_eq!(candidacies(), vec![(20, candidacy(1, 0, Deposit(25), 0, 0))]);
 		// We say no
-<<<<<<< HEAD
 		assert_ok!(Society::vote(Origin::signed(10), 20, false));
 		conclude_intake(true, None);
 		next_intake();
-=======
-		assert_ok!(Society::vote(RuntimeOrigin::signed(10), 20, false));
-		run_to_block(8);
->>>>>>> 1a0af36d
 		// User is not added as member
 		assert_eq!(members(), vec![10]);
 		// User is rejected.
@@ -457,7 +371,6 @@
 fn slash_payout_works() {
 	EnvBuilder::new().execute(|| {
 		assert_eq!(Balances::free_balance(20), 50);
-<<<<<<< HEAD
 		assert_ok!(Society::bid(Origin::signed(20), 1000));
 		next_intake();
 		assert_ok!(Society::vote(Origin::signed(10), 20, true));
@@ -465,15 +378,6 @@
 		// payout in queue
 		assert_eq!(Payouts::<Test>::get(20), PayoutRecord { paid: 0, payouts: vec![(8, 1000)].try_into().unwrap() });
 		assert_noop!(Society::payout(Origin::signed(20)), Error::<Test>::NoPayout);
-=======
-		assert_ok!(Society::bid(RuntimeOrigin::signed(20), 1000));
-		run_to_block(4);
-		assert_ok!(Society::vote(RuntimeOrigin::signed(10), 20, true));
-		run_to_block(8);
-		// payout in queue
-		assert_eq!(Payouts::<Test>::get(20), vec![(9, 1000)]);
-		assert_noop!(Society::payout(RuntimeOrigin::signed(20)), Error::<Test, _>::NoPayout);
->>>>>>> 1a0af36d
 		// slash payout
 		assert_eq!(Society::slash_payout(&20, 500), 500);
 		assert_eq!(Payouts::<Test>::get(20), PayoutRecord { paid: 0, payouts: vec![(8, 500)].try_into().unwrap() });
@@ -516,18 +420,10 @@
 		assert!(!SuspendedMembers::<Test>::contains_key(20));
 
 		// Let's suspend account 20 by giving them 2 strikes by not voting
-<<<<<<< HEAD
 		assert_ok!(Society::bid(Origin::signed(30), 0));
 		assert_ok!(Society::bid(Origin::signed(40), 1));
 		next_intake();
 		conclude_intake(false, None);
-=======
-		assert_ok!(Society::bid(RuntimeOrigin::signed(30), 0));
-		run_to_block(8);
-		assert_eq!(Strikes::<Test>::get(20), 1);
-		assert_ok!(Society::bid(RuntimeOrigin::signed(40), 0));
-		run_to_block(16);
->>>>>>> 1a0af36d
 
 
 		// 2 strikes are accumulated, and 20 is suspended :(
@@ -536,7 +432,6 @@
 
 		// Suspended members cannot get payout
 		Society::bump_payout(&20, 10, 100);
-<<<<<<< HEAD
 		assert_noop!(Society::payout(Origin::signed(20)), Error::<Test>::NotMember);
 
 		// Normal people cannot make judgement
@@ -547,31 +442,12 @@
 		assert_ok!(Society::judge_suspended_member(Origin::signed(10), 20, true));
 		assert!(!SuspendedMembers::<Test>::contains_key(20));
 		assert_eq!(members(), vec![10, 20]);
-=======
-		assert_noop!(Society::payout(RuntimeOrigin::signed(20)), Error::<Test, _>::NotMember);
-
-		// Normal people cannot make judgement
-		assert_noop!(
-			Society::judge_suspended_member(RuntimeOrigin::signed(20), 20, true),
-			BadOrigin
-		);
-
-		// Suspension judgment origin can judge thee
-		// Suspension judgement origin forgives the suspended member
-		assert_ok!(Society::judge_suspended_member(RuntimeOrigin::signed(2), 20, true));
-		assert_eq!(<SuspendedMembers<Test>>::get(20), false);
-		assert_eq!(<Members<Test>>::get(), vec![10, 20]);
->>>>>>> 1a0af36d
 
 		// Let's suspend them again, directly
 		assert_ok!(Society::suspend_member(&20));
 		assert!(SuspendedMembers::<Test>::contains_key(20));
 		// Suspension judgement origin does not forgive the suspended member
-<<<<<<< HEAD
 		assert_ok!(Society::judge_suspended_member(Origin::signed(10), 20, false));
-=======
-		assert_ok!(Society::judge_suspended_member(RuntimeOrigin::signed(2), 20, false));
->>>>>>> 1a0af36d
 		// Cleaned up
 		assert!(!SuspendedMembers::<Test>::contains_key(20));
 		assert_eq!(members(), vec![10]);
@@ -582,7 +458,6 @@
 #[test]
 fn suspended_candidate_rejected_works() {
 	EnvBuilder::new().execute(|| {
-<<<<<<< HEAD
 		place_members([20, 30]);
 		// 40, 50, 60, 70, 80 make bids
 		for &x in &[40u128, 50, 60, 70] {
@@ -653,66 +528,6 @@
 		assert_eq!(Balances::free_balance(60), 25);
 		assert_eq!(Balances::reserved_balance(60), 0);
 		assert_eq!(Balances::free_balance(Society::account_id()), 10030);
-=======
-		// Starting Balance
-		assert_eq!(Balances::free_balance(20), 50);
-		assert_eq!(Balances::free_balance(Society::account_id()), 10000);
-		// 20 makes a bid
-		assert_ok!(Society::bid(RuntimeOrigin::signed(20), 0));
-		assert_eq!(Balances::free_balance(20), 25);
-		assert_eq!(Balances::reserved_balance(20), 25);
-		// Rotation Period
-		run_to_block(4);
-		assert_eq!(Society::candidates(), vec![create_bid(0, 20, BidKind::Deposit(25))]);
-		// We say no
-		assert_ok!(Society::vote(RuntimeOrigin::signed(10), 20, false));
-		run_to_block(8);
-		// User is not added as member
-		assert_eq!(Society::members(), vec![10]);
-		// User is suspended
-		assert_eq!(Society::candidates(), vec![]);
-		assert_eq!(Society::suspended_candidate(20).is_some(), true);
-
-		// Normal user cannot make judgement on suspended candidate
-		assert_noop!(
-			Society::judge_suspended_candidate(RuntimeOrigin::signed(20), 20, Judgement::Approve),
-			BadOrigin
-		);
-
-		// Suspension judgement origin makes no direct judgement
-		assert_ok!(Society::judge_suspended_candidate(
-			RuntimeOrigin::signed(2),
-			20,
-			Judgement::Rebid
-		));
-		// They are placed back in bid pool, repeat suspension process
-		// Rotation Period
-		run_to_block(12);
-		assert_eq!(Society::candidates(), vec![create_bid(0, 20, BidKind::Deposit(25))]);
-		// We say no
-		assert_ok!(Society::vote(RuntimeOrigin::signed(10), 20, false));
-		run_to_block(16);
-		// User is not added as member
-		assert_eq!(Society::members(), vec![10]);
-		// User is suspended
-		assert_eq!(Society::candidates(), vec![]);
-		assert_eq!(Society::suspended_candidate(20).is_some(), true);
-
-		// Suspension judgement origin rejects the candidate
-		assert_ok!(Society::judge_suspended_candidate(
-			RuntimeOrigin::signed(2),
-			20,
-			Judgement::Reject
-		));
-		// User is slashed
-		assert_eq!(Balances::free_balance(20), 25);
-		assert_eq!(Balances::reserved_balance(20), 0);
-		// Funds are deposited to society account
-		assert_eq!(Balances::free_balance(Society::account_id()), 10025);
-		// Cleaned up
-		assert_eq!(Society::candidates(), vec![]);
-		assert_eq!(<SuspendedCandidates<Test>>::get(20), None);
->>>>>>> 1a0af36d
 	});
 }
 
@@ -722,7 +537,6 @@
 		// 10 is the only member
 		assert_eq!(members(), vec![10]);
 		// A non-member cannot vouch
-<<<<<<< HEAD
 		assert_noop!(Society::vouch(Origin::signed(1), 20, 1000, 100), Error::<Test>::NotMember);
 		// A member can though
 		assert_ok!(Society::vouch(Origin::signed(10), 20, 1000, 100));
@@ -731,19 +545,6 @@
 		assert_noop!(
 			Society::vouch(Origin::signed(10), 30, 100, 0),
 			Error::<Test>::AlreadyVouching
-=======
-		assert_noop!(
-			Society::vouch(RuntimeOrigin::signed(1), 20, 1000, 100),
-			Error::<Test, _>::NotMember
-		);
-		// A member can though
-		assert_ok!(Society::vouch(RuntimeOrigin::signed(10), 20, 1000, 100));
-		assert_eq!(<Vouching<Test>>::get(10), Some(VouchingStatus::Vouching));
-		// A member cannot vouch twice at the same time
-		assert_noop!(
-			Society::vouch(RuntimeOrigin::signed(10), 30, 100, 0),
-			Error::<Test, _>::AlreadyVouching
->>>>>>> 1a0af36d
 		);
 		// Vouching creates the right kind of bid
 		assert_eq!(Bids::<Test>::get().into_inner(), vec![bid(20, Vouch(10, 100), 1000)]);
@@ -790,27 +591,16 @@
 #[test]
 fn voucher_cannot_win_more_than_bid() {
 	EnvBuilder::new().execute(|| {
-<<<<<<< HEAD
 		place_members([20]);
 		// 20 vouches, but asks for more than the bid
 		assert_ok!(Society::vouch(Origin::signed(20), 30, 100, 1000));
-=======
-		// 10 is the only member
-		assert_eq!(Society::members(), vec![10]);
-		// 10 vouches, but asks for more than the bid
-		assert_ok!(Society::vouch(RuntimeOrigin::signed(10), 20, 100, 1000));
->>>>>>> 1a0af36d
 		// Vouching creates the right kind of bid
 		assert_eq!(Bids::<Test>::get().into_inner(), vec![bid(30, Vouch(20, 1000), 100)]);
 		// Vouched user can become candidate
 		next_intake();
 		assert_eq!(candidacies(), vec![(30, candidacy(1, 100, Vouch(20, 1000), 0, 0))]);
 		// Vote yes
-<<<<<<< HEAD
 		assert_ok!(Society::vote(Origin::signed(20), 30, true));
-=======
-		assert_ok!(Society::vote(RuntimeOrigin::signed(10), 20, true));
->>>>>>> 1a0af36d
 		// Vouched user can win
 		conclude_intake(true, None);
 		assert_eq!(members(), vec![10, 20, 30]);
@@ -831,24 +621,15 @@
 		// 20 has a bid
 		assert_eq!(Bids::<Test>::get().into_inner(), vec![bid(20, Vouch(10, 0), 100)]);
 		// 10 is vouched
-<<<<<<< HEAD
 		assert_eq!(Members::<Test>::get(10).unwrap().vouching, Some(VouchingStatus::Vouching));
 		// 10 can unvouch
 		assert_ok!(Society::unvouch(Origin::signed(10)));
-=======
-		assert_eq!(<Vouching<Test>>::get(10), Some(VouchingStatus::Vouching));
-		// To unvouch, you must know the right bid position
-		assert_noop!(Society::unvouch(RuntimeOrigin::signed(10), 2), Error::<Test, _>::BadPosition);
-		// 10 can unvouch with the right position
-		assert_ok!(Society::unvouch(RuntimeOrigin::signed(10), 0));
->>>>>>> 1a0af36d
 		// 20 no longer has a bid
 		assert_eq!(Bids::<Test>::get().into_inner(), vec![]);
 		// 10 is no longer vouching
 		assert_eq!(Members::<Test>::get(10).unwrap().vouching, None);
 
 		// Cannot unvouch after they become candidate
-<<<<<<< HEAD
 		assert_ok!(Society::vouch(Origin::signed(10), 20, 100, 0));
 		next_intake();
 		assert_eq!(candidacies(), vec![(20, candidacy(1, 100, Vouch(10, 0), 0, 0))]);
@@ -877,37 +658,6 @@
 		);
 		// 10 cannot unvouch either, so they are banned forever.
 		assert_noop!(Society::unvouch(Origin::signed(10)), Error::<Test>::NotVouchingOnBidder);
-=======
-		assert_ok!(Society::vouch(RuntimeOrigin::signed(10), 20, 100, 0));
-		run_to_block(4);
-		assert_eq!(Society::candidates(), vec![create_bid(100, 20, BidKind::Vouch(10, 0))]);
-		assert_noop!(Society::unvouch(RuntimeOrigin::signed(10), 0), Error::<Test, _>::BadPosition);
-		// 10 is still vouching until candidate is approved or rejected
-		assert_eq!(<Vouching<Test>>::get(10), Some(VouchingStatus::Vouching));
-		run_to_block(8);
-		// In this case candidate is denied and suspended
-		assert!(Society::suspended_candidate(&20).is_some());
-		assert_eq!(Society::members(), vec![10]);
-		// User is stuck vouching until judgement origin resolves suspended candidate
-		assert_eq!(<Vouching<Test, _>>::get(10), Some(VouchingStatus::Vouching));
-		// Judge denies candidate
-		assert_ok!(Society::judge_suspended_candidate(
-			RuntimeOrigin::signed(2),
-			20,
-			Judgement::Reject
-		));
-		// 10 is banned from vouching
-		assert_eq!(<Vouching<Test, _>>::get(10), Some(VouchingStatus::Banned));
-		assert_eq!(Society::members(), vec![10]);
-
-		// 10 cannot vouch again
-		assert_noop!(
-			Society::vouch(RuntimeOrigin::signed(10), 30, 100, 0),
-			Error::<Test, _>::AlreadyVouching
-		);
-		// 10 cannot unvouch either, so they are banned forever.
-		assert_noop!(Society::unvouch(RuntimeOrigin::signed(10), 0), Error::<Test, _>::NotVouching);
->>>>>>> 1a0af36d
 	});
 }
 
@@ -923,11 +673,7 @@
 		// 10 is vouched
 		assert_eq!(Members::<Test>::get(10).unwrap().vouching, Some(VouchingStatus::Vouching));
 		// 20 doesn't want to be a member and can unbid themselves.
-<<<<<<< HEAD
 		assert_ok!(Society::unbid(Origin::signed(20)));
-=======
-		assert_ok!(Society::unbid(RuntimeOrigin::signed(20), 0));
->>>>>>> 1a0af36d
 		// Everything is cleaned up
 		assert_eq!(Members::<Test>::get(10).unwrap().vouching, None);
 		assert_eq!(Bids::<Test>::get().into_inner(), vec![]);
@@ -942,7 +688,6 @@
 		assert_eq!(Founder::<Test>::get(), Some(10));
 		assert_eq!(Head::<Test>::get(), Some(10));
 		// 10 can still accumulate strikes
-<<<<<<< HEAD
 		assert_ok!(Society::bid(Origin::signed(20), 0));
 		next_intake();
 		conclude_intake(false, None);
@@ -966,32 +711,10 @@
 		assert_eq!(Head::<Test>::get(), Some(10));
 		next_intake();
 		assert_eq!(Head::<Test>::get(), Some(50));
-=======
-		assert_ok!(Society::bid(RuntimeOrigin::signed(20), 0));
-		run_to_block(8);
-		assert_eq!(Strikes::<Test>::get(10), 1);
-		assert_ok!(Society::bid(RuntimeOrigin::signed(30), 0));
-		run_to_block(16);
-		assert_eq!(Strikes::<Test>::get(10), 2);
-		// Awkwardly they can obtain more than MAX_STRIKES...
-		assert_ok!(Society::bid(RuntimeOrigin::signed(40), 0));
-		run_to_block(24);
-		assert_eq!(Strikes::<Test>::get(10), 3);
-
-		// Replace the head
-		assert_ok!(Society::bid(RuntimeOrigin::signed(50), 0));
-		run_to_block(28);
-		assert_ok!(Society::vote(RuntimeOrigin::signed(10), 50, true));
-		assert_ok!(Society::defender_vote(RuntimeOrigin::signed(10), true)); // Keep defender around
-		run_to_block(32);
-		assert_eq!(Society::members(), vec![10, 50]);
-		assert_eq!(Society::head(), Some(50));
->>>>>>> 1a0af36d
 		// Founder is unchanged
 		assert_eq!(Founder::<Test>::get(), Some(10));
 
 		// 50 can still accumulate strikes
-<<<<<<< HEAD
 		assert_ok!(Society::bid(Origin::signed(60), 0));
 		next_intake();
 		// Force 50 to be Skeptic so it gets a strike.
@@ -1030,35 +753,6 @@
 			index: 1,
 		}));
 		assert_eq!(members(), vec![10, 80]);
-=======
-		assert_ok!(Society::bid(RuntimeOrigin::signed(60), 0));
-		run_to_block(40);
-		assert_eq!(Strikes::<Test>::get(50), 1);
-		assert_ok!(Society::bid(RuntimeOrigin::signed(70), 0));
-		run_to_block(48);
-		assert_eq!(Strikes::<Test>::get(50), 2);
-
-		// Replace the head
-		assert_ok!(Society::bid(RuntimeOrigin::signed(80), 0));
-		run_to_block(52);
-		assert_ok!(Society::vote(RuntimeOrigin::signed(10), 80, true));
-		assert_ok!(Society::vote(RuntimeOrigin::signed(50), 80, true));
-		assert_ok!(Society::defender_vote(RuntimeOrigin::signed(10), true)); // Keep defender around
-		run_to_block(56);
-		assert_eq!(Society::members(), vec![10, 50, 80]);
-		assert_eq!(Society::head(), Some(80));
-		assert_eq!(Society::founder(), Some(10));
-
-		// 50 can now be suspended for strikes
-		assert_ok!(Society::bid(RuntimeOrigin::signed(90), 0));
-		run_to_block(60);
-		// The candidate is rejected, so voting approve will give a strike
-		assert_ok!(Society::vote(RuntimeOrigin::signed(50), 90, true));
-		run_to_block(64);
-		assert_eq!(Strikes::<Test>::get(50), 0);
-		assert_eq!(<SuspendedMembers<Test>>::get(50), true);
-		assert_eq!(Society::members(), vec![10, 80]);
->>>>>>> 1a0af36d
 	});
 }
 
@@ -1080,19 +774,14 @@
 		next_challenge();
 		assert_eq!(Defending::<Test>::get().unwrap().0, 30);
 		// They can always free vote for themselves
-<<<<<<< HEAD
 		assert_ok!(Society::defender_vote(Origin::signed(30), true));
 
-=======
-		assert_ok!(Society::defender_vote(RuntimeOrigin::signed(30), true));
->>>>>>> 1a0af36d
 		// If no one else votes, nothing happens
 		next_challenge();
 		assert_eq!(members(), vec![10, 20, 30, 40]);
 		// Reset votes for last challenge
 		assert_ok!(Society::cleanup_challenge(Origin::signed(0), 0, 10));
 		// New challenge period
-<<<<<<< HEAD
 		assert_eq!(Defending::<Test>::get().unwrap().0, 30);
 		// Non-member cannot vote
 		assert_noop!(Society::defender_vote(Origin::signed(1), true), Error::<Test>::NotMember);
@@ -1107,22 +796,6 @@
 		assert_eq!(members(), vec![10, 20, 30, 40]);
 		// Reset votes for last challenge
 		assert_ok!(Society::cleanup_challenge(Origin::signed(0), 1, 10));
-=======
-		assert_eq!(Society::defender(), Some(30));
-		// Non-member cannot challenge
-		assert_noop!(
-			Society::defender_vote(RuntimeOrigin::signed(1), true),
-			Error::<Test, _>::NotMember
-		);
-		// 3 people say accept, 1 reject
-		assert_ok!(Society::defender_vote(RuntimeOrigin::signed(10), true));
-		assert_ok!(Society::defender_vote(RuntimeOrigin::signed(20), true));
-		assert_ok!(Society::defender_vote(RuntimeOrigin::signed(30), true));
-		assert_ok!(Society::defender_vote(RuntimeOrigin::signed(40), false));
-		run_to_block(24);
-		// 20 survives
-		assert_eq!(Society::members(), vec![10, 20, 30, 40]);
->>>>>>> 1a0af36d
 		// Votes are reset
 		assert_eq!(DefenderVotes::<Test>::get(0, 10), None);
 		assert_eq!(DefenderVotes::<Test>::get(0, 20), None);
@@ -1132,7 +805,6 @@
 		// One more time
 		assert_eq!(Defending::<Test>::get().unwrap().0, 30);
 		// 2 people say accept, 2 reject
-<<<<<<< HEAD
 		assert_ok!(Society::defender_vote(Origin::signed(10), true));
 		assert_ok!(Society::defender_vote(Origin::signed(20), true));
 		assert_ok!(Society::defender_vote(Origin::signed(30), false));
@@ -1149,16 +821,6 @@
 		}));
 		// Reset votes for last challenge
 		assert_ok!(Society::cleanup_challenge(Origin::signed(0), 2, 10));
-=======
-		assert_ok!(Society::defender_vote(RuntimeOrigin::signed(10), true));
-		assert_ok!(Society::defender_vote(RuntimeOrigin::signed(20), true));
-		assert_ok!(Society::defender_vote(RuntimeOrigin::signed(30), false));
-		assert_ok!(Society::defender_vote(RuntimeOrigin::signed(40), false));
-		run_to_block(32);
-		// 20 is suspended
-		assert_eq!(Society::members(), vec![10, 20, 40]);
-		assert_eq!(Society::suspended_member(30), true);
->>>>>>> 1a0af36d
 		// New defender is chosen
 		assert_eq!(Defending::<Test>::get().unwrap().0, 20);
 		// Votes are reset
@@ -1186,7 +848,6 @@
 		assert_eq!(Payouts::<Test>::get(40), PayoutRecord { paid: 0, payouts: vec![(5, 100)].try_into().unwrap() });
 		assert_eq!(Payouts::<Test>::get(50), PayoutRecord { paid: 0, payouts: vec![(5, 100)].try_into().unwrap() });
 		// Create a new bid
-<<<<<<< HEAD
 		assert_ok!(Society::bid(Origin::signed(60), 1000));
 		next_intake();
 		// Force 20 to be the skeptic, and make it vote against the settled majority.
@@ -1196,15 +857,6 @@
 		assert_ok!(Society::vote(Origin::signed(40), 60, false));
 		assert_ok!(Society::vote(Origin::signed(50), 60, false));
 		conclude_intake(false, None);
-=======
-		assert_ok!(Society::bid(RuntimeOrigin::signed(50), 1000));
-		run_to_block(4);
-		assert_ok!(Society::vote(RuntimeOrigin::signed(10), 50, false));
-		assert_ok!(Society::vote(RuntimeOrigin::signed(20), 50, true));
-		assert_ok!(Society::vote(RuntimeOrigin::signed(30), 50, false));
-		assert_ok!(Society::vote(RuntimeOrigin::signed(40), 50, false));
-		run_to_block(8);
->>>>>>> 1a0af36d
 		// Wrong voter gained a strike
 		assert_eq!(Members::<Test>::get(20).unwrap().strikes, 1);
 		assert_eq!(Members::<Test>::get(30).unwrap().strikes, 0);
@@ -1222,29 +874,16 @@
 fn user_cannot_bid_twice() {
 	EnvBuilder::new().execute(|| {
 		// Cannot bid twice
-<<<<<<< HEAD
 		assert_ok!(Society::bid(Origin::signed(20), 100));
 		assert_noop!(Society::bid(Origin::signed(20), 100), Error::<Test>::AlreadyBid);
 		// Cannot bid when vouched
 		assert_ok!(Society::vouch(Origin::signed(10), 30, 100, 100));
 		assert_noop!(Society::bid(Origin::signed(30), 100), Error::<Test>::AlreadyBid);
-=======
-		assert_ok!(Society::bid(RuntimeOrigin::signed(20), 100));
-		assert_noop!(Society::bid(RuntimeOrigin::signed(20), 100), Error::<Test, _>::AlreadyBid);
-		// Cannot bid when vouched
-		assert_ok!(Society::vouch(RuntimeOrigin::signed(10), 30, 100, 100));
-		assert_noop!(Society::bid(RuntimeOrigin::signed(30), 100), Error::<Test, _>::AlreadyBid);
->>>>>>> 1a0af36d
 		// Cannot vouch when already bid
 		place_members([50]);
 		assert_noop!(
-<<<<<<< HEAD
 			Society::vouch(Origin::signed(50), 20, 100, 100),
 			Error::<Test>::AlreadyBid
-=======
-			Society::vouch(RuntimeOrigin::signed(50), 20, 100, 100),
-			Error::<Test, _>::AlreadyBid
->>>>>>> 1a0af36d
 		);
 	});
 }
@@ -1260,17 +899,7 @@
 		assert_eq!(Bids::<Test>::get().into_inner(), vec![bid(30, Vouch(20, 100), 1000)]);
 		assert_eq!(Members::<Test>::get(20).unwrap().vouching, Some(VouchingStatus::Vouching));
 		// Suspend that member
-<<<<<<< HEAD
 		assert_ok!(Society::suspend_member(&20));
-=======
-		Society::suspend_member(&20);
-		assert_eq!(<SuspendedMembers<Test>>::get(20), true);
-		// Nothing changes yet
-		assert_eq!(<Bids<Test>>::get(), vec![create_bid(1000, 30, BidKind::Vouch(20, 100))]);
-		assert_eq!(<Vouching<Test>>::get(20), Some(VouchingStatus::Vouching));
-		// Remove member
-		assert_ok!(Society::judge_suspended_member(RuntimeOrigin::signed(2), 20, false));
->>>>>>> 1a0af36d
 		// Bid is removed, vouching status is removed
 		let r = MemberRecord { rank: 0, strikes: 0, vouching: None, index: 1 };
 		assert_eq!(SuspendedMembers::<Test>::get(20), Some(r));
@@ -1294,7 +923,6 @@
 		next_intake();
 		assert_eq!(candidacies(), vec![(30, candidacy(1, 1000, Vouch(20, 100), 0, 0))]);
 		// Suspend that member
-<<<<<<< HEAD
 		assert_ok!(Society::suspend_member(&20));
 		assert_eq!(SuspendedMembers::<Test>::contains_key(20), true);
 
@@ -1305,22 +933,6 @@
 		assert_ok!(Society::vote(Origin::signed(10), 30, true));
 		conclude_intake(false, None);
 		assert_eq!(members(), vec![10, 30]);
-=======
-		Society::suspend_member(&20);
-		assert_eq!(<SuspendedMembers<Test>>::get(20), true);
-		// Nothing changes yet
-		assert_eq!(Society::candidates(), vec![create_bid(1000, 30, BidKind::Vouch(20, 100))]);
-		assert_eq!(<Vouching<Test>>::get(20), Some(VouchingStatus::Vouching));
-		// Remove member
-		assert_ok!(Society::judge_suspended_member(RuntimeOrigin::signed(2), 20, false));
-		// Vouching status is removed, but candidate is still in the queue
-		assert_eq!(<Vouching<Test>>::get(20), None);
-		assert_eq!(Society::candidates(), vec![create_bid(1000, 30, BidKind::Vouch(20, 100))]);
-		// Candidate wins
-		assert_ok!(Society::vote(RuntimeOrigin::signed(10), 30, true));
-		run_to_block(8);
-		assert_eq!(Society::members(), vec![10, 30]);
->>>>>>> 1a0af36d
 		// Payout does not go to removed member
 		assert_eq!(Payouts::<Test>::get(20), PayoutRecord { paid: 0, payouts: vec![].try_into().unwrap() });
 		assert_eq!(Payouts::<Test>::get(30), PayoutRecord { paid: 0, payouts: vec![(8, 1000)].try_into().unwrap() });
@@ -1338,21 +950,11 @@
 		// Rotate period
 		next_intake();
 		// A member votes for these candidates to join the society
-<<<<<<< HEAD
 		assert_ok!(Society::vote(Origin::signed(10), 30, true));
 		assert_ok!(Society::vote(Origin::signed(20), 30, true));
 		assert_ok!(Society::vote(Origin::signed(10), 40, true));
 		// You cannot vote for a non-candidate
 		assert_noop!(Society::vote(Origin::signed(10), 50, true), Error::<Test>::NotCandidate);
-=======
-		assert_ok!(Society::vote(RuntimeOrigin::signed(10), 30, true));
-		assert_ok!(Society::vote(RuntimeOrigin::signed(10), 40, true));
-		// You cannot vote for a non-candidate
-		assert_noop!(
-			Society::vote(RuntimeOrigin::signed(10), 50, true),
-			Error::<Test, _>::NotCandidate
-		);
->>>>>>> 1a0af36d
 		// Votes are stored
 		assert_eq!(Votes::<Test>::get(30, 10), Some(Vote { approve: true, weight: 4 }));
 		assert_eq!(Votes::<Test>::get(30, 20), Some(Vote { approve: true, weight: 1 }));
@@ -1376,17 +978,10 @@
 	EnvBuilder::new().execute(|| {
 		// Max bids is 1000, when extra bids come in, it pops the larger ones off the stack.
 		// Try to put 1010 users into the bid pool
-<<<<<<< HEAD
 		for i in (0..=10).rev() {
 			// Give them some funds and bid
 			let _ = Balances::make_free_balance_be(&((i + 100) as u128), 1000);
 			assert_ok!(Society::bid(Origin::signed((i + 100) as u128), i));
-=======
-		for i in (100..1110).rev() {
-			// Give them some funds
-			let _ = Balances::make_free_balance_be(&(i as u128), 1000);
-			assert_ok!(Society::bid(RuntimeOrigin::signed(i as u128), i));
->>>>>>> 1a0af36d
 		}
 		let bids = Bids::<Test>::get();
 		// Length is 1000
@@ -1394,7 +989,6 @@
 		// First bid is smallest number (100)
 		assert_eq!(bids[0], bid(100, Deposit(25), 0));
 		// Last bid is smallest number + 99 (1099)
-<<<<<<< HEAD
 		assert_eq!(bids[9], bid(109, Deposit(25), 9));
 	});
 }
@@ -1459,53 +1053,6 @@
 		// Increase max-members and the candidate can get in.
 		assert_ok!(Society::set_parameters(Origin::signed(10), 11, 8, 3, 25));
 		assert_ok!(Society::claim_membership(Origin::signed(30)));
-=======
-		assert_eq!(bids[999], create_bid(1099, 1099, BidKind::Deposit(25)));
-		// Rotate period
-		run_to_block(4);
-		// Max of 10 candidates
-		assert_eq!(Society::candidates().len(), 10);
-		// Fill up membership, max 100, we will do just 95
-		for i in 2000..2095 {
-			assert_ok!(Society::add_member(&(i as u128)));
-		}
-		// Remember there was 1 original member, so 96 total
-		assert_eq!(Society::members().len(), 96);
-		// Rotate period
-		run_to_block(8);
-		// Only of 4 candidates possible now
-		assert_eq!(Society::candidates().len(), 4);
-		// Fill up members with suspended candidates from the first rotation
-		for i in 100..104 {
-			assert_ok!(Society::judge_suspended_candidate(
-				RuntimeOrigin::signed(2),
-				i,
-				Judgement::Approve
-			));
-		}
-		assert_eq!(Society::members().len(), 100);
-		// Can't add any more members
-		assert_noop!(Society::add_member(&98), Error::<Test, _>::MaxMembers);
-		// However, a fringe scenario allows for in-progress candidates to increase the membership
-		// pool, but it has no real after-effects.
-		for i in Society::members().iter() {
-			assert_ok!(Society::vote(RuntimeOrigin::signed(*i), 110, true));
-			assert_ok!(Society::vote(RuntimeOrigin::signed(*i), 111, true));
-			assert_ok!(Society::vote(RuntimeOrigin::signed(*i), 112, true));
-		}
-		// Rotate period
-		run_to_block(12);
-		// Members length is over 100, no problem...
-		assert_eq!(Society::members().len(), 103);
-		// No candidates because full
-		assert_eq!(Society::candidates().len(), 0);
-		// Increase member limit
-		assert_ok!(Society::set_max_members(RuntimeOrigin::root(), 200));
-		// Rotate period
-		run_to_block(16);
-		// Candidates are back!
-		assert_eq!(Society::candidates().len(), 10);
->>>>>>> 1a0af36d
 	});
 }
 
@@ -1544,17 +1091,10 @@
 			],
 		);
 		// A member votes for these candidates to join the society
-<<<<<<< HEAD
 		assert_ok!(Society::vote(Origin::signed(10), 30, true));
 		assert_ok!(Society::vote(Origin::signed(10), 50, true));
 		assert_ok!(Society::vote(Origin::signed(10), 60, true));
 		conclude_intake(false, None);
-=======
-		assert_ok!(Society::vote(RuntimeOrigin::signed(10), 30, true));
-		assert_ok!(Society::vote(RuntimeOrigin::signed(10), 50, true));
-		assert_ok!(Society::vote(RuntimeOrigin::signed(10), 60, true));
-		run_to_block(8);
->>>>>>> 1a0af36d
 		// Candidates become members after a period rotation
 		assert_eq!(members(), vec![10, 30, 50, 60]);
 		next_intake();
@@ -1571,14 +1111,9 @@
 		for i in 0..5 {
 			for j in 0..5 {
 				// Give them some funds
-<<<<<<< HEAD
 				let who = 100 + (i * 5 + j) as u128;
 				let _ = Balances::make_free_balance_be(&who, 1000);
 				assert_ok!(Society::bid(Origin::signed(who), j));
-=======
-				let _ = Balances::make_free_balance_be(&(100 + (i * 5 + j) as u128), 1000);
-				assert_ok!(Society::bid(RuntimeOrigin::signed(100 + (i * 5 + j) as u128), j));
->>>>>>> 1a0af36d
 			}
 		}
 
