--- conflicted
+++ resolved
@@ -102,12 +102,8 @@
 }
 
 impl Config for Test {
-<<<<<<< HEAD
 	type Event = Event;
 	type PalletId = SocietyPalletId;
-=======
-	type RuntimeEvent = RuntimeEvent;
->>>>>>> 1a0af36d
 	type Currency = pallet_balances::Pallet<Self>;
 	type Randomness = TestRandomness<Self>;
 	type GraceStrikes = ConstU32<1>;
