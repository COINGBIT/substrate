--- conflicted
+++ resolved
@@ -198,15 +198,11 @@
 impl<B: BlockT> Default for OnlineConfig<B> {
 	fn default() -> Self {
 		Self {
-<<<<<<< HEAD
-			transport: Transport { uri: DEFAULT_TARGET.to_owned(), client: None },
-			scrape_children: true,
-=======
 			transport: Transport::Uri(DEFAULT_TARGET.to_owned()),
->>>>>>> 59649dd1
 			at: None,
 			state_snapshot: None,
 			pallets: vec![],
+			scrape_children: true,
 		}
 	}
 }
