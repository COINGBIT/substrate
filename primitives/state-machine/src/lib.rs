--- conflicted
+++ resolved
@@ -1984,13 +1984,8 @@
 				}
 			}
 
-<<<<<<< HEAD
-			let storage_proof = backend.extract_proof();
+			let storage_proof = backend.extract_proof().expect("Failed to extract proof");
 			let remote_proof = test_compact(storage_proof, trie_root);
-=======
-			let storage_proof = backend.extract_proof().expect("Failed to extract proof");
-			let remote_proof = test_compact(storage_proof, &trie_root);
->>>>>>> 088b5e0d
 			let proof_check =
 				create_proof_check_backend::<BlakeTwo256>(trie_root, remote_proof).unwrap();
 
