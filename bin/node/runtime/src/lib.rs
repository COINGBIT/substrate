// This file is part of Substrate.

// Copyright (C) 2018-2022 Parity Technologies (UK) Ltd.
// SPDX-License-Identifier: GPL-3.0-or-later WITH Classpath-exception-2.0

// This program is free software: you can redistribute it and/or modify
// it under the terms of the GNU General Public License as published by
// the Free Software Foundation, either version 3 of the License, or
// (at your option) any later version.

// This program is distributed in the hope that it will be useful,
// but WITHOUT ANY WARRANTY; without even the implied warranty of
// MERCHANTABILITY or FITNESS FOR A PARTICULAR PURPOSE. See the
// GNU General Public License for more details.

// You should have received a copy of the GNU General Public License
// along with this program. If not, see <https://www.gnu.org/licenses/>.

//! The Substrate runtime. This can be compiled with `#[no_std]`, ready for Wasm.

#![cfg_attr(not(feature = "std"), no_std)]
// `construct_runtime!` does a lot of recursion and requires us to increase the limit to 512.
#![recursion_limit = "512"]

use codec::{Decode, Encode, MaxEncodedLen};
use frame_election_provider_support::{
	onchain, weights::SubstrateWeight, BalancingConfig, ElectionDataProvider, SequentialPhragmen,
	VoteWeight,
};
use frame_support::{
	construct_runtime,
	dispatch::DispatchClass,
	pallet_prelude::Get,
	parameter_types,
	traits::{
		fungible::ItemOf, fungibles, AsEnsureOriginWithArg, ConstBool, ConstU128, ConstU16,
		ConstU32, Currency, EitherOfDiverse, EqualPrivilegeOnly, Everything, Imbalance,
		InstanceFilter, KeyOwnerProofSystem, Nothing, OnUnbalanced, U128CurrencyToVote,
		WithdrawReasons,
	},
	weights::{
		constants::{
			BlockExecutionWeight, ExtrinsicBaseWeight, RocksDbWeight, WEIGHT_REF_TIME_PER_SECOND,
		},
		ConstantMultiplier, IdentityFee, Weight,
	},
	PalletId, RuntimeDebug,
};
use frame_system::{
	limits::{BlockLength, BlockWeights},
	EnsureRoot, EnsureRootWithSuccess, EnsureSigned, EnsureWithSuccess,
};
pub use node_primitives::{AccountId, Signature};
use node_primitives::{AccountIndex, Balance, BlockNumber, Hash, Index, Moment};
use pallet_election_provider_multi_phase::SolutionAccuracyOf;
use pallet_grandpa::{
	fg_primitives, AuthorityId as GrandpaId, AuthorityList as GrandpaAuthorityList,
};
use pallet_im_online::sr25519::AuthorityId as ImOnlineId;
use pallet_nis::WithMaximumOf;
use pallet_session::historical::{self as pallet_session_historical};
pub use pallet_transaction_payment::{CurrencyAdapter, Multiplier, TargetedFeeAdjustment};
use pallet_transaction_payment::{FeeDetails, RuntimeDispatchInfo};
use sp_api::impl_runtime_apis;
use sp_authority_discovery::AuthorityId as AuthorityDiscoveryId;
use sp_core::{crypto::KeyTypeId, OpaqueMetadata};
use sp_inherents::{CheckInherentsResult, InherentData};
use sp_runtime::{
	create_runtime_str,
	curve::PiecewiseLinear,
	generic, impl_opaque_keys,
	traits::{
		self, BlakeTwo256, Block as BlockT, Bounded, ConvertInto, NumberFor, OpaqueKeys,
		SaturatedConversion, StaticLookup,
	},
	transaction_validity::{TransactionPriority, TransactionSource, TransactionValidity},
	ApplyExtrinsicResult, FixedPointNumber, FixedU128, Perbill, Percent, Permill, Perquintill,
};
use sp_std::prelude::*;
#[cfg(any(feature = "std", test))]
use sp_version::NativeVersion;
use sp_version::RuntimeVersion;
use static_assertions::const_assert;

#[cfg(any(feature = "std", test))]
pub use frame_system::Call as SystemCall;
#[cfg(any(feature = "std", test))]
pub use pallet_balances::Call as BalancesCall;
#[cfg(any(feature = "std", test))]
pub use pallet_staking::StakerStatus;
#[cfg(any(feature = "std", test))]
pub use pallet_sudo::Call as SudoCall;
#[cfg(any(feature = "std", test))]
pub use sp_runtime::BuildStorage;

/// Implementations of some helper traits passed into runtime modules as associated types.
pub mod impls;
#[cfg(not(feature = "runtime-benchmarks"))]
use impls::AllianceIdentityVerifier;
use impls::{AllianceProposalProvider, Author, CreditToBlockAuthor};

/// Constant values used within the runtime.
pub mod constants;
use constants::{currency::*, time::*};
use sp_runtime::generic::Era;

/// Generated voter bag information.
mod voter_bags;

// Make the WASM binary available.
#[cfg(feature = "std")]
include!(concat!(env!("OUT_DIR"), "/wasm_binary.rs"));

/// Wasm binary unwrapped. If built with `SKIP_WASM_BUILD`, the function panics.
#[cfg(feature = "std")]
pub fn wasm_binary_unwrap() -> &'static [u8] {
	WASM_BINARY.expect(
		"Development wasm binary is not available. This means the client is built with \
		 `SKIP_WASM_BUILD` flag and it is only usable for production chains. Please rebuild with \
		 the flag disabled.",
	)
}

/// Runtime version.
#[sp_version::runtime_version]
pub const VERSION: RuntimeVersion = RuntimeVersion {
	spec_name: create_runtime_str!("node"),
	impl_name: create_runtime_str!("substrate-node"),
	authoring_version: 10,
	// Per convention: if the runtime behavior changes, increment spec_version
	// and set impl_version to 0. If only runtime
	// implementation changes and behavior does not, then leave spec_version as
	// is and increment impl_version.
	spec_version: 268,
	impl_version: 0,
	apis: RUNTIME_API_VERSIONS,
	transaction_version: 2,
	state_version: 1,
};

/// The BABE epoch configuration at genesis.
pub const BABE_GENESIS_EPOCH_CONFIG: sp_consensus_babe::BabeEpochConfiguration =
	sp_consensus_babe::BabeEpochConfiguration {
		c: PRIMARY_PROBABILITY,
		allowed_slots: sp_consensus_babe::AllowedSlots::PrimaryAndSecondaryPlainSlots,
	};

/// Native version.
#[cfg(any(feature = "std", test))]
pub fn native_version() -> NativeVersion {
	NativeVersion { runtime_version: VERSION, can_author_with: Default::default() }
}

type NegativeImbalance = <Balances as Currency<AccountId>>::NegativeImbalance;

pub struct DealWithFees;
impl OnUnbalanced<NegativeImbalance> for DealWithFees {
	fn on_unbalanceds<B>(mut fees_then_tips: impl Iterator<Item = NegativeImbalance>) {
		if let Some(fees) = fees_then_tips.next() {
			// for fees, 80% to treasury, 20% to author
			let mut split = fees.ration(80, 20);
			if let Some(tips) = fees_then_tips.next() {
				// for tips, if any, 80% to treasury, 20% to author (though this can be anything)
				tips.ration_merge_into(80, 20, &mut split);
			}
			Treasury::on_unbalanced(split.0);
			Author::on_unbalanced(split.1);
		}
	}
}

/// We assume that ~10% of the block weight is consumed by `on_initialize` handlers.
/// This is used to limit the maximal weight of a single extrinsic.
const AVERAGE_ON_INITIALIZE_RATIO: Perbill = Perbill::from_percent(10);
/// We allow `Normal` extrinsics to fill up the block up to 75%, the rest can be used
/// by  Operational  extrinsics.
const NORMAL_DISPATCH_RATIO: Perbill = Perbill::from_percent(75);
/// We allow for 2 seconds of compute with a 6 second average block time, with maximum proof size.
const MAXIMUM_BLOCK_WEIGHT: Weight =
	Weight::from_parts(WEIGHT_REF_TIME_PER_SECOND.saturating_mul(2), u64::MAX);

parameter_types! {
	pub const BlockHashCount: BlockNumber = 2400;
	pub const Version: RuntimeVersion = VERSION;
	pub RuntimeBlockLength: BlockLength =
		BlockLength::max_with_normal_ratio(5 * 1024 * 1024, NORMAL_DISPATCH_RATIO);
	pub RuntimeBlockWeights: BlockWeights = BlockWeights::builder()
		.base_block(BlockExecutionWeight::get())
		.for_class(DispatchClass::all(), |weights| {
			weights.base_extrinsic = ExtrinsicBaseWeight::get();
		})
		.for_class(DispatchClass::Normal, |weights| {
			weights.max_total = Some(NORMAL_DISPATCH_RATIO * MAXIMUM_BLOCK_WEIGHT);
		})
		.for_class(DispatchClass::Operational, |weights| {
			weights.max_total = Some(MAXIMUM_BLOCK_WEIGHT);
			// Operational transactions have some extra reserved space, so that they
			// are included even if block reached `MAXIMUM_BLOCK_WEIGHT`.
			weights.reserved = Some(
				MAXIMUM_BLOCK_WEIGHT - NORMAL_DISPATCH_RATIO * MAXIMUM_BLOCK_WEIGHT
			);
		})
		.avg_block_initialization(AVERAGE_ON_INITIALIZE_RATIO)
		.build_or_panic();
}

const_assert!(NORMAL_DISPATCH_RATIO.deconstruct() >= AVERAGE_ON_INITIALIZE_RATIO.deconstruct());

impl frame_system::Config for Runtime {
	type BaseCallFilter = Everything;
	type BlockWeights = RuntimeBlockWeights;
	type BlockLength = RuntimeBlockLength;
	type DbWeight = RocksDbWeight;
	type RuntimeOrigin = RuntimeOrigin;
	type RuntimeCall = RuntimeCall;
	type Index = Index;
	type BlockNumber = BlockNumber;
	type Hash = Hash;
	type Hashing = BlakeTwo256;
	type AccountId = AccountId;
	type Lookup = Indices;
	type Header = generic::Header<BlockNumber, BlakeTwo256>;
	type RuntimeEvent = RuntimeEvent;
	type BlockHashCount = BlockHashCount;
	type Version = Version;
	type PalletInfo = PalletInfo;
	type AccountData = pallet_balances::AccountData<Balance>;
	type OnNewAccount = ();
	type OnKilledAccount = ();
	type SystemWeightInfo = frame_system::weights::SubstrateWeight<Runtime>;
	type SS58Prefix = ConstU16<42>;
	type OnSetCode = ();
	type MaxConsumers = ConstU32<16>;
}

impl pallet_randomness_collective_flip::Config for Runtime {}

impl pallet_utility::Config for Runtime {
	type RuntimeEvent = RuntimeEvent;
	type RuntimeCall = RuntimeCall;
	type PalletsOrigin = OriginCaller;
	type WeightInfo = pallet_utility::weights::SubstrateWeight<Runtime>;
}

parameter_types! {
	// One storage item; key size is 32; value is size 4+4+16+32 bytes = 56 bytes.
	pub const DepositBase: Balance = deposit(1, 88);
	// Additional storage item size of 32 bytes.
	pub const DepositFactor: Balance = deposit(0, 32);
}

impl pallet_multisig::Config for Runtime {
	type RuntimeEvent = RuntimeEvent;
	type RuntimeCall = RuntimeCall;
	type Currency = Balances;
	type DepositBase = DepositBase;
	type DepositFactor = DepositFactor;
	type MaxSignatories = ConstU32<100>;
	type WeightInfo = pallet_multisig::weights::SubstrateWeight<Runtime>;
}

parameter_types! {
	// One storage item; key size 32, value size 8; .
	pub const ProxyDepositBase: Balance = deposit(1, 8);
	// Additional storage item size of 33 bytes.
	pub const ProxyDepositFactor: Balance = deposit(0, 33);
	pub const AnnouncementDepositBase: Balance = deposit(1, 8);
	pub const AnnouncementDepositFactor: Balance = deposit(0, 66);
}

/// The type used to represent the kinds of proxying allowed.
#[derive(
	Copy,
	Clone,
	Eq,
	PartialEq,
	Ord,
	PartialOrd,
	Encode,
	Decode,
	RuntimeDebug,
	MaxEncodedLen,
	scale_info::TypeInfo,
)]
pub enum ProxyType {
	Any,
	NonTransfer,
	Governance,
	Staking,
}
impl Default for ProxyType {
	fn default() -> Self {
		Self::Any
	}
}
impl InstanceFilter<RuntimeCall> for ProxyType {
	fn filter(&self, c: &RuntimeCall) -> bool {
		match self {
			ProxyType::Any => true,
			ProxyType::NonTransfer => !matches!(
				c,
				RuntimeCall::Balances(..) |
					RuntimeCall::Assets(..) |
					RuntimeCall::Uniques(..) |
					RuntimeCall::Vesting(pallet_vesting::Call::vested_transfer { .. }) |
					RuntimeCall::Indices(pallet_indices::Call::transfer { .. })
			),
			ProxyType::Governance => matches!(
				c,
				RuntimeCall::Democracy(..) |
					RuntimeCall::Council(..) |
					RuntimeCall::Society(..) |
					RuntimeCall::TechnicalCommittee(..) |
					RuntimeCall::Elections(..) |
					RuntimeCall::Treasury(..)
			),
			ProxyType::Staking => matches!(c, RuntimeCall::Staking(..)),
		}
	}
	fn is_superset(&self, o: &Self) -> bool {
		match (self, o) {
			(x, y) if x == y => true,
			(ProxyType::Any, _) => true,
			(_, ProxyType::Any) => false,
			(ProxyType::NonTransfer, _) => true,
			_ => false,
		}
	}
}

impl pallet_proxy::Config for Runtime {
	type RuntimeEvent = RuntimeEvent;
	type RuntimeCall = RuntimeCall;
	type Currency = Balances;
	type ProxyType = ProxyType;
	type ProxyDepositBase = ProxyDepositBase;
	type ProxyDepositFactor = ProxyDepositFactor;
	type MaxProxies = ConstU32<32>;
	type WeightInfo = pallet_proxy::weights::SubstrateWeight<Runtime>;
	type MaxPending = ConstU32<32>;
	type CallHasher = BlakeTwo256;
	type AnnouncementDepositBase = AnnouncementDepositBase;
	type AnnouncementDepositFactor = AnnouncementDepositFactor;
}

parameter_types! {
	pub MaximumSchedulerWeight: Weight = Perbill::from_percent(80) *
		RuntimeBlockWeights::get().max_block;
}

impl pallet_scheduler::Config for Runtime {
	type RuntimeEvent = RuntimeEvent;
	type RuntimeOrigin = RuntimeOrigin;
	type PalletsOrigin = OriginCaller;
	type RuntimeCall = RuntimeCall;
	type MaximumWeight = MaximumSchedulerWeight;
	type ScheduleOrigin = EnsureRoot<AccountId>;
	type MaxScheduledPerBlock = ConstU32<512>;
	type WeightInfo = pallet_scheduler::weights::SubstrateWeight<Runtime>;
	type OriginPrivilegeCmp = EqualPrivilegeOnly;
	type Preimages = Preimage;
}

parameter_types! {
	pub const PreimageMaxSize: u32 = 4096 * 1024;
	pub const PreimageBaseDeposit: Balance = 1 * DOLLARS;
	// One cent: $10,000 / MB
	pub const PreimageByteDeposit: Balance = 1 * CENTS;
}

impl pallet_preimage::Config for Runtime {
	type WeightInfo = pallet_preimage::weights::SubstrateWeight<Runtime>;
	type RuntimeEvent = RuntimeEvent;
	type Currency = Balances;
	type ManagerOrigin = EnsureRoot<AccountId>;
	type BaseDeposit = PreimageBaseDeposit;
	type ByteDeposit = PreimageByteDeposit;
}

parameter_types! {
	// NOTE: Currently it is not possible to change the epoch duration after the chain has started.
	//       Attempting to do so will brick block production.
	pub const EpochDuration: u64 = EPOCH_DURATION_IN_SLOTS;
	pub const ExpectedBlockTime: Moment = MILLISECS_PER_BLOCK;
	pub const ReportLongevity: u64 =
		BondingDuration::get() as u64 * SessionsPerEra::get() as u64 * EpochDuration::get();
}

impl pallet_babe::Config for Runtime {
	type EpochDuration = EpochDuration;
	type ExpectedBlockTime = ExpectedBlockTime;
	type EpochChangeTrigger = pallet_babe::ExternalTrigger;
	type DisabledValidators = Session;

	type KeyOwnerProofSystem = Historical;

	type KeyOwnerProof = <Self::KeyOwnerProofSystem as KeyOwnerProofSystem<(
		KeyTypeId,
		pallet_babe::AuthorityId,
	)>>::Proof;

	type KeyOwnerIdentification = <Self::KeyOwnerProofSystem as KeyOwnerProofSystem<(
		KeyTypeId,
		pallet_babe::AuthorityId,
	)>>::IdentificationTuple;

	type HandleEquivocation =
		pallet_babe::EquivocationHandler<Self::KeyOwnerIdentification, Offences, ReportLongevity>;

	type WeightInfo = ();
	type MaxAuthorities = MaxAuthorities;
}

parameter_types! {
	pub const IndexDeposit: Balance = 1 * DOLLARS;
}

impl pallet_indices::Config for Runtime {
	type AccountIndex = AccountIndex;
	type Currency = Balances;
	type Deposit = IndexDeposit;
	type RuntimeEvent = RuntimeEvent;
	type WeightInfo = pallet_indices::weights::SubstrateWeight<Runtime>;
}

parameter_types! {
	pub const ExistentialDeposit: Balance = 1 * DOLLARS;
	// For weight estimation, we assume that the most locks on an individual account will be 50.
	// This number may need to be adjusted in the future if this assumption no longer holds true.
	pub const MaxLocks: u32 = 50;
	pub const MaxReserves: u32 = 50;
}

impl pallet_balances::Config for Runtime {
	type MaxLocks = MaxLocks;
	type MaxReserves = MaxReserves;
	type ReserveIdentifier = [u8; 8];
	type Balance = Balance;
	type DustRemoval = ();
	type RuntimeEvent = RuntimeEvent;
	type ExistentialDeposit = ExistentialDeposit;
	type AccountStore = frame_system::Pallet<Runtime>;
	type WeightInfo = pallet_balances::weights::SubstrateWeight<Runtime>;
}

parameter_types! {
	pub const TransactionByteFee: Balance = 10 * MILLICENTS;
	pub const OperationalFeeMultiplier: u8 = 5;
	pub const TargetBlockFullness: Perquintill = Perquintill::from_percent(25);
	pub AdjustmentVariable: Multiplier = Multiplier::saturating_from_rational(1, 100_000);
	pub MinimumMultiplier: Multiplier = Multiplier::saturating_from_rational(1, 1_000_000_000u128);
	pub MaximumMultiplier: Multiplier = Bounded::max_value();
}

impl pallet_transaction_payment::Config for Runtime {
	type RuntimeEvent = RuntimeEvent;
	type OnChargeTransaction = CurrencyAdapter<Balances, DealWithFees>;
	type OperationalFeeMultiplier = OperationalFeeMultiplier;
	type WeightToFee = IdentityFee<Balance>;
	type LengthToFee = ConstantMultiplier<Balance, TransactionByteFee>;
	type FeeMultiplierUpdate = TargetedFeeAdjustment<
		Self,
		TargetBlockFullness,
		AdjustmentVariable,
		MinimumMultiplier,
		MaximumMultiplier,
	>;
}

impl pallet_asset_tx_payment::Config for Runtime {
	type RuntimeEvent = RuntimeEvent;
	type Fungibles = Assets;
	type OnChargeAssetTransaction = pallet_asset_tx_payment::FungiblesAdapter<
		pallet_assets::BalanceToAssetBalance<Balances, Runtime, ConvertInto>,
		CreditToBlockAuthor,
	>;
}

parameter_types! {
	pub const MinimumPeriod: Moment = SLOT_DURATION / 2;
}

impl pallet_timestamp::Config for Runtime {
	type Moment = Moment;
	type OnTimestampSet = Babe;
	type MinimumPeriod = MinimumPeriod;
	type WeightInfo = pallet_timestamp::weights::SubstrateWeight<Runtime>;
}

parameter_types! {
	pub const UncleGenerations: BlockNumber = 5;
}

impl pallet_authorship::Config for Runtime {
	type FindAuthor = pallet_session::FindAccountFromAuthorIndex<Self, Babe>;
	type UncleGenerations = UncleGenerations;
	type FilterUncle = ();
	type EventHandler = (Staking, ImOnline);
}

impl_opaque_keys! {
	pub struct SessionKeys {
		pub grandpa: Grandpa,
		pub babe: Babe,
		pub im_online: ImOnline,
		pub authority_discovery: AuthorityDiscovery,
	}
}

impl pallet_session::Config for Runtime {
	type RuntimeEvent = RuntimeEvent;
	type ValidatorId = <Self as frame_system::Config>::AccountId;
	type ValidatorIdOf = pallet_staking::StashOf<Self>;
	type ShouldEndSession = Babe;
	type NextSessionRotation = Babe;
	type SessionManager = pallet_session::historical::NoteHistoricalRoot<Self, Staking>;
	type SessionHandler = <SessionKeys as OpaqueKeys>::KeyTypeIdProviders;
	type Keys = SessionKeys;
	type WeightInfo = pallet_session::weights::SubstrateWeight<Runtime>;
}

impl pallet_session::historical::Config for Runtime {
	type FullIdentification = pallet_staking::Exposure<AccountId, Balance>;
	type FullIdentificationOf = pallet_staking::ExposureOf<Runtime>;
}

pallet_staking_reward_curve::build! {
	const REWARD_CURVE: PiecewiseLinear<'static> = curve!(
		min_inflation: 0_025_000,
		max_inflation: 0_100_000,
		ideal_stake: 0_500_000,
		falloff: 0_050_000,
		max_piece_count: 40,
		test_precision: 0_005_000,
	);
}

parameter_types! {
	pub const SessionsPerEra: sp_staking::SessionIndex = 6;
	pub const BondingDuration: sp_staking::EraIndex = 24 * 28;
	pub const SlashDeferDuration: sp_staking::EraIndex = 24 * 7; // 1/4 the bonding duration.
	pub const RewardCurve: &'static PiecewiseLinear<'static> = &REWARD_CURVE;
	pub const MaxNominatorRewardedPerValidator: u32 = 256;
	pub const OffendingValidatorsThreshold: Perbill = Perbill::from_percent(17);
	pub OffchainRepeat: BlockNumber = 5;
	pub HistoryDepth: u32 = 84;
}

pub struct StakingBenchmarkingConfig;
impl pallet_staking::BenchmarkingConfig for StakingBenchmarkingConfig {
	type MaxNominators = ConstU32<1000>;
	type MaxValidators = ConstU32<1000>;
}

impl pallet_staking::Config for Runtime {
	type MaxNominations = MaxNominations;
	type Currency = Balances;
	type CurrencyBalance = Balance;
	type UnixTime = Timestamp;
	type CurrencyToVote = U128CurrencyToVote;
	type RewardRemainder = Treasury;
	type RuntimeEvent = RuntimeEvent;
	type Slash = Treasury; // send the slashed funds to the treasury.
	type Reward = (); // rewards are minted from the void
	type SessionsPerEra = SessionsPerEra;
	type BondingDuration = BondingDuration;
	type SlashDeferDuration = SlashDeferDuration;
	/// A super-majority of the council can cancel the slash.
	type SlashCancelOrigin = EitherOfDiverse<
		EnsureRoot<AccountId>,
		pallet_collective::EnsureProportionAtLeast<AccountId, CouncilCollective, 3, 4>,
	>;
	type SessionInterface = Self;
	type EraPayout = pallet_staking::ConvertCurve<RewardCurve>;
	type NextNewSession = Session;
	type MaxNominatorRewardedPerValidator = MaxNominatorRewardedPerValidator;
	type OffendingValidatorsThreshold = OffendingValidatorsThreshold;
	type ElectionProvider = ElectionProviderMultiPhase;
	type GenesisElectionProvider = onchain::OnChainExecution<OnChainSeqPhragmen>;
	type VoterList = VoterList;
	// This a placeholder, to be introduced in the next PR as an instance of bags-list
	type TargetList = pallet_staking::UseValidatorsMap<Self>;
	type MaxUnlockingChunks = ConstU32<32>;
	type HistoryDepth = HistoryDepth;
	type OnStakerSlash = NominationPools;
	type WeightInfo = pallet_staking::weights::SubstrateWeight<Runtime>;
	type BenchmarkingConfig = StakingBenchmarkingConfig;
}

impl pallet_fast_unstake::Config for Runtime {
	type RuntimeEvent = RuntimeEvent;
	type ControlOrigin = frame_system::EnsureRoot<AccountId>;
	type BatchSize = ConstU32<128>;
	type Deposit = ConstU128<{ DOLLARS }>;
	type Currency = Balances;
	type Staking = Staking;
	type WeightInfo = ();
}

parameter_types! {
	// phase durations. 1/4 of the last session for each.
	pub const SignedPhase: u32 = EPOCH_DURATION_IN_BLOCKS / 4;
	pub const UnsignedPhase: u32 = EPOCH_DURATION_IN_BLOCKS / 4;

	// signed config
	pub const SignedRewardBase: Balance = 1 * DOLLARS;
	pub const SignedDepositBase: Balance = 1 * DOLLARS;
	pub const SignedDepositByte: Balance = 1 * CENTS;

	pub BetterUnsignedThreshold: Perbill = Perbill::from_rational(1u32, 10_000);

	// miner configs
	pub const MultiPhaseUnsignedPriority: TransactionPriority = StakingUnsignedPriority::get() - 1u64;
	pub MinerMaxWeight: Weight = RuntimeBlockWeights::get()
		.get(DispatchClass::Normal)
		.max_extrinsic.expect("Normal extrinsics have a weight limit configured; qed")
		.saturating_sub(BlockExecutionWeight::get());
	// Solution can occupy 90% of normal block size
	pub MinerMaxLength: u32 = Perbill::from_rational(9u32, 10) *
		*RuntimeBlockLength::get()
		.max
		.get(DispatchClass::Normal);
}

frame_election_provider_support::generate_solution_type!(
	#[compact]
	pub struct NposSolution16::<
		VoterIndex = u32,
		TargetIndex = u16,
		Accuracy = sp_runtime::PerU16,
		MaxVoters = MaxElectingVoters,
	>(16)
);

parameter_types! {
	pub MaxNominations: u32 = <NposSolution16 as frame_election_provider_support::NposSolution>::LIMIT as u32;
	pub MaxElectingVoters: u32 = 40_000;
	pub MaxElectableTargets: u16 = 10_000;
	// OnChain values are lower.
	pub MaxOnChainElectingVoters: u32 = 5000;
	pub MaxOnChainElectableTargets: u16 = 1250;
	// The maximum winners that can be elected by the Election pallet which is equivalent to the
	// maximum active validators the staking pallet can have.
	pub MaxActiveValidators: u32 = 1000;
}

/// The numbers configured here could always be more than the the maximum limits of staking pallet
/// to ensure election snapshot will not run out of memory. For now, we set them to smaller values
/// since the staking is bounded and the weight pipeline takes hours for this single pallet.
pub struct ElectionProviderBenchmarkConfig;
impl pallet_election_provider_multi_phase::BenchmarkingConfig for ElectionProviderBenchmarkConfig {
	const VOTERS: [u32; 2] = [1000, 2000];
	const TARGETS: [u32; 2] = [500, 1000];
	const ACTIVE_VOTERS: [u32; 2] = [500, 800];
	const DESIRED_TARGETS: [u32; 2] = [200, 400];
	const SNAPSHOT_MAXIMUM_VOTERS: u32 = 1000;
	const MINER_MAXIMUM_VOTERS: u32 = 1000;
	const MAXIMUM_TARGETS: u32 = 300;
}

/// Maximum number of iterations for balancing that will be executed in the embedded OCW
/// miner of election provider multi phase.
pub const MINER_MAX_ITERATIONS: u32 = 10;

/// A source of random balance for NposSolver, which is meant to be run by the OCW election miner.
pub struct OffchainRandomBalancing;
impl Get<Option<BalancingConfig>> for OffchainRandomBalancing {
	fn get() -> Option<BalancingConfig> {
		use sp_runtime::traits::TrailingZeroInput;
		let iterations = match MINER_MAX_ITERATIONS {
			0 => 0,
			max => {
				let seed = sp_io::offchain::random_seed();
				let random = <u32>::decode(&mut TrailingZeroInput::new(&seed))
					.expect("input is padded with zeroes; qed") %
					max.saturating_add(1);
				random as usize
			},
		};

		let config = BalancingConfig { iterations, tolerance: 0 };
		Some(config)
	}
}

pub struct OnChainSeqPhragmen;
impl onchain::Config for OnChainSeqPhragmen {
	type System = Runtime;
	type Solver = SequentialPhragmen<
		AccountId,
		pallet_election_provider_multi_phase::SolutionAccuracyOf<Runtime>,
	>;
	type DataProvider = <Runtime as pallet_election_provider_multi_phase::Config>::DataProvider;
	type WeightInfo = frame_election_provider_support::weights::SubstrateWeight<Runtime>;
	type MaxWinners = <Runtime as pallet_election_provider_multi_phase::Config>::MaxWinners;
	type VotersBound = MaxOnChainElectingVoters;
	type TargetsBound = MaxOnChainElectableTargets;
}

impl pallet_election_provider_multi_phase::MinerConfig for Runtime {
	type AccountId = AccountId;
	type MaxLength = MinerMaxLength;
	type MaxWeight = MinerMaxWeight;
	type Solution = NposSolution16;
	type MaxVotesPerVoter =
	<<Self as pallet_election_provider_multi_phase::Config>::DataProvider as ElectionDataProvider>::MaxVotesPerVoter;

	// The unsigned submissions have to respect the weight of the submit_unsigned call, thus their
	// weight estimate function is wired to this call's weight.
	fn solution_weight(v: u32, t: u32, a: u32, d: u32) -> Weight {
		<
			<Self as pallet_election_provider_multi_phase::Config>::WeightInfo
			as
			pallet_election_provider_multi_phase::WeightInfo
		>::submit_unsigned(v, t, a, d)
	}
}

impl pallet_election_provider_multi_phase::Config for Runtime {
	type RuntimeEvent = RuntimeEvent;
	type Currency = Balances;
	type EstimateCallFee = TransactionPayment;
	type SignedPhase = SignedPhase;
	type UnsignedPhase = UnsignedPhase;
	type BetterUnsignedThreshold = BetterUnsignedThreshold;
	type BetterSignedThreshold = ();
	type OffchainRepeat = OffchainRepeat;
	type MinerTxPriority = MultiPhaseUnsignedPriority;
	type MinerConfig = Self;
	type SignedMaxSubmissions = ConstU32<10>;
	type SignedRewardBase = SignedRewardBase;
	type SignedDepositBase = SignedDepositBase;
	type SignedDepositByte = SignedDepositByte;
	type SignedMaxRefunds = ConstU32<3>;
	type SignedDepositWeight = ();
	type SignedMaxWeight = MinerMaxWeight;
	type SlashHandler = (); // burn slashes
	type RewardHandler = (); // nothing to do upon rewards
	type DataProvider = Staking;
	type Fallback = onchain::OnChainExecution<OnChainSeqPhragmen>;
	type GovernanceFallback = onchain::OnChainExecution<OnChainSeqPhragmen>;
	type Solver = SequentialPhragmen<AccountId, SolutionAccuracyOf<Self>, OffchainRandomBalancing>;
	type ForceOrigin = EnsureRootOrHalfCouncil;
	type MaxElectableTargets = MaxElectableTargets;
	type MaxWinners = MaxActiveValidators;
	type MaxElectingVoters = MaxElectingVoters;
	type BenchmarkingConfig = ElectionProviderBenchmarkConfig;
	type WeightInfo = pallet_election_provider_multi_phase::weights::SubstrateWeight<Self>;
}

parameter_types! {
	pub const BagThresholds: &'static [u64] = &voter_bags::THRESHOLDS;
}

type VoterBagsListInstance = pallet_bags_list::Instance1;
impl pallet_bags_list::Config<VoterBagsListInstance> for Runtime {
	type RuntimeEvent = RuntimeEvent;
	/// The voter bags-list is loosely kept up to date, and the real source of truth for the score
	/// of each node is the staking pallet.
	type ScoreProvider = Staking;
	type BagThresholds = BagThresholds;
	type Score = VoteWeight;
	type WeightInfo = pallet_bags_list::weights::SubstrateWeight<Runtime>;
}

parameter_types! {
	pub const PostUnbondPoolsWindow: u32 = 4;
	pub const NominationPoolsPalletId: PalletId = PalletId(*b"py/nopls");
	pub const MaxPointsToBalance: u8 = 10;
}

use sp_runtime::traits::Convert;
pub struct BalanceToU256;
impl Convert<Balance, sp_core::U256> for BalanceToU256 {
	fn convert(balance: Balance) -> sp_core::U256 {
		sp_core::U256::from(balance)
	}
}
pub struct U256ToBalance;
impl Convert<sp_core::U256, Balance> for U256ToBalance {
	fn convert(n: sp_core::U256) -> Balance {
		n.try_into().unwrap_or(Balance::max_value())
	}
}

impl pallet_nomination_pools::Config for Runtime {
	type WeightInfo = ();
	type RuntimeEvent = RuntimeEvent;
	type Currency = Balances;
	type RewardCounter = FixedU128;
	type BalanceToU256 = BalanceToU256;
	type U256ToBalance = U256ToBalance;
	type Staking = Staking;
	type PostUnbondingPoolsWindow = PostUnbondPoolsWindow;
	type MaxMetadataLen = ConstU32<256>;
	type MaxUnbonding = ConstU32<8>;
	type PalletId = NominationPoolsPalletId;
	type MaxPointsToBalance = MaxPointsToBalance;
}

parameter_types! {
	pub const VoteLockingPeriod: BlockNumber = 30 * DAYS;
}

impl pallet_conviction_voting::Config for Runtime {
	type WeightInfo = pallet_conviction_voting::weights::SubstrateWeight<Self>;
	type RuntimeEvent = RuntimeEvent;
	type Currency = Balances;
	type VoteLockingPeriod = VoteLockingPeriod;
	type MaxVotes = ConstU32<512>;
	type MaxTurnout = frame_support::traits::TotalIssuanceOf<Balances, Self::AccountId>;
	type Polls = Referenda;
}

parameter_types! {
	pub const AlarmInterval: BlockNumber = 1;
	pub const SubmissionDeposit: Balance = 100 * DOLLARS;
	pub const UndecidingTimeout: BlockNumber = 28 * DAYS;
}

pub struct TracksInfo;
impl pallet_referenda::TracksInfo<Balance, BlockNumber> for TracksInfo {
	type Id = u16;
	type RuntimeOrigin = <RuntimeOrigin as frame_support::traits::OriginTrait>::PalletsOrigin;
	fn tracks() -> &'static [(Self::Id, pallet_referenda::TrackInfo<Balance, BlockNumber>)] {
		static DATA: [(u16, pallet_referenda::TrackInfo<Balance, BlockNumber>); 1] = [(
			0u16,
			pallet_referenda::TrackInfo {
				name: "root",
				max_deciding: 1,
				decision_deposit: 10,
				prepare_period: 4,
				decision_period: 4,
				confirm_period: 2,
				min_enactment_period: 4,
				min_approval: pallet_referenda::Curve::LinearDecreasing {
					length: Perbill::from_percent(100),
					floor: Perbill::from_percent(50),
					ceil: Perbill::from_percent(100),
				},
				min_support: pallet_referenda::Curve::LinearDecreasing {
					length: Perbill::from_percent(100),
					floor: Perbill::from_percent(0),
					ceil: Perbill::from_percent(100),
				},
			},
		)];
		&DATA[..]
	}
	fn track_for(id: &Self::RuntimeOrigin) -> Result<Self::Id, ()> {
		if let Ok(system_origin) = frame_system::RawOrigin::try_from(id.clone()) {
			match system_origin {
				frame_system::RawOrigin::Root => Ok(0),
				_ => Err(()),
			}
		} else {
			Err(())
		}
	}
}
pallet_referenda::impl_tracksinfo_get!(TracksInfo, Balance, BlockNumber);

impl pallet_referenda::Config for Runtime {
	type WeightInfo = pallet_referenda::weights::SubstrateWeight<Self>;
	type RuntimeCall = RuntimeCall;
	type RuntimeEvent = RuntimeEvent;
	type Scheduler = Scheduler;
	type Currency = pallet_balances::Pallet<Self>;
	type SubmitOrigin = EnsureSigned<AccountId>;
	type CancelOrigin = EnsureRoot<AccountId>;
	type KillOrigin = EnsureRoot<AccountId>;
	type Slash = ();
	type Votes = pallet_conviction_voting::VotesOf<Runtime>;
	type Tally = pallet_conviction_voting::TallyOf<Runtime>;
	type SubmissionDeposit = SubmissionDeposit;
	type MaxQueued = ConstU32<100>;
	type UndecidingTimeout = UndecidingTimeout;
	type AlarmInterval = AlarmInterval;
	type Tracks = TracksInfo;
	type Preimages = Preimage;
}

impl pallet_referenda::Config<pallet_referenda::Instance2> for Runtime {
	type WeightInfo = pallet_referenda::weights::SubstrateWeight<Self>;
	type RuntimeCall = RuntimeCall;
	type RuntimeEvent = RuntimeEvent;
	type Scheduler = Scheduler;
	type Currency = pallet_balances::Pallet<Self>;
	type SubmitOrigin = EnsureSigned<AccountId>;
	type CancelOrigin = EnsureRoot<AccountId>;
	type KillOrigin = EnsureRoot<AccountId>;
	type Slash = ();
	type Votes = pallet_ranked_collective::Votes;
	type Tally = pallet_ranked_collective::TallyOf<Runtime>;
	type SubmissionDeposit = SubmissionDeposit;
	type MaxQueued = ConstU32<100>;
	type UndecidingTimeout = UndecidingTimeout;
	type AlarmInterval = AlarmInterval;
	type Tracks = TracksInfo;
	type Preimages = Preimage;
}

impl pallet_ranked_collective::Config for Runtime {
	type WeightInfo = pallet_ranked_collective::weights::SubstrateWeight<Self>;
	type RuntimeEvent = RuntimeEvent;
	type PromoteOrigin = EnsureRootWithSuccess<AccountId, ConstU16<65535>>;
	type DemoteOrigin = EnsureRootWithSuccess<AccountId, ConstU16<65535>>;
	type Polls = RankedPolls;
	type MinRankOfClass = traits::Identity;
	type VoteWeight = pallet_ranked_collective::Geometric;
}

impl pallet_remark::Config for Runtime {
	type WeightInfo = pallet_remark::weights::SubstrateWeight<Self>;
	type RuntimeEvent = RuntimeEvent;
}

impl pallet_root_testing::Config for Runtime {}

parameter_types! {
	pub const LaunchPeriod: BlockNumber = 28 * 24 * 60 * MINUTES;
	pub const VotingPeriod: BlockNumber = 28 * 24 * 60 * MINUTES;
	pub const FastTrackVotingPeriod: BlockNumber = 3 * 24 * 60 * MINUTES;
	pub const MinimumDeposit: Balance = 100 * DOLLARS;
	pub const EnactmentPeriod: BlockNumber = 30 * 24 * 60 * MINUTES;
	pub const CooloffPeriod: BlockNumber = 28 * 24 * 60 * MINUTES;
	pub const MaxProposals: u32 = 100;
}

impl pallet_democracy::Config for Runtime {
	type RuntimeEvent = RuntimeEvent;
	type Currency = Balances;
	type EnactmentPeriod = EnactmentPeriod;
	type LaunchPeriod = LaunchPeriod;
	type VotingPeriod = VotingPeriod;
	type VoteLockingPeriod = EnactmentPeriod; // Same as EnactmentPeriod
	type MinimumDeposit = MinimumDeposit;
	/// A straight majority of the council can decide what their next motion is.
	type ExternalOrigin =
		pallet_collective::EnsureProportionAtLeast<AccountId, CouncilCollective, 1, 2>;
	/// A super-majority can have the next scheduled referendum be a straight majority-carries vote.
	type ExternalMajorityOrigin =
		pallet_collective::EnsureProportionAtLeast<AccountId, CouncilCollective, 3, 4>;
	/// A unanimous council can have the next scheduled referendum be a straight default-carries
	/// (NTB) vote.
	type ExternalDefaultOrigin =
		pallet_collective::EnsureProportionAtLeast<AccountId, CouncilCollective, 1, 1>;
	/// Two thirds of the technical committee can have an ExternalMajority/ExternalDefault vote
	/// be tabled immediately and with a shorter voting/enactment period.
	type FastTrackOrigin =
		pallet_collective::EnsureProportionAtLeast<AccountId, TechnicalCollective, 2, 3>;
	type InstantOrigin =
		pallet_collective::EnsureProportionAtLeast<AccountId, TechnicalCollective, 1, 1>;
	type InstantAllowed = frame_support::traits::ConstBool<true>;
	type FastTrackVotingPeriod = FastTrackVotingPeriod;
	// To cancel a proposal which has been passed, 2/3 of the council must agree to it.
	type CancellationOrigin =
		pallet_collective::EnsureProportionAtLeast<AccountId, CouncilCollective, 2, 3>;
	// To cancel a proposal before it has been passed, the technical committee must be unanimous or
	// Root must agree.
	type CancelProposalOrigin = EitherOfDiverse<
		EnsureRoot<AccountId>,
		pallet_collective::EnsureProportionAtLeast<AccountId, TechnicalCollective, 1, 1>,
	>;
	type BlacklistOrigin = EnsureRoot<AccountId>;
	// Any single technical committee member may veto a coming council proposal, however they can
	// only do it once and it lasts only for the cool-off period.
	type VetoOrigin = pallet_collective::EnsureMember<AccountId, TechnicalCollective>;
	type CooloffPeriod = CooloffPeriod;
	type Slash = Treasury;
	type Scheduler = Scheduler;
	type PalletsOrigin = OriginCaller;
	type MaxVotes = ConstU32<100>;
	type WeightInfo = pallet_democracy::weights::SubstrateWeight<Runtime>;
	type MaxProposals = MaxProposals;
	type Preimages = Preimage;
	type MaxDeposits = ConstU32<100>;
	type MaxBlacklisted = ConstU32<100>;
}

parameter_types! {
	pub const CouncilMotionDuration: BlockNumber = 5 * DAYS;
	pub const CouncilMaxProposals: u32 = 100;
	pub const CouncilMaxMembers: u32 = 100;
}

type CouncilCollective = pallet_collective::Instance1;
impl pallet_collective::Config<CouncilCollective> for Runtime {
	type RuntimeOrigin = RuntimeOrigin;
	type Proposal = RuntimeCall;
	type RuntimeEvent = RuntimeEvent;
	type MotionDuration = CouncilMotionDuration;
	type MaxProposals = CouncilMaxProposals;
	type MaxMembers = CouncilMaxMembers;
	type DefaultVote = pallet_collective::PrimeDefaultVote;
	type WeightInfo = pallet_collective::weights::SubstrateWeight<Runtime>;
}

parameter_types! {
	pub const CandidacyBond: Balance = 10 * DOLLARS;
	// 1 storage item created, key size is 32 bytes, value size is 16+16.
	pub const VotingBondBase: Balance = deposit(1, 64);
	// additional data per vote is 32 bytes (account id).
	pub const VotingBondFactor: Balance = deposit(0, 32);
	pub const TermDuration: BlockNumber = 7 * DAYS;
	pub const DesiredMembers: u32 = 13;
	pub const DesiredRunnersUp: u32 = 7;
	pub const MaxVoters: u32 = 10 * 1000;
	pub const MaxCandidates: u32 = 1000;
<<<<<<< HEAD
	// The ElectionsPalletId parameter name was changed along with the renaming of the elections
	// pallet, but we keep the same lock ID to prevent a migration from current runtimes.
	// Related to https://github.com/paritytech/substrate/issues/8250
	pub const ElectionsPalletId: LockIdentifier = *b"phrelect";
=======
	pub const ElectionsPhragmenPalletId: fungibles::LockIdentifier = *b"phrelect";
>>>>>>> 02a9deaa
}

// Make sure that there are no more than `MaxMembers` members elected via elections-phragmen.
const_assert!(DesiredMembers::get() <= CouncilMaxMembers::get());

impl pallet_elections::Config for Runtime {
	type RuntimeEvent = RuntimeEvent;
	type PalletId = ElectionsPalletId;
	type Currency = Balances;
	type ChangeMembers = Council;
	// NOTE: this implies that council's genesis members cannot be set directly and must come from
	// this module.
	type InitializeMembers = Council;
	type CurrencyToVote = U128CurrencyToVote;
	type CandidacyBond = CandidacyBond;
	type VotingBondBase = VotingBondBase;
	type VotingBondFactor = VotingBondFactor;
	type LoserCandidate = ();
	type KickedMember = ();
	type DesiredMembers = DesiredMembers;
	type DesiredRunnersUp = DesiredRunnersUp;
	type TermDuration = TermDuration;
	type MaxVoters = MaxVoters;
	type MaxCandidates = MaxCandidates;
	type ElectionSolver = SequentialPhragmen<Self::AccountId, Perbill>;
	type SolverWeightInfo = SubstrateWeight<Runtime>;
	type WeightInfo = pallet_elections::weights::SubstrateWeight<Runtime>;
}

parameter_types! {
	pub const TechnicalMotionDuration: BlockNumber = 5 * DAYS;
	pub const TechnicalMaxProposals: u32 = 100;
	pub const TechnicalMaxMembers: u32 = 100;
}

type TechnicalCollective = pallet_collective::Instance2;
impl pallet_collective::Config<TechnicalCollective> for Runtime {
	type RuntimeOrigin = RuntimeOrigin;
	type Proposal = RuntimeCall;
	type RuntimeEvent = RuntimeEvent;
	type MotionDuration = TechnicalMotionDuration;
	type MaxProposals = TechnicalMaxProposals;
	type MaxMembers = TechnicalMaxMembers;
	type DefaultVote = pallet_collective::PrimeDefaultVote;
	type WeightInfo = pallet_collective::weights::SubstrateWeight<Runtime>;
}

type EnsureRootOrHalfCouncil = EitherOfDiverse<
	EnsureRoot<AccountId>,
	pallet_collective::EnsureProportionMoreThan<AccountId, CouncilCollective, 1, 2>,
>;
impl pallet_membership::Config<pallet_membership::Instance1> for Runtime {
	type RuntimeEvent = RuntimeEvent;
	type AddOrigin = EnsureRootOrHalfCouncil;
	type RemoveOrigin = EnsureRootOrHalfCouncil;
	type SwapOrigin = EnsureRootOrHalfCouncil;
	type ResetOrigin = EnsureRootOrHalfCouncil;
	type PrimeOrigin = EnsureRootOrHalfCouncil;
	type MembershipInitialized = TechnicalCommittee;
	type MembershipChanged = TechnicalCommittee;
	type MaxMembers = TechnicalMaxMembers;
	type WeightInfo = pallet_membership::weights::SubstrateWeight<Runtime>;
}

parameter_types! {
	pub const ProposalBond: Permill = Permill::from_percent(5);
	pub const ProposalBondMinimum: Balance = 1 * DOLLARS;
	pub const SpendPeriod: BlockNumber = 1 * DAYS;
	pub const Burn: Permill = Permill::from_percent(50);
	pub const TipCountdown: BlockNumber = 1 * DAYS;
	pub const TipFindersFee: Percent = Percent::from_percent(20);
	pub const TipReportDepositBase: Balance = 1 * DOLLARS;
	pub const DataDepositPerByte: Balance = 1 * CENTS;
	pub const TreasuryPalletId: PalletId = PalletId(*b"py/trsry");
	pub const MaximumReasonLength: u32 = 300;
	pub const MaxApprovals: u32 = 100;
	pub const MaxBalance: Balance = Balance::max_value();
}

impl pallet_treasury::Config for Runtime {
	type PalletId = TreasuryPalletId;
	type Currency = Balances;
	type ApproveOrigin = EitherOfDiverse<
		EnsureRoot<AccountId>,
		pallet_collective::EnsureProportionAtLeast<AccountId, CouncilCollective, 3, 5>,
	>;
	type RejectOrigin = EitherOfDiverse<
		EnsureRoot<AccountId>,
		pallet_collective::EnsureProportionMoreThan<AccountId, CouncilCollective, 1, 2>,
	>;
	type RuntimeEvent = RuntimeEvent;
	type OnSlash = ();
	type ProposalBond = ProposalBond;
	type ProposalBondMinimum = ProposalBondMinimum;
	type ProposalBondMaximum = ();
	type SpendPeriod = SpendPeriod;
	type Burn = Burn;
	type BurnDestination = ();
	type SpendFunds = Bounties;
	type WeightInfo = pallet_treasury::weights::SubstrateWeight<Runtime>;
	type MaxApprovals = MaxApprovals;
	type SpendOrigin = EnsureWithSuccess<EnsureRoot<AccountId>, AccountId, MaxBalance>;
}

parameter_types! {
	pub const BountyCuratorDeposit: Permill = Permill::from_percent(50);
	pub const BountyValueMinimum: Balance = 5 * DOLLARS;
	pub const BountyDepositBase: Balance = 1 * DOLLARS;
	pub const CuratorDepositMultiplier: Permill = Permill::from_percent(50);
	pub const CuratorDepositMin: Balance = 1 * DOLLARS;
	pub const CuratorDepositMax: Balance = 100 * DOLLARS;
	pub const BountyDepositPayoutDelay: BlockNumber = 1 * DAYS;
	pub const BountyUpdatePeriod: BlockNumber = 14 * DAYS;
}

impl pallet_bounties::Config for Runtime {
	type RuntimeEvent = RuntimeEvent;
	type BountyDepositBase = BountyDepositBase;
	type BountyDepositPayoutDelay = BountyDepositPayoutDelay;
	type BountyUpdatePeriod = BountyUpdatePeriod;
	type CuratorDepositMultiplier = CuratorDepositMultiplier;
	type CuratorDepositMin = CuratorDepositMin;
	type CuratorDepositMax = CuratorDepositMax;
	type BountyValueMinimum = BountyValueMinimum;
	type DataDepositPerByte = DataDepositPerByte;
	type MaximumReasonLength = MaximumReasonLength;
	type WeightInfo = pallet_bounties::weights::SubstrateWeight<Runtime>;
	type ChildBountyManager = ChildBounties;
}

parameter_types! {
	pub const ChildBountyValueMinimum: Balance = 1 * DOLLARS;
}

impl pallet_child_bounties::Config for Runtime {
	type RuntimeEvent = RuntimeEvent;
	type MaxActiveChildBountyCount = ConstU32<5>;
	type ChildBountyValueMinimum = ChildBountyValueMinimum;
	type WeightInfo = pallet_child_bounties::weights::SubstrateWeight<Runtime>;
}

impl pallet_tips::Config for Runtime {
	type RuntimeEvent = RuntimeEvent;
	type DataDepositPerByte = DataDepositPerByte;
	type MaximumReasonLength = MaximumReasonLength;
	type Tippers = Elections;
	type TipCountdown = TipCountdown;
	type TipFindersFee = TipFindersFee;
	type TipReportDepositBase = TipReportDepositBase;
	type WeightInfo = pallet_tips::weights::SubstrateWeight<Runtime>;
}

parameter_types! {
	pub const DepositPerItem: Balance = deposit(1, 0);
	pub const DepositPerByte: Balance = deposit(0, 1);
	pub const MaxValueSize: u32 = 16 * 1024;
	pub const DeletionQueueDepth: u32 = 128;
	// The lazy deletion runs inside on_initialize.
	pub DeletionWeightLimit: Weight = RuntimeBlockWeights::get()
		.per_class
		.get(DispatchClass::Normal)
		.max_total
		.unwrap_or(RuntimeBlockWeights::get().max_block);
	pub Schedule: pallet_contracts::Schedule<Runtime> = Default::default();
}

impl pallet_contracts::Config for Runtime {
	type Time = Timestamp;
	type Randomness = RandomnessCollectiveFlip;
	type Currency = Balances;
	type RuntimeEvent = RuntimeEvent;
	type RuntimeCall = RuntimeCall;
	/// The safest default is to allow no calls at all.
	///
	/// Runtimes should whitelist dispatchables that are allowed to be called from contracts
	/// and make sure they are stable. Dispatchables exposed to contracts are not allowed to
	/// change because that would break already deployed contracts. The `Call` structure itself
	/// is not allowed to change the indices of existing pallets, too.
	type CallFilter = Nothing;
	type DepositPerItem = DepositPerItem;
	type DepositPerByte = DepositPerByte;
	type CallStack = [pallet_contracts::Frame<Self>; 31];
	type WeightPrice = pallet_transaction_payment::Pallet<Self>;
	type WeightInfo = pallet_contracts::weights::SubstrateWeight<Self>;
	type ChainExtension = ();
	type DeletionQueueDepth = DeletionQueueDepth;
	type DeletionWeightLimit = DeletionWeightLimit;
	type Schedule = Schedule;
	type AddressGenerator = pallet_contracts::DefaultAddressGenerator;
	type MaxCodeLen = ConstU32<{ 128 * 1024 }>;
	type MaxStorageKeyLen = ConstU32<128>;
	type UnsafeUnstableInterface = ConstBool<false>;
}

impl pallet_sudo::Config for Runtime {
	type RuntimeEvent = RuntimeEvent;
	type RuntimeCall = RuntimeCall;
}

parameter_types! {
	pub const ImOnlineUnsignedPriority: TransactionPriority = TransactionPriority::max_value();
	/// We prioritize im-online heartbeats over election solution submission.
	pub const StakingUnsignedPriority: TransactionPriority = TransactionPriority::max_value() / 2;
	pub const MaxAuthorities: u32 = 100;
	pub const MaxKeys: u32 = 10_000;
	pub const MaxPeerInHeartbeats: u32 = 10_000;
	pub const MaxPeerDataEncodingSize: u32 = 1_000;
}

impl<LocalCall> frame_system::offchain::CreateSignedTransaction<LocalCall> for Runtime
where
	RuntimeCall: From<LocalCall>,
{
	fn create_transaction<C: frame_system::offchain::AppCrypto<Self::Public, Self::Signature>>(
		call: RuntimeCall,
		public: <Signature as traits::Verify>::Signer,
		account: AccountId,
		nonce: Index,
	) -> Option<(RuntimeCall, <UncheckedExtrinsic as traits::Extrinsic>::SignaturePayload)> {
		let tip = 0;
		// take the biggest period possible.
		let period =
			BlockHashCount::get().checked_next_power_of_two().map(|c| c / 2).unwrap_or(2) as u64;
		let current_block = System::block_number()
			.saturated_into::<u64>()
			// The `System::block_number` is initialized with `n+1`,
			// so the actual block number is `n`.
			.saturating_sub(1);
		let era = Era::mortal(period, current_block);
		let extra = (
			frame_system::CheckNonZeroSender::<Runtime>::new(),
			frame_system::CheckSpecVersion::<Runtime>::new(),
			frame_system::CheckTxVersion::<Runtime>::new(),
			frame_system::CheckGenesis::<Runtime>::new(),
			frame_system::CheckEra::<Runtime>::from(era),
			frame_system::CheckNonce::<Runtime>::from(nonce),
			frame_system::CheckWeight::<Runtime>::new(),
			pallet_asset_tx_payment::ChargeAssetTxPayment::<Runtime>::from(tip, None),
		);
		let raw_payload = SignedPayload::new(call, extra)
			.map_err(|e| {
				log::warn!("Unable to create signed payload: {:?}", e);
			})
			.ok()?;
		let signature = raw_payload.using_encoded(|payload| C::sign(payload, public))?;
		let address = Indices::unlookup(account);
		let (call, extra, _) = raw_payload.deconstruct();
		Some((call, (address, signature, extra)))
	}
}

impl frame_system::offchain::SigningTypes for Runtime {
	type Public = <Signature as traits::Verify>::Signer;
	type Signature = Signature;
}

impl<C> frame_system::offchain::SendTransactionTypes<C> for Runtime
where
	RuntimeCall: From<C>,
{
	type Extrinsic = UncheckedExtrinsic;
	type OverarchingCall = RuntimeCall;
}

impl pallet_im_online::Config for Runtime {
	type AuthorityId = ImOnlineId;
	type RuntimeEvent = RuntimeEvent;
	type NextSessionRotation = Babe;
	type ValidatorSet = Historical;
	type ReportUnresponsiveness = Offences;
	type UnsignedPriority = ImOnlineUnsignedPriority;
	type WeightInfo = pallet_im_online::weights::SubstrateWeight<Runtime>;
	type MaxKeys = MaxKeys;
	type MaxPeerInHeartbeats = MaxPeerInHeartbeats;
	type MaxPeerDataEncodingSize = MaxPeerDataEncodingSize;
}

impl pallet_offences::Config for Runtime {
	type RuntimeEvent = RuntimeEvent;
	type IdentificationTuple = pallet_session::historical::IdentificationTuple<Self>;
	type OnOffenceHandler = Staking;
}

impl pallet_authority_discovery::Config for Runtime {
	type MaxAuthorities = MaxAuthorities;
}

impl pallet_grandpa::Config for Runtime {
	type RuntimeEvent = RuntimeEvent;

	type KeyOwnerProofSystem = Historical;

	type KeyOwnerProof =
		<Self::KeyOwnerProofSystem as KeyOwnerProofSystem<(KeyTypeId, GrandpaId)>>::Proof;

	type KeyOwnerIdentification = <Self::KeyOwnerProofSystem as KeyOwnerProofSystem<(
		KeyTypeId,
		GrandpaId,
	)>>::IdentificationTuple;

	type HandleEquivocation = pallet_grandpa::EquivocationHandler<
		Self::KeyOwnerIdentification,
		Offences,
		ReportLongevity,
	>;

	type WeightInfo = ();
	type MaxAuthorities = MaxAuthorities;
}

parameter_types! {
	pub const BasicDeposit: Balance = 10 * DOLLARS;       // 258 bytes on-chain
	pub const FieldDeposit: Balance = 250 * CENTS;        // 66 bytes on-chain
	pub const SubAccountDeposit: Balance = 2 * DOLLARS;   // 53 bytes on-chain
	pub const MaxSubAccounts: u32 = 100;
	pub const MaxAdditionalFields: u32 = 100;
	pub const MaxRegistrars: u32 = 20;
}

impl pallet_identity::Config for Runtime {
	type RuntimeEvent = RuntimeEvent;
	type Currency = Balances;
	type BasicDeposit = BasicDeposit;
	type FieldDeposit = FieldDeposit;
	type SubAccountDeposit = SubAccountDeposit;
	type MaxSubAccounts = MaxSubAccounts;
	type MaxAdditionalFields = MaxAdditionalFields;
	type MaxRegistrars = MaxRegistrars;
	type Slashed = Treasury;
	type ForceOrigin = EnsureRootOrHalfCouncil;
	type RegistrarOrigin = EnsureRootOrHalfCouncil;
	type WeightInfo = pallet_identity::weights::SubstrateWeight<Runtime>;
}

parameter_types! {
	pub const ConfigDepositBase: Balance = 5 * DOLLARS;
	pub const FriendDepositFactor: Balance = 50 * CENTS;
	pub const MaxFriends: u16 = 9;
	pub const RecoveryDeposit: Balance = 5 * DOLLARS;
}

impl pallet_recovery::Config for Runtime {
	type RuntimeEvent = RuntimeEvent;
	type WeightInfo = pallet_recovery::weights::SubstrateWeight<Runtime>;
	type RuntimeCall = RuntimeCall;
	type Currency = Balances;
	type ConfigDepositBase = ConfigDepositBase;
	type FriendDepositFactor = FriendDepositFactor;
	type MaxFriends = MaxFriends;
	type RecoveryDeposit = RecoveryDeposit;
}

parameter_types! {
	pub const CandidateDeposit: Balance = 10 * DOLLARS;
	pub const WrongSideDeduction: Balance = 2 * DOLLARS;
	pub const MaxStrikes: u32 = 10;
	pub const RotationPeriod: BlockNumber = 80 * HOURS;
	pub const PeriodSpend: Balance = 500 * DOLLARS;
	pub const MaxLockDuration: BlockNumber = 36 * 30 * DAYS;
	pub const ChallengePeriod: BlockNumber = 7 * DAYS;
	pub const MaxCandidateIntake: u32 = 10;
	pub const SocietyPalletId: PalletId = PalletId(*b"py/socie");
}

impl pallet_society::Config for Runtime {
	type RuntimeEvent = RuntimeEvent;
	type PalletId = SocietyPalletId;
	type Currency = Balances;
	type Randomness = RandomnessCollectiveFlip;
	type CandidateDeposit = CandidateDeposit;
	type WrongSideDeduction = WrongSideDeduction;
	type MaxStrikes = MaxStrikes;
	type PeriodSpend = PeriodSpend;
	type MembershipChanged = ();
	type RotationPeriod = RotationPeriod;
	type MaxLockDuration = MaxLockDuration;
	type FounderSetOrigin =
		pallet_collective::EnsureProportionMoreThan<AccountId, CouncilCollective, 1, 2>;
	type SuspensionJudgementOrigin = pallet_society::EnsureFounder<Runtime>;
	type MaxCandidateIntake = MaxCandidateIntake;
	type ChallengePeriod = ChallengePeriod;
}

parameter_types! {
	pub const MinVestedTransfer: Balance = 100 * DOLLARS;
	pub UnvestedFundsAllowedWithdrawReasons: WithdrawReasons =
		WithdrawReasons::except(WithdrawReasons::TRANSFER | WithdrawReasons::RESERVE);
}

impl pallet_vesting::Config for Runtime {
	type RuntimeEvent = RuntimeEvent;
	type Currency = Balances;
	type BlockNumberToBalance = ConvertInto;
	type MinVestedTransfer = MinVestedTransfer;
	type WeightInfo = pallet_vesting::weights::SubstrateWeight<Runtime>;
	type UnvestedFundsAllowedWithdrawReasons = UnvestedFundsAllowedWithdrawReasons;
	// `VestingInfo` encode length is 36bytes. 28 schedules gets encoded as 1009 bytes, which is the
	// highest number of schedules that encodes less than 2^10.
	const MAX_VESTING_SCHEDULES: u32 = 28;
}

impl pallet_mmr::Config for Runtime {
	const INDEXING_PREFIX: &'static [u8] = b"mmr";
	type Hashing = <Runtime as frame_system::Config>::Hashing;
	type Hash = <Runtime as frame_system::Config>::Hash;
	type LeafData = pallet_mmr::ParentNumberAndHash<Self>;
	type OnNewRoot = ();
	type WeightInfo = ();
}

parameter_types! {
	pub const LotteryPalletId: PalletId = PalletId(*b"py/lotto");
	pub const MaxCalls: u32 = 10;
	pub const MaxGenerateRandom: u32 = 10;
}

impl pallet_lottery::Config for Runtime {
	type PalletId = LotteryPalletId;
	type RuntimeCall = RuntimeCall;
	type Currency = Balances;
	type Randomness = RandomnessCollectiveFlip;
	type RuntimeEvent = RuntimeEvent;
	type ManagerOrigin = EnsureRoot<AccountId>;
	type MaxCalls = MaxCalls;
	type ValidateCall = Lottery;
	type MaxGenerateRandom = MaxGenerateRandom;
	type WeightInfo = pallet_lottery::weights::SubstrateWeight<Runtime>;
}

parameter_types! {
	pub const AssetDeposit: Balance = 100 * DOLLARS;
	pub const ApprovalDeposit: Balance = 1 * DOLLARS;
	pub const StringLimit: u32 = 50;
	pub const MetadataDepositBase: Balance = 10 * DOLLARS;
	pub const MetadataDepositPerByte: Balance = 1 * DOLLARS;
}

impl pallet_assets::Config for Runtime {
	type RuntimeEvent = RuntimeEvent;
	type Balance = u128;
	type AssetId = u32;
	type AssetIdParameter = codec::Compact<u32>;
	type Currency = Balances;
	type CreateOrigin = AsEnsureOriginWithArg<EnsureSigned<AccountId>>;
	type ForceOrigin = EnsureRoot<AccountId>;
	type AssetDeposit = AssetDeposit;
	type AssetAccountDeposit = ConstU128<DOLLARS>;
	type MetadataDepositBase = MetadataDepositBase;
	type MetadataDepositPerByte = MetadataDepositPerByte;
	type ApprovalDeposit = ApprovalDeposit;
	type StringLimit = StringLimit;
	type Freezer = ();
	type Extra = ();
	type WeightInfo = pallet_assets::weights::SubstrateWeight<Runtime>;
	type RemoveItemsLimit = ConstU32<1000>;
	#[cfg(feature = "runtime-benchmarks")]
	type BenchmarkHelper = ();
}

parameter_types! {
	pub IgnoredIssuance: Balance = Treasury::pot();
	pub const QueueCount: u32 = 300;
	pub const MaxQueueLen: u32 = 1000;
	pub const FifoQueueLen: u32 = 500;
	pub const NisBasePeriod: BlockNumber = 30 * DAYS;
	pub const MinBid: Balance = 100 * DOLLARS;
	pub const MinReceipt: Perquintill = Perquintill::from_percent(1);
	pub const IntakePeriod: BlockNumber = 10;
	pub MaxIntakeWeight: Weight = MAXIMUM_BLOCK_WEIGHT / 10;
	pub const ThawThrottle: (Perquintill, BlockNumber) = (Perquintill::from_percent(25), 5);
	pub Target: Perquintill = Perquintill::zero();
	pub const NisPalletId: PalletId = PalletId(*b"py/nis  ");
}

impl pallet_nis::Config for Runtime {
	type WeightInfo = pallet_nis::weights::SubstrateWeight<Runtime>;
	type RuntimeEvent = RuntimeEvent;
	type Currency = Balances;
	type CurrencyBalance = Balance;
	type FundOrigin = frame_system::EnsureSigned<AccountId>;
	type Counterpart = ItemOf<Assets, ConstU32<9u32>, AccountId>;
	type CounterpartAmount = WithMaximumOf<ConstU128<21_000_000_000_000_000_000u128>>;
	type Deficit = ();
	type IgnoredIssuance = IgnoredIssuance;
	type Target = Target;
	type PalletId = NisPalletId;
	type QueueCount = QueueCount;
	type MaxQueueLen = MaxQueueLen;
	type FifoQueueLen = FifoQueueLen;
	type BasePeriod = NisBasePeriod;
	type MinBid = MinBid;
	type MinReceipt = MinReceipt;
	type IntakePeriod = IntakePeriod;
	type MaxIntakeWeight = MaxIntakeWeight;
	type ThawThrottle = ThawThrottle;
}

parameter_types! {
	pub const CollectionDeposit: Balance = 100 * DOLLARS;
	pub const ItemDeposit: Balance = 1 * DOLLARS;
	pub const KeyLimit: u32 = 32;
	pub const ValueLimit: u32 = 256;
}

impl pallet_uniques::Config for Runtime {
	type RuntimeEvent = RuntimeEvent;
	type CollectionId = u32;
	type ItemId = u32;
	type Currency = Balances;
	type ForceOrigin = frame_system::EnsureRoot<AccountId>;
	type CollectionDeposit = CollectionDeposit;
	type ItemDeposit = ItemDeposit;
	type MetadataDepositBase = MetadataDepositBase;
	type AttributeDepositBase = MetadataDepositBase;
	type DepositPerByte = MetadataDepositPerByte;
	type StringLimit = StringLimit;
	type KeyLimit = KeyLimit;
	type ValueLimit = ValueLimit;
	type WeightInfo = pallet_uniques::weights::SubstrateWeight<Runtime>;
	#[cfg(feature = "runtime-benchmarks")]
	type Helper = ();
	type CreateOrigin = AsEnsureOriginWithArg<EnsureSigned<AccountId>>;
	type Locker = ();
}

impl pallet_transaction_storage::Config for Runtime {
	type RuntimeEvent = RuntimeEvent;
	type Currency = Balances;
	type RuntimeCall = RuntimeCall;
	type FeeDestination = ();
	type WeightInfo = pallet_transaction_storage::weights::SubstrateWeight<Runtime>;
	type MaxBlockTransactions =
		ConstU32<{ pallet_transaction_storage::DEFAULT_MAX_BLOCK_TRANSACTIONS }>;
	type MaxTransactionSize =
		ConstU32<{ pallet_transaction_storage::DEFAULT_MAX_TRANSACTION_SIZE }>;
}

impl pallet_whitelist::Config for Runtime {
	type RuntimeEvent = RuntimeEvent;
	type RuntimeCall = RuntimeCall;
	type WhitelistOrigin = EnsureRoot<AccountId>;
	type DispatchWhitelistedOrigin = EnsureRoot<AccountId>;
	type Preimages = Preimage;
	type WeightInfo = pallet_whitelist::weights::SubstrateWeight<Runtime>;
}

parameter_types! {
	pub const MigrationSignedDepositPerItem: Balance = 1 * CENTS;
	pub const MigrationSignedDepositBase: Balance = 20 * DOLLARS;
	pub const MigrationMaxKeyLen: u32 = 512;
}

impl pallet_state_trie_migration::Config for Runtime {
	type RuntimeEvent = RuntimeEvent;
	type ControlOrigin = EnsureRoot<AccountId>;
	type Currency = Balances;
	type MaxKeyLen = MigrationMaxKeyLen;
	type SignedDepositPerItem = MigrationSignedDepositPerItem;
	type SignedDepositBase = MigrationSignedDepositBase;
	// Warning: this is not advised, as it might allow the chain to be temporarily DOS-ed.
	// Preferably, if the chain's governance/maintenance team is planning on using a specific
	// account for the migration, put it here to make sure only that account can trigger the signed
	// migrations.
	type SignedFilter = EnsureSigned<Self::AccountId>;
	type WeightInfo = ();
}

const ALLIANCE_MOTION_DURATION_IN_BLOCKS: BlockNumber = 5 * DAYS;

parameter_types! {
	pub const AllianceMotionDuration: BlockNumber = ALLIANCE_MOTION_DURATION_IN_BLOCKS;
	pub const AllianceMaxProposals: u32 = 100;
	pub const AllianceMaxMembers: u32 = 100;
}

type AllianceCollective = pallet_collective::Instance3;
impl pallet_collective::Config<AllianceCollective> for Runtime {
	type RuntimeOrigin = RuntimeOrigin;
	type Proposal = RuntimeCall;
	type RuntimeEvent = RuntimeEvent;
	type MotionDuration = AllianceMotionDuration;
	type MaxProposals = AllianceMaxProposals;
	type MaxMembers = AllianceMaxMembers;
	type DefaultVote = pallet_collective::PrimeDefaultVote;
	type WeightInfo = pallet_collective::weights::SubstrateWeight<Runtime>;
}

parameter_types! {
	pub const MaxFellows: u32 = AllianceMaxMembers::get();
	pub const MaxAllies: u32 = 100;
	pub const AllyDeposit: Balance = 10 * DOLLARS;
	pub const RetirementPeriod: BlockNumber = ALLIANCE_MOTION_DURATION_IN_BLOCKS + (1 * DAYS);
}

impl pallet_alliance::Config for Runtime {
	type RuntimeEvent = RuntimeEvent;
	type Proposal = RuntimeCall;
	type AdminOrigin = EitherOfDiverse<
		EnsureRoot<AccountId>,
		pallet_collective::EnsureProportionMoreThan<AccountId, AllianceCollective, 2, 3>,
	>;
	type MembershipManager = EitherOfDiverse<
		EnsureRoot<AccountId>,
		pallet_collective::EnsureProportionMoreThan<AccountId, AllianceCollective, 2, 3>,
	>;
	type AnnouncementOrigin = EitherOfDiverse<
		EnsureRoot<AccountId>,
		pallet_collective::EnsureProportionMoreThan<AccountId, AllianceCollective, 2, 3>,
	>;
	type Currency = Balances;
	type Slashed = Treasury;
	type InitializeMembers = AllianceMotion;
	type MembershipChanged = AllianceMotion;
	#[cfg(not(feature = "runtime-benchmarks"))]
	type IdentityVerifier = AllianceIdentityVerifier;
	#[cfg(feature = "runtime-benchmarks")]
	type IdentityVerifier = ();
	type ProposalProvider = AllianceProposalProvider;
	type MaxProposals = AllianceMaxProposals;
	type MaxFellows = MaxFellows;
	type MaxAllies = MaxAllies;
	type MaxUnscrupulousItems = ConstU32<100>;
	type MaxWebsiteUrlLength = ConstU32<255>;
	type MaxAnnouncementsCount = ConstU32<100>;
	type MaxMembersCount = AllianceMaxMembers;
	type AllyDeposit = AllyDeposit;
	type WeightInfo = pallet_alliance::weights::SubstrateWeight<Runtime>;
	type RetirementPeriod = RetirementPeriod;
}

construct_runtime!(
	pub enum Runtime where
		Block = Block,
		NodeBlock = node_primitives::Block,
		UncheckedExtrinsic = UncheckedExtrinsic
	{
		System: frame_system,
		Utility: pallet_utility,
		Babe: pallet_babe,
		Timestamp: pallet_timestamp,
		// Authorship must be before session in order to note author in the correct session and era
		// for im-online and staking.
		Authorship: pallet_authorship,
		Indices: pallet_indices,
		Balances: pallet_balances,
		TransactionPayment: pallet_transaction_payment,
		AssetTxPayment: pallet_asset_tx_payment,
		ElectionProviderMultiPhase: pallet_election_provider_multi_phase,
		Staking: pallet_staking,
		Session: pallet_session,
		Democracy: pallet_democracy,
		Council: pallet_collective::<Instance1>,
		TechnicalCommittee: pallet_collective::<Instance2>,
		Elections: pallet_elections,
		TechnicalMembership: pallet_membership::<Instance1>,
		Grandpa: pallet_grandpa,
		Treasury: pallet_treasury,
		Contracts: pallet_contracts,
		Sudo: pallet_sudo,
		ImOnline: pallet_im_online,
		AuthorityDiscovery: pallet_authority_discovery,
		Offences: pallet_offences,
		Historical: pallet_session_historical::{Pallet},
		RandomnessCollectiveFlip: pallet_randomness_collective_flip,
		Identity: pallet_identity,
		Society: pallet_society,
		Recovery: pallet_recovery,
		Vesting: pallet_vesting,
		Scheduler: pallet_scheduler,
		Preimage: pallet_preimage,
		Proxy: pallet_proxy,
		Multisig: pallet_multisig,
		Bounties: pallet_bounties,
		Tips: pallet_tips,
		Assets: pallet_assets,
		Mmr: pallet_mmr,
		Lottery: pallet_lottery,
		Nis: pallet_nis,
		Uniques: pallet_uniques,
		TransactionStorage: pallet_transaction_storage,
		VoterList: pallet_bags_list::<Instance1>,
		StateTrieMigration: pallet_state_trie_migration,
		ChildBounties: pallet_child_bounties,
		Referenda: pallet_referenda,
		Remark: pallet_remark,
		RootTesting: pallet_root_testing,
		ConvictionVoting: pallet_conviction_voting,
		Whitelist: pallet_whitelist,
		AllianceMotion: pallet_collective::<Instance3>,
		Alliance: pallet_alliance,
		NominationPools: pallet_nomination_pools,
		RankedPolls: pallet_referenda::<Instance2>,
		RankedCollective: pallet_ranked_collective,
		FastUnstake: pallet_fast_unstake,
	}
);

/// The address format for describing accounts.
pub type Address = sp_runtime::MultiAddress<AccountId, AccountIndex>;
/// Block header type as expected by this runtime.
pub type Header = generic::Header<BlockNumber, BlakeTwo256>;
/// Block type as expected by this runtime.
pub type Block = generic::Block<Header, UncheckedExtrinsic>;
/// A Block signed with a Justification
pub type SignedBlock = generic::SignedBlock<Block>;
/// BlockId type as expected by this runtime.
pub type BlockId = generic::BlockId<Block>;
/// The SignedExtension to the basic transaction logic.
///
/// When you change this, you **MUST** modify [`sign`] in `bin/node/testing/src/keyring.rs`!
///
/// [`sign`]: <../../testing/src/keyring.rs.html>
pub type SignedExtra = (
	frame_system::CheckNonZeroSender<Runtime>,
	frame_system::CheckSpecVersion<Runtime>,
	frame_system::CheckTxVersion<Runtime>,
	frame_system::CheckGenesis<Runtime>,
	frame_system::CheckEra<Runtime>,
	frame_system::CheckNonce<Runtime>,
	frame_system::CheckWeight<Runtime>,
	pallet_asset_tx_payment::ChargeAssetTxPayment<Runtime>,
);

/// Unchecked extrinsic type as expected by this runtime.
pub type UncheckedExtrinsic =
	generic::UncheckedExtrinsic<Address, RuntimeCall, Signature, SignedExtra>;
/// The payload being signed in transactions.
pub type SignedPayload = generic::SignedPayload<RuntimeCall, SignedExtra>;
/// Extrinsic type that has already been checked.
pub type CheckedExtrinsic = generic::CheckedExtrinsic<AccountId, RuntimeCall, SignedExtra>;
/// Executive: handles dispatch to the various modules.
pub type Executive = frame_executive::Executive<
	Runtime,
	Block,
	frame_system::ChainContext<Runtime>,
	Runtime,
	AllPalletsWithSystem,
	Migrations,
>;

// All migrations executed on runtime upgrade as a nested tuple of types implementing
// `OnRuntimeUpgrade`.
type Migrations = (
	pallet_nomination_pools::migration::v2::MigrateToV2<Runtime>,
	pallet_alliance::migration::Migration<Runtime>,
	pallet_contracts::Migration<Runtime>,
);

/// MMR helper types.
mod mmr {
	use super::Runtime;
	pub use pallet_mmr::primitives::*;

	pub type Leaf = <<Runtime as pallet_mmr::Config>::LeafData as LeafDataProvider>::LeafData;
	pub type Hash = <Runtime as pallet_mmr::Config>::Hash;
	pub type Hashing = <Runtime as pallet_mmr::Config>::Hashing;
}

#[cfg(feature = "runtime-benchmarks")]
#[macro_use]
extern crate frame_benchmarking;

#[cfg(feature = "runtime-benchmarks")]
mod benches {
	define_benchmarks!(
		[frame_benchmarking, BaselineBench::<Runtime>]
		[pallet_alliance, Alliance]
		[pallet_assets, Assets]
		[pallet_babe, Babe]
		[pallet_bags_list, VoterList]
		[pallet_balances, Balances]
		[pallet_bounties, Bounties]
		[pallet_child_bounties, ChildBounties]
		[pallet_collective, Council]
		[pallet_conviction_voting, ConvictionVoting]
		[pallet_contracts, Contracts]
		[pallet_democracy, Democracy]
		[pallet_election_provider_multi_phase, ElectionProviderMultiPhase]
		[pallet_election_provider_support_benchmarking, EPSBench::<Runtime>]
		[pallet_elections, Elections]
		[pallet_fast_unstake, FastUnstake]
		[pallet_nis, Nis]
		[pallet_grandpa, Grandpa]
		[pallet_identity, Identity]
		[pallet_im_online, ImOnline]
		[pallet_indices, Indices]
		[pallet_lottery, Lottery]
		[pallet_membership, TechnicalMembership]
		[pallet_mmr, Mmr]
		[pallet_multisig, Multisig]
		[pallet_nomination_pools, NominationPoolsBench::<Runtime>]
		[pallet_offences, OffencesBench::<Runtime>]
		[pallet_preimage, Preimage]
		[pallet_proxy, Proxy]
		[pallet_ranked_collective, RankedCollective]
		[pallet_referenda, Referenda]
		[pallet_recovery, Recovery]
		[pallet_remark, Remark]
		[pallet_scheduler, Scheduler]
		[pallet_session, SessionBench::<Runtime>]
		[pallet_staking, Staking]
		[pallet_state_trie_migration, StateTrieMigration]
		[frame_system, SystemBench::<Runtime>]
		[pallet_timestamp, Timestamp]
		[pallet_tips, Tips]
		[pallet_transaction_storage, TransactionStorage]
		[pallet_treasury, Treasury]
		[pallet_uniques, Uniques]
		[pallet_utility, Utility]
		[pallet_vesting, Vesting]
		[pallet_whitelist, Whitelist]
	);
}

impl_runtime_apis! {
	impl sp_api::Core<Block> for Runtime {
		fn version() -> RuntimeVersion {
			VERSION
		}

		fn execute_block(block: Block) {
			Executive::execute_block(block);
		}

		fn initialize_block(header: &<Block as BlockT>::Header) {
			Executive::initialize_block(header)
		}
	}

	impl sp_api::Metadata<Block> for Runtime {
		fn metadata() -> OpaqueMetadata {
			OpaqueMetadata::new(Runtime::metadata().into())
		}
	}

	impl sp_block_builder::BlockBuilder<Block> for Runtime {
		fn apply_extrinsic(extrinsic: <Block as BlockT>::Extrinsic) -> ApplyExtrinsicResult {
			Executive::apply_extrinsic(extrinsic)
		}

		fn finalize_block() -> <Block as BlockT>::Header {
			Executive::finalize_block()
		}

		fn inherent_extrinsics(data: InherentData) -> Vec<<Block as BlockT>::Extrinsic> {
			data.create_extrinsics()
		}

		fn check_inherents(block: Block, data: InherentData) -> CheckInherentsResult {
			data.check_extrinsics(&block)
		}
	}

	impl sp_transaction_pool::runtime_api::TaggedTransactionQueue<Block> for Runtime {
		fn validate_transaction(
			source: TransactionSource,
			tx: <Block as BlockT>::Extrinsic,
			block_hash: <Block as BlockT>::Hash,
		) -> TransactionValidity {
			Executive::validate_transaction(source, tx, block_hash)
		}
	}

	impl sp_offchain::OffchainWorkerApi<Block> for Runtime {
		fn offchain_worker(header: &<Block as BlockT>::Header) {
			Executive::offchain_worker(header)
		}
	}

	impl fg_primitives::GrandpaApi<Block> for Runtime {
		fn grandpa_authorities() -> GrandpaAuthorityList {
			Grandpa::grandpa_authorities()
		}

		fn current_set_id() -> fg_primitives::SetId {
			Grandpa::current_set_id()
		}

		fn submit_report_equivocation_unsigned_extrinsic(
			equivocation_proof: fg_primitives::EquivocationProof<
				<Block as BlockT>::Hash,
				NumberFor<Block>,
			>,
			key_owner_proof: fg_primitives::OpaqueKeyOwnershipProof,
		) -> Option<()> {
			let key_owner_proof = key_owner_proof.decode()?;

			Grandpa::submit_unsigned_equivocation_report(
				equivocation_proof,
				key_owner_proof,
			)
		}

		fn generate_key_ownership_proof(
			_set_id: fg_primitives::SetId,
			authority_id: GrandpaId,
		) -> Option<fg_primitives::OpaqueKeyOwnershipProof> {
			use codec::Encode;

			Historical::prove((fg_primitives::KEY_TYPE, authority_id))
				.map(|p| p.encode())
				.map(fg_primitives::OpaqueKeyOwnershipProof::new)
		}
	}

	impl pallet_nomination_pools_runtime_api::NominationPoolsApi<Block, AccountId, Balance> for Runtime {
		fn pending_rewards(member_account: AccountId) -> Balance {
			NominationPools::pending_rewards(member_account).unwrap_or_default()
		}
	}

	impl sp_consensus_babe::BabeApi<Block> for Runtime {
		fn configuration() -> sp_consensus_babe::BabeConfiguration {
			let epoch_config = Babe::epoch_config().unwrap_or(BABE_GENESIS_EPOCH_CONFIG);
			sp_consensus_babe::BabeConfiguration {
				slot_duration: Babe::slot_duration(),
				epoch_length: EpochDuration::get(),
				c: epoch_config.c,
				authorities: Babe::authorities().to_vec(),
				randomness: Babe::randomness(),
				allowed_slots: epoch_config.allowed_slots,
			}
		}

		fn current_epoch_start() -> sp_consensus_babe::Slot {
			Babe::current_epoch_start()
		}

		fn current_epoch() -> sp_consensus_babe::Epoch {
			Babe::current_epoch()
		}

		fn next_epoch() -> sp_consensus_babe::Epoch {
			Babe::next_epoch()
		}

		fn generate_key_ownership_proof(
			_slot: sp_consensus_babe::Slot,
			authority_id: sp_consensus_babe::AuthorityId,
		) -> Option<sp_consensus_babe::OpaqueKeyOwnershipProof> {
			use codec::Encode;

			Historical::prove((sp_consensus_babe::KEY_TYPE, authority_id))
				.map(|p| p.encode())
				.map(sp_consensus_babe::OpaqueKeyOwnershipProof::new)
		}

		fn submit_report_equivocation_unsigned_extrinsic(
			equivocation_proof: sp_consensus_babe::EquivocationProof<<Block as BlockT>::Header>,
			key_owner_proof: sp_consensus_babe::OpaqueKeyOwnershipProof,
		) -> Option<()> {
			let key_owner_proof = key_owner_proof.decode()?;

			Babe::submit_unsigned_equivocation_report(
				equivocation_proof,
				key_owner_proof,
			)
		}
	}

	impl sp_authority_discovery::AuthorityDiscoveryApi<Block> for Runtime {
		fn authorities() -> Vec<AuthorityDiscoveryId> {
			AuthorityDiscovery::authorities()
		}
	}

	impl frame_system_rpc_runtime_api::AccountNonceApi<Block, AccountId, Index> for Runtime {
		fn account_nonce(account: AccountId) -> Index {
			System::account_nonce(account)
		}
	}

	impl pallet_contracts::ContractsApi<Block, AccountId, Balance, BlockNumber, Hash> for Runtime
	{
		fn call(
			origin: AccountId,
			dest: AccountId,
			value: Balance,
			gas_limit: Option<Weight>,
			storage_deposit_limit: Option<Balance>,
			input_data: Vec<u8>,
		) -> pallet_contracts_primitives::ContractExecResult<Balance> {
			let gas_limit = gas_limit.unwrap_or(RuntimeBlockWeights::get().max_block);
			Contracts::bare_call(
				origin,
				dest,
				value,
				gas_limit,
				storage_deposit_limit,
				input_data,
				true,
				pallet_contracts::Determinism::Deterministic,
			)
		}

		fn instantiate(
			origin: AccountId,
			value: Balance,
			gas_limit: Option<Weight>,
			storage_deposit_limit: Option<Balance>,
			code: pallet_contracts_primitives::Code<Hash>,
			data: Vec<u8>,
			salt: Vec<u8>,
		) -> pallet_contracts_primitives::ContractInstantiateResult<AccountId, Balance>
		{
			let gas_limit = gas_limit.unwrap_or(RuntimeBlockWeights::get().max_block);
			Contracts::bare_instantiate(
				origin,
				value,
				gas_limit,
				storage_deposit_limit,
				code,
				data,
				salt,
				true
			)
		}

		fn upload_code(
			origin: AccountId,
			code: Vec<u8>,
			storage_deposit_limit: Option<Balance>,
			determinism: pallet_contracts::Determinism,
		) -> pallet_contracts_primitives::CodeUploadResult<Hash, Balance>
		{
			Contracts::bare_upload_code(
				origin,
				code,
				storage_deposit_limit,
				determinism,
			)
		}

		fn get_storage(
			address: AccountId,
			key: Vec<u8>,
		) -> pallet_contracts_primitives::GetStorageResult {
			Contracts::get_storage(
				address,
				key
			)
		}
	}

	impl pallet_transaction_payment_rpc_runtime_api::TransactionPaymentApi<
		Block,
		Balance,
	> for Runtime {
		fn query_info(uxt: <Block as BlockT>::Extrinsic, len: u32) -> RuntimeDispatchInfo<Balance> {
			TransactionPayment::query_info(uxt, len)
		}
		fn query_fee_details(uxt: <Block as BlockT>::Extrinsic, len: u32) -> FeeDetails<Balance> {
			TransactionPayment::query_fee_details(uxt, len)
		}
	}

	impl pallet_transaction_payment_rpc_runtime_api::TransactionPaymentCallApi<Block, Balance, RuntimeCall>
		for Runtime
	{
		fn query_call_info(call: RuntimeCall, len: u32) -> RuntimeDispatchInfo<Balance> {
			TransactionPayment::query_call_info(call, len)
		}
		fn query_call_fee_details(call: RuntimeCall, len: u32) -> FeeDetails<Balance> {
			TransactionPayment::query_call_fee_details(call, len)
		}
	}

	impl pallet_mmr::primitives::MmrApi<
		Block,
		mmr::Hash,
		BlockNumber,
	> for Runtime {
		fn mmr_root() -> Result<mmr::Hash, mmr::Error> {
			Ok(Mmr::mmr_root())
		}

		fn mmr_leaf_count() -> Result<mmr::LeafIndex, mmr::Error> {
			Ok(Mmr::mmr_leaves())
		}

		fn generate_proof(
			block_numbers: Vec<BlockNumber>,
			best_known_block_number: Option<BlockNumber>,
		) -> Result<(Vec<mmr::EncodableOpaqueLeaf>, mmr::Proof<mmr::Hash>), mmr::Error> {
			Mmr::generate_proof(block_numbers, best_known_block_number).map(
				|(leaves, proof)| {
					(
						leaves
							.into_iter()
							.map(|leaf| mmr::EncodableOpaqueLeaf::from_leaf(&leaf))
							.collect(),
						proof,
					)
				},
			)
		}

		fn verify_proof(leaves: Vec<mmr::EncodableOpaqueLeaf>, proof: mmr::Proof<mmr::Hash>)
			-> Result<(), mmr::Error>
		{
			let leaves = leaves.into_iter().map(|leaf|
				leaf.into_opaque_leaf()
				.try_decode()
				.ok_or(mmr::Error::Verify)).collect::<Result<Vec<mmr::Leaf>, mmr::Error>>()?;
			Mmr::verify_leaves(leaves, proof)
		}

		fn verify_proof_stateless(
			root: mmr::Hash,
			leaves: Vec<mmr::EncodableOpaqueLeaf>,
			proof: mmr::Proof<mmr::Hash>
		) -> Result<(), mmr::Error> {
			let nodes = leaves.into_iter().map(|leaf|mmr::DataOrHash::Data(leaf.into_opaque_leaf())).collect();
			pallet_mmr::verify_leaves_proof::<mmr::Hashing, _>(root, nodes, proof)
		}
	}

	impl sp_session::SessionKeys<Block> for Runtime {
		fn generate_session_keys(seed: Option<Vec<u8>>) -> Vec<u8> {
			SessionKeys::generate(seed)
		}

		fn decode_session_keys(
			encoded: Vec<u8>,
		) -> Option<Vec<(Vec<u8>, KeyTypeId)>> {
			SessionKeys::decode_into_raw_public_keys(&encoded)
		}
	}

	#[cfg(feature = "try-runtime")]
	impl frame_try_runtime::TryRuntime<Block> for Runtime {
		fn on_runtime_upgrade() -> (Weight, Weight) {
			// NOTE: intentional unwrap: we don't want to propagate the error backwards, and want to
			// have a backtrace here. If any of the pre/post migration checks fail, we shall stop
			// right here and right now.
			let weight = Executive::try_runtime_upgrade().unwrap();
			(weight, RuntimeBlockWeights::get().max_block)
		}

		fn execute_block(
			block: Block,
			state_root_check: bool,
			select: frame_try_runtime::TryStateSelect
		) -> Weight {
			log::info!(
				target: "node-runtime",
				"try-runtime: executing block {:?} / root checks: {:?} / try-state-select: {:?}",
				block.header.hash(),
				state_root_check,
				select,
			);
			// NOTE: intentional unwrap: we don't want to propagate the error backwards, and want to
			// have a backtrace here.
			Executive::try_execute_block(block, state_root_check, select).unwrap()
		}
	}

	#[cfg(feature = "runtime-benchmarks")]
	impl frame_benchmarking::Benchmark<Block> for Runtime {
		fn benchmark_metadata(extra: bool) -> (
			Vec<frame_benchmarking::BenchmarkList>,
			Vec<frame_support::traits::StorageInfo>,
		) {
			use frame_benchmarking::{baseline, Benchmarking, BenchmarkList};
			use frame_support::traits::StorageInfoTrait;

			// Trying to add benchmarks directly to the Session Pallet caused cyclic dependency
			// issues. To get around that, we separated the Session benchmarks into its own crate,
			// which is why we need these two lines below.
			use pallet_session_benchmarking::Pallet as SessionBench;
			use pallet_offences_benchmarking::Pallet as OffencesBench;
			use pallet_election_provider_support_benchmarking::Pallet as EPSBench;
			use frame_system_benchmarking::Pallet as SystemBench;
			use baseline::Pallet as BaselineBench;
			use pallet_nomination_pools_benchmarking::Pallet as NominationPoolsBench;

			let mut list = Vec::<BenchmarkList>::new();
			list_benchmarks!(list, extra);

			let storage_info = AllPalletsWithSystem::storage_info();

			(list, storage_info)
		}

		fn dispatch_benchmark(
			config: frame_benchmarking::BenchmarkConfig
		) -> Result<Vec<frame_benchmarking::BenchmarkBatch>, sp_runtime::RuntimeString> {
			use frame_benchmarking::{baseline, Benchmarking, BenchmarkBatch,  TrackedStorageKey};

			// Trying to add benchmarks directly to the Session Pallet caused cyclic dependency
			// issues. To get around that, we separated the Session benchmarks into its own crate,
			// which is why we need these two lines below.
			use pallet_session_benchmarking::Pallet as SessionBench;
			use pallet_offences_benchmarking::Pallet as OffencesBench;
			use pallet_election_provider_support_benchmarking::Pallet as EPSBench;
			use frame_system_benchmarking::Pallet as SystemBench;
			use baseline::Pallet as BaselineBench;
			use pallet_nomination_pools_benchmarking::Pallet as NominationPoolsBench;

			impl pallet_session_benchmarking::Config for Runtime {}
			impl pallet_offences_benchmarking::Config for Runtime {}
			impl pallet_election_provider_support_benchmarking::Config for Runtime {}
			impl frame_system_benchmarking::Config for Runtime {}
			impl baseline::Config for Runtime {}
			impl pallet_nomination_pools_benchmarking::Config for Runtime {}

			use frame_support::traits::WhitelistedStorageKeys;
			let mut whitelist: Vec<TrackedStorageKey> = AllPalletsWithSystem::whitelisted_storage_keys();

			// Treasury Account
			// TODO: this is manual for now, someday we might be able to use a
			// macro for this particular key
			let treasury_key = frame_system::Account::<Runtime>::hashed_key_for(Treasury::account_id());
			whitelist.push(treasury_key.to_vec().into());

			let mut batches = Vec::<BenchmarkBatch>::new();
			let params = (&config, &whitelist);
			add_benchmarks!(params, batches);
			Ok(batches)
		}
	}
}

#[cfg(test)]
mod tests {
	use super::*;
	use frame_election_provider_support::NposSolution;
	use frame_support::traits::WhitelistedStorageKeys;
	use frame_system::offchain::CreateSignedTransaction;
	use sp_core::hexdisplay::HexDisplay;
	use sp_runtime::UpperOf;
	use std::collections::HashSet;

	#[test]
	fn check_whitelist() {
		let whitelist: HashSet<String> = AllPalletsWithSystem::whitelisted_storage_keys()
			.iter()
			.map(|e| HexDisplay::from(&e.key).to_string())
			.collect();

		// Block Number
		assert!(
			whitelist.contains("26aa394eea5630e07c48ae0c9558cef702a5c1b19ab7a04f536c519aca4983ac")
		);
		// Total Issuance
		assert!(
			whitelist.contains("c2261276cc9d1f8598ea4b6a74b15c2f57c875e4cff74148e4628f264b974c80")
		);
		// Execution Phase
		assert!(
			whitelist.contains("26aa394eea5630e07c48ae0c9558cef7ff553b5a9862a516939d82b3d3d8661a")
		);
		// Event Count
		assert!(
			whitelist.contains("26aa394eea5630e07c48ae0c9558cef70a98fdbe9ce6c55837576c60c7af3850")
		);
		// System Events
		assert!(
			whitelist.contains("26aa394eea5630e07c48ae0c9558cef780d41e5e16056765bc8461851072c9d7")
		);
		// System BlockWeight
		assert!(
			whitelist.contains("26aa394eea5630e07c48ae0c9558cef734abf5cb34d6244378cddbf18e849d96")
		);
	}

	#[test]
	fn validate_transaction_submitter_bounds() {
		fn is_submit_signed_transaction<T>()
		where
			T: CreateSignedTransaction<RuntimeCall>,
		{
		}

		is_submit_signed_transaction::<Runtime>();
	}

	#[test]
	fn perbill_as_onchain_accuracy() {
		type OnChainAccuracy =
			<<Runtime as pallet_election_provider_multi_phase::MinerConfig>::Solution as NposSolution>::Accuracy;
		let maximum_chain_accuracy: Vec<UpperOf<OnChainAccuracy>> = (0..MaxNominations::get())
			.map(|_| <UpperOf<OnChainAccuracy>>::from(OnChainAccuracy::one().deconstruct()))
			.collect();
		let _: UpperOf<OnChainAccuracy> =
			maximum_chain_accuracy.iter().fold(0, |acc, x| acc.checked_add(*x).unwrap());
	}

	#[test]
	fn call_size() {
		let size = core::mem::size_of::<RuntimeCall>();
		assert!(
			size <= 208,
			"size of RuntimeCall {} is more than 208 bytes: some calls have too big arguments, use Box to reduce the
			size of RuntimeCall.
			If the limit is too strong, maybe consider increase the limit to 300.",
			size,
		);
	}
}<|MERGE_RESOLUTION|>--- conflicted
+++ resolved
@@ -1007,14 +1007,10 @@
 	pub const DesiredRunnersUp: u32 = 7;
 	pub const MaxVoters: u32 = 10 * 1000;
 	pub const MaxCandidates: u32 = 1000;
-<<<<<<< HEAD
 	// The ElectionsPalletId parameter name was changed along with the renaming of the elections
 	// pallet, but we keep the same lock ID to prevent a migration from current runtimes.
 	// Related to https://github.com/paritytech/substrate/issues/8250
-	pub const ElectionsPalletId: LockIdentifier = *b"phrelect";
-=======
 	pub const ElectionsPhragmenPalletId: fungibles::LockIdentifier = *b"phrelect";
->>>>>>> 02a9deaa
 }
 
 // Make sure that there are no more than `MaxMembers` members elected via elections-phragmen.
