// This file is part of Substrate.

// Copyright (C) 2018-2022 Parity Technologies (UK) Ltd.
// SPDX-License-Identifier: GPL-3.0-or-later WITH Classpath-exception-2.0

// This program is free software: you can redistribute it and/or modify
// it under the terms of the GNU General Public License as published by
// the Free Software Foundation, either version 3 of the License, or
// (at your option) any later version.

// This program is distributed in the hope that it will be useful,
// but WITHOUT ANY WARRANTY; without even the implied warranty of
// MERCHANTABILITY or FITNESS FOR A PARTICULAR PURPOSE. See the
// GNU General Public License for more details.

// You should have received a copy of the GNU General Public License
// along with this program. If not, see <https://www.gnu.org/licenses/>.

//! The Substrate runtime. This can be compiled with `#[no_std]`, ready for Wasm.

#![cfg_attr(not(feature = "std"), no_std)]
// `construct_runtime!` does a lot of recursion and requires us to increase the limit to 256.
#![recursion_limit = "256"]

use codec::{Decode, Encode, MaxEncodedLen};
use frame_support::{
	construct_runtime, parameter_types,
	traits::{
		ConstU128, ConstU16, ConstU32, Currency, EnsureOneOf, EqualPrivilegeOnly, Everything,
		Imbalance, InstanceFilter, KeyOwnerProofSystem, LockIdentifier, Nothing, OnUnbalanced,
		U128CurrencyToVote,
	},
	weights::{
		constants::{BlockExecutionWeight, ExtrinsicBaseWeight, RocksDbWeight, WEIGHT_PER_SECOND},
		DispatchClass, IdentityFee, Weight,
	},
	PalletId, RuntimeDebug,
};
use frame_system::{
	limits::{BlockLength, BlockWeights},
	EnsureRoot,
};
pub use node_primitives::{AccountId, Signature};
use node_primitives::{AccountIndex, Balance, BlockNumber, Hash, Index, Moment};
use pallet_contracts::weights::WeightInfo;
use pallet_grandpa::{
	fg_primitives, AuthorityId as GrandpaId, AuthorityList as GrandpaAuthorityList,
};
use pallet_im_online::sr25519::AuthorityId as ImOnlineId;
use pallet_session::historical as pallet_session_historical;
pub use pallet_transaction_payment::{CurrencyAdapter, Multiplier, TargetedFeeAdjustment};
use pallet_transaction_payment::{FeeDetails, RuntimeDispatchInfo};
use sp_api::impl_runtime_apis;
use sp_authority_discovery::AuthorityId as AuthorityDiscoveryId;
use sp_core::{
	crypto::KeyTypeId,
	u32_trait::{_1, _2, _3, _4, _5},
	OpaqueMetadata,
};
use sp_inherents::{CheckInherentsResult, InherentData};
use sp_runtime::{
	create_runtime_str,
	curve::PiecewiseLinear,
	generic, impl_opaque_keys,
	traits::{
		self, BlakeTwo256, Block as BlockT, ConvertInto, NumberFor, OpaqueKeys,
		SaturatedConversion, StaticLookup,
	},
	transaction_validity::{TransactionPriority, TransactionSource, TransactionValidity},
	ApplyExtrinsicResult, FixedPointNumber, Perbill, Percent, Permill, Perquintill,
};
use sp_std::prelude::*;
#[cfg(any(feature = "std", test))]
use sp_version::NativeVersion;
use sp_version::RuntimeVersion;
use static_assertions::const_assert;

#[cfg(any(feature = "std", test))]
pub use frame_system::Call as SystemCall;
#[cfg(any(feature = "std", test))]
pub use pallet_balances::Call as BalancesCall;
#[cfg(any(feature = "std", test))]
pub use pallet_staking::StakerStatus;
#[cfg(any(feature = "std", test))]
pub use pallet_sudo::Call as SudoCall;
#[cfg(any(feature = "std", test))]
pub use sp_runtime::BuildStorage;

/// Implementations of some helper traits passed into runtime modules as associated types.
pub mod impls;
use impls::{Author, CreditToBlockAuthor};

/// Constant values used within the runtime.
pub mod constants;
use constants::{currency::*, time::*};
use sp_runtime::generic::Era;

/// Generated voter bag information.
mod voter_bags;

// Make the WASM binary available.
#[cfg(feature = "std")]
include!(concat!(env!("OUT_DIR"), "/wasm_binary.rs"));

/// Wasm binary unwrapped. If built with `SKIP_WASM_BUILD`, the function panics.
#[cfg(feature = "std")]
pub fn wasm_binary_unwrap() -> &'static [u8] {
	WASM_BINARY.expect(
		"Development wasm binary is not available. This means the client is built with \
		 `SKIP_WASM_BUILD` flag and it is only usable for production chains. Please rebuild with \
		 the flag disabled.",
	)
}

/// Runtime version.
#[sp_version::runtime_version]
pub const VERSION: RuntimeVersion = RuntimeVersion {
	spec_name: create_runtime_str!("node"),
	impl_name: create_runtime_str!("substrate-node"),
	authoring_version: 10,
	// Per convention: if the runtime behavior changes, increment spec_version
	// and set impl_version to 0. If only runtime
	// implementation changes and behavior does not, then leave spec_version as
	// is and increment impl_version.
	spec_version: 268,
	impl_version: 0,
	apis: RUNTIME_API_VERSIONS,
	transaction_version: 2,
	state_version: 1,
};

/// The BABE epoch configuration at genesis.
pub const BABE_GENESIS_EPOCH_CONFIG: sp_consensus_babe::BabeEpochConfiguration =
	sp_consensus_babe::BabeEpochConfiguration {
		c: PRIMARY_PROBABILITY,
		allowed_slots: sp_consensus_babe::AllowedSlots::PrimaryAndSecondaryPlainSlots,
	};

/// Native version.
#[cfg(any(feature = "std", test))]
pub fn native_version() -> NativeVersion {
	NativeVersion { runtime_version: VERSION, can_author_with: Default::default() }
}

type NegativeImbalance = <Balances as Currency<AccountId>>::NegativeImbalance;

pub struct DealWithFees;
impl OnUnbalanced<NegativeImbalance> for DealWithFees {
	fn on_unbalanceds<B>(mut fees_then_tips: impl Iterator<Item = NegativeImbalance>) {
		if let Some(fees) = fees_then_tips.next() {
			// for fees, 80% to treasury, 20% to author
			let mut split = fees.ration(80, 20);
			if let Some(tips) = fees_then_tips.next() {
				// for tips, if any, 80% to treasury, 20% to author (though this can be anything)
				tips.ration_merge_into(80, 20, &mut split);
			}
			Treasury::on_unbalanced(split.0);
			Author::on_unbalanced(split.1);
		}
	}
}

/// We assume that ~10% of the block weight is consumed by `on_initialize` handlers.
/// This is used to limit the maximal weight of a single extrinsic.
const AVERAGE_ON_INITIALIZE_RATIO: Perbill = Perbill::from_percent(10);
/// We allow `Normal` extrinsics to fill up the block up to 75%, the rest can be used
/// by  Operational  extrinsics.
const NORMAL_DISPATCH_RATIO: Perbill = Perbill::from_percent(75);
/// We allow for 2 seconds of compute with a 6 second average block time.
const MAXIMUM_BLOCK_WEIGHT: Weight = 2 * WEIGHT_PER_SECOND;

parameter_types! {
	pub const BlockHashCount: BlockNumber = 2400;
	pub const Version: RuntimeVersion = VERSION;
	pub RuntimeBlockLength: BlockLength =
		BlockLength::max_with_normal_ratio(5 * 1024 * 1024, NORMAL_DISPATCH_RATIO);
	pub RuntimeBlockWeights: BlockWeights = BlockWeights::builder()
		.base_block(BlockExecutionWeight::get())
		.for_class(DispatchClass::all(), |weights| {
			weights.base_extrinsic = ExtrinsicBaseWeight::get();
		})
		.for_class(DispatchClass::Normal, |weights| {
			weights.max_total = Some(NORMAL_DISPATCH_RATIO * MAXIMUM_BLOCK_WEIGHT);
		})
		.for_class(DispatchClass::Operational, |weights| {
			weights.max_total = Some(MAXIMUM_BLOCK_WEIGHT);
			// Operational transactions have some extra reserved space, so that they
			// are included even if block reached `MAXIMUM_BLOCK_WEIGHT`.
			weights.reserved = Some(
				MAXIMUM_BLOCK_WEIGHT - NORMAL_DISPATCH_RATIO * MAXIMUM_BLOCK_WEIGHT
			);
		})
		.avg_block_initialization(AVERAGE_ON_INITIALIZE_RATIO)
		.build_or_panic();
}

const_assert!(NORMAL_DISPATCH_RATIO.deconstruct() >= AVERAGE_ON_INITIALIZE_RATIO.deconstruct());

impl frame_system::Config for Runtime {
	type BaseCallFilter = Everything;
	type BlockWeights = RuntimeBlockWeights;
	type BlockLength = RuntimeBlockLength;
	type DbWeight = RocksDbWeight;
	type Origin = Origin;
	type Call = Call;
	type Index = Index;
	type BlockNumber = BlockNumber;
	type Hash = Hash;
	type Hashing = BlakeTwo256;
	type AccountId = AccountId;
	type Lookup = Indices;
	type Header = generic::Header<BlockNumber, BlakeTwo256>;
	type Event = Event;
	type BlockHashCount = BlockHashCount;
	type Version = Version;
	type PalletInfo = PalletInfo;
	type AccountData = pallet_balances::AccountData<Balance>;
	type OnNewAccount = ();
	type OnKilledAccount = ();
	type SystemWeightInfo = frame_system::weights::SubstrateWeight<Runtime>;
	type SS58Prefix = ConstU16<42>;
	type OnSetCode = ();
	type MaxConsumers = frame_support::traits::ConstU32<16>;
}

impl pallet_randomness_collective_flip::Config for Runtime {}

impl pallet_utility::Config for Runtime {
	type Event = Event;
	type Call = Call;
	type PalletsOrigin = OriginCaller;
	type WeightInfo = pallet_utility::weights::SubstrateWeight<Runtime>;
}

parameter_types! {
	// One storage item; key size is 32; value is size 4+4+16+32 bytes = 56 bytes.
	pub const DepositBase: Balance = deposit(1, 88);
	// Additional storage item size of 32 bytes.
	pub const DepositFactor: Balance = deposit(0, 32);
}

impl pallet_multisig::Config for Runtime {
	type Event = Event;
	type Call = Call;
	type Currency = Balances;
	type DepositBase = DepositBase;
	type DepositFactor = DepositFactor;
	type MaxSignatories = ConstU16<100>;
	type WeightInfo = pallet_multisig::weights::SubstrateWeight<Runtime>;
}

parameter_types! {
	// One storage item; key size 32, value size 8; .
	pub const ProxyDepositBase: Balance = deposit(1, 8);
	// Additional storage item size of 33 bytes.
	pub const ProxyDepositFactor: Balance = deposit(0, 33);
	pub const AnnouncementDepositBase: Balance = deposit(1, 8);
	pub const AnnouncementDepositFactor: Balance = deposit(0, 66);
}

/// The type used to represent the kinds of proxying allowed.
#[derive(
	Copy,
	Clone,
	Eq,
	PartialEq,
	Ord,
	PartialOrd,
	Encode,
	Decode,
	RuntimeDebug,
	MaxEncodedLen,
	scale_info::TypeInfo,
)]
pub enum ProxyType {
	Any,
	NonTransfer,
	Governance,
	Staking,
}
impl Default for ProxyType {
	fn default() -> Self {
		Self::Any
	}
}
impl InstanceFilter<Call> for ProxyType {
	fn filter(&self, c: &Call) -> bool {
		match self {
			ProxyType::Any => true,
			ProxyType::NonTransfer => !matches!(
				c,
				Call::Balances(..) |
					Call::Assets(..) | Call::Uniques(..) |
					Call::Vesting(pallet_vesting::Call::vested_transfer { .. }) |
					Call::Indices(pallet_indices::Call::transfer { .. })
			),
			ProxyType::Governance => matches!(
				c,
				Call::Democracy(..) |
					Call::Council(..) | Call::Society(..) |
					Call::TechnicalCommittee(..) |
					Call::Elections(..) | Call::Treasury(..)
			),
			ProxyType::Staking => matches!(c, Call::Staking(..)),
		}
	}
	fn is_superset(&self, o: &Self) -> bool {
		match (self, o) {
			(x, y) if x == y => true,
			(ProxyType::Any, _) => true,
			(_, ProxyType::Any) => false,
			(ProxyType::NonTransfer, _) => true,
			_ => false,
		}
	}
}

impl pallet_proxy::Config for Runtime {
	type Event = Event;
	type Call = Call;
	type Currency = Balances;
	type ProxyType = ProxyType;
	type ProxyDepositBase = ProxyDepositBase;
	type ProxyDepositFactor = ProxyDepositFactor;
	type MaxProxies = ConstU32<32>;
	type WeightInfo = pallet_proxy::weights::SubstrateWeight<Runtime>;
	type MaxPending = ConstU32<32>;
	type CallHasher = BlakeTwo256;
	type AnnouncementDepositBase = AnnouncementDepositBase;
	type AnnouncementDepositFactor = AnnouncementDepositFactor;
}

parameter_types! {
	pub MaximumSchedulerWeight: Weight = Perbill::from_percent(80) *
		RuntimeBlockWeights::get().max_block;
	// Retry a scheduled item every 10 blocks (1 minute) until the preimage exists.
	pub const NoPreimagePostponement: Option<u32> = Some(10);
}

impl pallet_scheduler::Config for Runtime {
	type Event = Event;
	type Origin = Origin;
	type PalletsOrigin = OriginCaller;
	type Call = Call;
	type MaximumWeight = MaximumSchedulerWeight;
	type ScheduleOrigin = EnsureRoot<AccountId>;
	type MaxScheduledPerBlock = ConstU32<50>;
	type WeightInfo = pallet_scheduler::weights::SubstrateWeight<Runtime>;
	type OriginPrivilegeCmp = EqualPrivilegeOnly;
	type PreimageProvider = Preimage;
	type NoPreimagePostponement = NoPreimagePostponement;
}

parameter_types! {
	pub const PreimageMaxSize: u32 = 4096 * 1024;
	pub const PreimageBaseDeposit: Balance = 1 * DOLLARS;
	// One cent: $10,000 / MB
	pub const PreimageByteDeposit: Balance = 1 * CENTS;
}

impl pallet_preimage::Config for Runtime {
	type WeightInfo = pallet_preimage::weights::SubstrateWeight<Runtime>;
	type Event = Event;
	type Currency = Balances;
	type ManagerOrigin = EnsureRoot<AccountId>;
	type MaxSize = PreimageMaxSize;
	type BaseDeposit = PreimageBaseDeposit;
	type ByteDeposit = PreimageByteDeposit;
}

parameter_types! {
	// NOTE: Currently it is not possible to change the epoch duration after the chain has started.
	//       Attempting to do so will brick block production.
	pub const EpochDuration: u64 = EPOCH_DURATION_IN_SLOTS;
	pub const ExpectedBlockTime: Moment = MILLISECS_PER_BLOCK;
	pub const ReportLongevity: u64 =
		BondingDuration::get() as u64 * SessionsPerEra::get() as u64 * EpochDuration::get();
}

impl pallet_babe::Config for Runtime {
	type EpochDuration = EpochDuration;
	type ExpectedBlockTime = ExpectedBlockTime;
	type EpochChangeTrigger = pallet_babe::ExternalTrigger;
	type DisabledValidators = Session;

	type KeyOwnerProofSystem = Historical;

	type KeyOwnerProof = <Self::KeyOwnerProofSystem as KeyOwnerProofSystem<(
		KeyTypeId,
		pallet_babe::AuthorityId,
	)>>::Proof;

	type KeyOwnerIdentification = <Self::KeyOwnerProofSystem as KeyOwnerProofSystem<(
		KeyTypeId,
		pallet_babe::AuthorityId,
	)>>::IdentificationTuple;

	type HandleEquivocation =
		pallet_babe::EquivocationHandler<Self::KeyOwnerIdentification, Offences, ReportLongevity>;

	type WeightInfo = ();
	type MaxAuthorities = MaxAuthorities;
}

parameter_types! {
	pub const IndexDeposit: Balance = 1 * DOLLARS;
}

impl pallet_indices::Config for Runtime {
	type AccountIndex = AccountIndex;
	type Currency = Balances;
	type Deposit = IndexDeposit;
	type Event = Event;
	type WeightInfo = pallet_indices::weights::SubstrateWeight<Runtime>;
}

parameter_types! {
	pub const ExistentialDeposit: Balance = 1 * DOLLARS;
	// For weight estimation, we assume that the most locks on an individual account will be 50.
	// This number may need to be adjusted in the future if this assumption no longer holds true.
	pub const MaxLocks: u32 = 50;
	pub const MaxReserves: u32 = 50;
}

impl pallet_balances::Config for Runtime {
	type MaxLocks = MaxLocks;
	type MaxReserves = MaxReserves;
	type ReserveIdentifier = [u8; 8];
	type Balance = Balance;
	type DustRemoval = ();
	type Event = Event;
	type ExistentialDeposit = ExistentialDeposit;
	type AccountStore = frame_system::Pallet<Runtime>;
	type WeightInfo = pallet_balances::weights::SubstrateWeight<Runtime>;
}

parameter_types! {
	pub const TransactionByteFee: Balance = 10 * MILLICENTS;
	pub const OperationalFeeMultiplier: u8 = 5;
	pub const TargetBlockFullness: Perquintill = Perquintill::from_percent(25);
	pub AdjustmentVariable: Multiplier = Multiplier::saturating_from_rational(1, 100_000);
	pub MinimumMultiplier: Multiplier = Multiplier::saturating_from_rational(1, 1_000_000_000u128);
}

impl pallet_transaction_payment::Config for Runtime {
	type OnChargeTransaction = CurrencyAdapter<Balances, DealWithFees>;
	type TransactionByteFee = TransactionByteFee;
	type OperationalFeeMultiplier = OperationalFeeMultiplier;
	type WeightToFee = IdentityFee<Balance>;
	type FeeMultiplierUpdate =
		TargetedFeeAdjustment<Self, TargetBlockFullness, AdjustmentVariable, MinimumMultiplier>;
}

impl pallet_asset_tx_payment::Config for Runtime {
	type Fungibles = Assets;
	type OnChargeAssetTransaction = pallet_asset_tx_payment::FungiblesAdapter<
		pallet_assets::BalanceToAssetBalance<Balances, Runtime, ConvertInto>,
		CreditToBlockAuthor,
	>;
}

parameter_types! {
	pub const MinimumPeriod: Moment = SLOT_DURATION / 2;
}

impl pallet_timestamp::Config for Runtime {
	type Moment = Moment;
	type OnTimestampSet = Babe;
	type MinimumPeriod = MinimumPeriod;
	type WeightInfo = pallet_timestamp::weights::SubstrateWeight<Runtime>;
}

parameter_types! {
	pub const UncleGenerations: BlockNumber = 5;
}

impl pallet_authorship::Config for Runtime {
	type FindAuthor = pallet_session::FindAccountFromAuthorIndex<Self, Babe>;
	type UncleGenerations = UncleGenerations;
	type FilterUncle = ();
	type EventHandler = (Staking, ImOnline);
}

impl_opaque_keys! {
	pub struct SessionKeys {
		pub grandpa: Grandpa,
		pub babe: Babe,
		pub im_online: ImOnline,
		pub authority_discovery: AuthorityDiscovery,
	}
}

impl pallet_session::Config for Runtime {
	type Event = Event;
	type ValidatorId = <Self as frame_system::Config>::AccountId;
	type ValidatorIdOf = pallet_staking::StashOf<Self>;
	type ShouldEndSession = Babe;
	type NextSessionRotation = Babe;
	type SessionManager = pallet_session::historical::NoteHistoricalRoot<Self, Staking>;
	type SessionHandler = <SessionKeys as OpaqueKeys>::KeyTypeIdProviders;
	type Keys = SessionKeys;
	type WeightInfo = pallet_session::weights::SubstrateWeight<Runtime>;
}

impl pallet_session::historical::Config for Runtime {
	type FullIdentification = pallet_staking::Exposure<AccountId, Balance>;
	type FullIdentificationOf = pallet_staking::ExposureOf<Runtime>;
}

pallet_staking_reward_curve::build! {
	const REWARD_CURVE: PiecewiseLinear<'static> = curve!(
		min_inflation: 0_025_000,
		max_inflation: 0_100_000,
		ideal_stake: 0_500_000,
		falloff: 0_050_000,
		max_piece_count: 40,
		test_precision: 0_005_000,
	);
}

parameter_types! {
	pub const SessionsPerEra: sp_staking::SessionIndex = 6;
	pub const BondingDuration: pallet_staking::EraIndex = 24 * 28;
	pub const SlashDeferDuration: pallet_staking::EraIndex = 24 * 7; // 1/4 the bonding duration.
	pub const RewardCurve: &'static PiecewiseLinear<'static> = &REWARD_CURVE;
	pub const MaxNominatorRewardedPerValidator: u32 = 256;
	pub const OffendingValidatorsThreshold: Perbill = Perbill::from_percent(17);
	pub OffchainRepeat: BlockNumber = 5;
}

use frame_election_provider_support::onchain;
impl onchain::Config for Runtime {
	type Accuracy = Perbill;
	type DataProvider = Staking;
}

pub struct StakingBenchmarkingConfig;
impl pallet_staking::BenchmarkingConfig for StakingBenchmarkingConfig {
	type MaxNominators = ConstU32<1000>;
	type MaxValidators = ConstU32<1000>;
}

impl pallet_staking::Config for Runtime {
	const MAX_NOMINATIONS: u32 = MAX_NOMINATIONS;
	type Currency = Balances;
	type UnixTime = Timestamp;
	type CurrencyToVote = U128CurrencyToVote;
	type RewardRemainder = Treasury;
	type Event = Event;
	type Slash = Treasury; // send the slashed funds to the treasury.
	type Reward = (); // rewards are minted from the void
	type SessionsPerEra = SessionsPerEra;
	type BondingDuration = BondingDuration;
	type SlashDeferDuration = SlashDeferDuration;
	/// A super-majority of the council can cancel the slash.
	type SlashCancelOrigin = EnsureOneOf<
		EnsureRoot<AccountId>,
		pallet_collective::EnsureProportionAtLeast<_3, _4, AccountId, CouncilCollective>,
	>;
	type SessionInterface = Self;
	type EraPayout = pallet_staking::ConvertCurve<RewardCurve>;
	type NextNewSession = Session;
	type MaxNominatorRewardedPerValidator = MaxNominatorRewardedPerValidator;
	type OffendingValidatorsThreshold = OffendingValidatorsThreshold;
	type ElectionProvider = ElectionProviderMultiPhase;
	type GenesisElectionProvider = onchain::OnChainSequentialPhragmen<Self>;
	// Alternatively, use pallet_staking::UseNominatorsMap<Runtime> to just use the nominators map.
	// Note that the aforementioned does not scale to a very large number of nominators.
	type SortedListProvider = BagsList;
	type WeightInfo = pallet_staking::weights::SubstrateWeight<Runtime>;
	type BenchmarkingConfig = StakingBenchmarkingConfig;
}

parameter_types! {
	// phase durations. 1/4 of the last session for each.
	pub const SignedPhase: u32 = EPOCH_DURATION_IN_BLOCKS / 4;
	pub const UnsignedPhase: u32 = EPOCH_DURATION_IN_BLOCKS / 4;

	// signed config
	pub const SignedRewardBase: Balance = 1 * DOLLARS;
	pub const SignedDepositBase: Balance = 1 * DOLLARS;
	pub const SignedDepositByte: Balance = 1 * CENTS;

	pub SolutionImprovementThreshold: Perbill = Perbill::from_rational(1u32, 10_000);

	// miner configs
	pub const MultiPhaseUnsignedPriority: TransactionPriority = StakingUnsignedPriority::get() - 1u64;
	pub MinerMaxWeight: Weight = RuntimeBlockWeights::get()
		.get(DispatchClass::Normal)
		.max_extrinsic.expect("Normal extrinsics have a weight limit configured; qed")
		.saturating_sub(BlockExecutionWeight::get());
	// Solution can occupy 90% of normal block size
	pub MinerMaxLength: u32 = Perbill::from_rational(9u32, 10) *
		*RuntimeBlockLength::get()
		.max
		.get(DispatchClass::Normal);
}

sp_npos_elections::generate_solution_type!(
	#[compact]
	pub struct NposSolution16::<
		VoterIndex = u32,
		TargetIndex = u16,
		Accuracy = sp_runtime::PerU16,
	>(16)
);

pub const MAX_NOMINATIONS: u32 = <NposSolution16 as sp_npos_elections::NposSolution>::LIMIT as u32;

/// The numbers configured here could always be more than the the maximum limits of staking pallet
/// to ensure election snapshot will not run out of memory. For now, we set them to smaller values
/// since the staking is bounded and the weight pipeline takes hours for this single pallet.
pub struct ElectionProviderBenchmarkConfig;
impl pallet_election_provider_multi_phase::BenchmarkingConfig for ElectionProviderBenchmarkConfig {
	const VOTERS: [u32; 2] = [1000, 2000];
	const TARGETS: [u32; 2] = [500, 1000];
	const ACTIVE_VOTERS: [u32; 2] = [500, 800];
	const DESIRED_TARGETS: [u32; 2] = [200, 400];
	const SNAPSHOT_MAXIMUM_VOTERS: u32 = 1000;
	const MINER_MAXIMUM_VOTERS: u32 = 1000;
	const MAXIMUM_TARGETS: u32 = 300;
}

/// Maximum number of iterations for balancing that will be executed in the embedded OCW
/// miner of election provider multi phase.
pub const MINER_MAX_ITERATIONS: u32 = 10;

/// A source of random balance for NposSolver, which is meant to be run by the OCW election miner.
pub struct OffchainRandomBalancing;
impl frame_support::pallet_prelude::Get<Option<(usize, sp_npos_elections::ExtendedBalance)>>
	for OffchainRandomBalancing
{
	fn get() -> Option<(usize, sp_npos_elections::ExtendedBalance)> {
		use sp_runtime::traits::TrailingZeroInput;
		let iters = match MINER_MAX_ITERATIONS {
			0 => 0,
			max @ _ => {
				let seed = sp_io::offchain::random_seed();
				let random = <u32>::decode(&mut TrailingZeroInput::new(&seed))
					.expect("input is padded with zeroes; qed") %
					max.saturating_add(1);
				random as usize
			},
		};

		Some((iters, 0))
	}
}

impl pallet_election_provider_multi_phase::Config for Runtime {
	type Event = Event;
	type Currency = Balances;
	type EstimateCallFee = TransactionPayment;
	type SignedPhase = SignedPhase;
	type UnsignedPhase = UnsignedPhase;
	type SolutionImprovementThreshold = SolutionImprovementThreshold;
	type OffchainRepeat = OffchainRepeat;
	type MinerMaxWeight = MinerMaxWeight;
	type MinerMaxLength = MinerMaxLength;
	type MinerTxPriority = MultiPhaseUnsignedPriority;
	type SignedMaxSubmissions = ConstU32<10>;
	type SignedRewardBase = SignedRewardBase;
	type SignedDepositBase = SignedDepositBase;
	type SignedDepositByte = SignedDepositByte;
	type SignedDepositWeight = ();
	type SignedMaxWeight = MinerMaxWeight;
	type SlashHandler = (); // burn slashes
	type RewardHandler = (); // nothing to do upon rewards
	type DataProvider = Staking;
	type Solution = NposSolution16;
	type Fallback = pallet_election_provider_multi_phase::NoFallback<Self>;
	type Solver = frame_election_provider_support::SequentialPhragmen<
		AccountId,
		pallet_election_provider_multi_phase::SolutionAccuracyOf<Self>,
		OffchainRandomBalancing,
	>;
	type WeightInfo = pallet_election_provider_multi_phase::weights::SubstrateWeight<Self>;
	type ForceOrigin = EnsureRootOrHalfCouncil;
	type BenchmarkingConfig = ElectionProviderBenchmarkConfig;
	// BagsList allows a practically unbounded count of nominators to participate in NPoS elections.
	// To ensure we respect memory limits when using the BagsList this must be set to a number of
	// voters we know can fit into a single vec allocation.
	type VoterSnapshotPerBlock = ConstU32<10_000>;
}

parameter_types! {
	pub const BagThresholds: &'static [u64] = &voter_bags::THRESHOLDS;
}

impl pallet_bags_list::Config for Runtime {
	type Event = Event;
	type VoteWeightProvider = Staking;
	type WeightInfo = pallet_bags_list::weights::SubstrateWeight<Runtime>;
	type BagThresholds = BagThresholds;
}

parameter_types! {
	pub const LaunchPeriod: BlockNumber = 28 * 24 * 60 * MINUTES;
	pub const VotingPeriod: BlockNumber = 28 * 24 * 60 * MINUTES;
	pub const FastTrackVotingPeriod: BlockNumber = 3 * 24 * 60 * MINUTES;
	pub const MinimumDeposit: Balance = 100 * DOLLARS;
	pub const EnactmentPeriod: BlockNumber = 30 * 24 * 60 * MINUTES;
	pub const CooloffPeriod: BlockNumber = 28 * 24 * 60 * MINUTES;
	pub const MaxProposals: u32 = 100;
}

impl pallet_democracy::Config for Runtime {
	type Proposal = Call;
	type Event = Event;
	type Currency = Balances;
	type EnactmentPeriod = EnactmentPeriod;
	type LaunchPeriod = LaunchPeriod;
	type VotingPeriod = VotingPeriod;
	type VoteLockingPeriod = EnactmentPeriod; // Same as EnactmentPeriod
	type MinimumDeposit = MinimumDeposit;
	/// A straight majority of the council can decide what their next motion is.
	type ExternalOrigin =
		pallet_collective::EnsureProportionAtLeast<_1, _2, AccountId, CouncilCollective>;
	/// A super-majority can have the next scheduled referendum be a straight majority-carries vote.
	type ExternalMajorityOrigin =
		pallet_collective::EnsureProportionAtLeast<_3, _4, AccountId, CouncilCollective>;
	/// A unanimous council can have the next scheduled referendum be a straight default-carries
	/// (NTB) vote.
	type ExternalDefaultOrigin =
		pallet_collective::EnsureProportionAtLeast<_1, _1, AccountId, CouncilCollective>;
	/// Two thirds of the technical committee can have an ExternalMajority/ExternalDefault vote
	/// be tabled immediately and with a shorter voting/enactment period.
	type FastTrackOrigin =
		pallet_collective::EnsureProportionAtLeast<_2, _3, AccountId, TechnicalCollective>;
	type InstantOrigin =
		pallet_collective::EnsureProportionAtLeast<_1, _1, AccountId, TechnicalCollective>;
	type InstantAllowed = frame_support::traits::ConstBool<true>;
	type FastTrackVotingPeriod = FastTrackVotingPeriod;
	// To cancel a proposal which has been passed, 2/3 of the council must agree to it.
	type CancellationOrigin =
		pallet_collective::EnsureProportionAtLeast<_2, _3, AccountId, CouncilCollective>;
	// To cancel a proposal before it has been passed, the technical committee must be unanimous or
	// Root must agree.
	type CancelProposalOrigin = EnsureOneOf<
		EnsureRoot<AccountId>,
		pallet_collective::EnsureProportionAtLeast<_1, _1, AccountId, TechnicalCollective>,
	>;
	type BlacklistOrigin = EnsureRoot<AccountId>;
	// Any single technical committee member may veto a coming council proposal, however they can
	// only do it once and it lasts only for the cool-off period.
	type VetoOrigin = pallet_collective::EnsureMember<AccountId, TechnicalCollective>;
	type CooloffPeriod = CooloffPeriod;
	type PreimageByteDeposit = PreimageByteDeposit;
	type OperationalPreimageOrigin = pallet_collective::EnsureMember<AccountId, CouncilCollective>;
	type Slash = Treasury;
	type Scheduler = Scheduler;
	type PalletsOrigin = OriginCaller;
	type MaxVotes = frame_support::traits::ConstU32<100>;
	type WeightInfo = pallet_democracy::weights::SubstrateWeight<Runtime>;
	type MaxProposals = MaxProposals;
}

parameter_types! {
	pub const CouncilMotionDuration: BlockNumber = 5 * DAYS;
	pub const CouncilMaxProposals: u32 = 100;
	pub const CouncilMaxMembers: u32 = 100;
}

type CouncilCollective = pallet_collective::Instance1;
impl pallet_collective::Config<CouncilCollective> for Runtime {
	type Origin = Origin;
	type Proposal = Call;
	type Event = Event;
	type MotionDuration = CouncilMotionDuration;
	type MaxProposals = CouncilMaxProposals;
	type MaxMembers = CouncilMaxMembers;
	type DefaultVote = pallet_collective::PrimeDefaultVote;
	type WeightInfo = pallet_collective::weights::SubstrateWeight<Runtime>;
}

parameter_types! {
	pub const CandidacyBond: Balance = 10 * DOLLARS;
	// 1 storage item created, key size is 32 bytes, value size is 16+16.
	pub const VotingBondBase: Balance = deposit(1, 64);
	// additional data per vote is 32 bytes (account id).
	pub const VotingBondFactor: Balance = deposit(0, 32);
	pub const TermDuration: BlockNumber = 7 * DAYS;
	pub const DesiredMembers: u32 = 13;
	pub const DesiredRunnersUp: u32 = 7;
	pub const ElectionsPhragmenPalletId: LockIdentifier = *b"phrelect";
}

// Make sure that there are no more than `MaxMembers` members elected via elections-phragmen.
const_assert!(DesiredMembers::get() <= CouncilMaxMembers::get());

impl pallet_elections_phragmen::Config for Runtime {
	type Event = Event;
	type PalletId = ElectionsPhragmenPalletId;
	type Currency = Balances;
	type ChangeMembers = Council;
	// NOTE: this implies that council's genesis members cannot be set directly and must come from
	// this module.
	type InitializeMembers = Council;
	type CurrencyToVote = U128CurrencyToVote;
	type CandidacyBond = CandidacyBond;
	type VotingBondBase = VotingBondBase;
	type VotingBondFactor = VotingBondFactor;
	type LoserCandidate = ();
	type KickedMember = ();
	type DesiredMembers = DesiredMembers;
	type DesiredRunnersUp = DesiredRunnersUp;
	type TermDuration = TermDuration;
	type WeightInfo = pallet_elections_phragmen::weights::SubstrateWeight<Runtime>;
}

parameter_types! {
	pub const TechnicalMotionDuration: BlockNumber = 5 * DAYS;
	pub const TechnicalMaxProposals: u32 = 100;
	pub const TechnicalMaxMembers: u32 = 100;
}

type TechnicalCollective = pallet_collective::Instance2;
impl pallet_collective::Config<TechnicalCollective> for Runtime {
	type Origin = Origin;
	type Proposal = Call;
	type Event = Event;
	type MotionDuration = TechnicalMotionDuration;
	type MaxProposals = TechnicalMaxProposals;
	type MaxMembers = TechnicalMaxMembers;
	type DefaultVote = pallet_collective::PrimeDefaultVote;
	type WeightInfo = pallet_collective::weights::SubstrateWeight<Runtime>;
}

type EnsureRootOrHalfCouncil = EnsureOneOf<
	EnsureRoot<AccountId>,
	pallet_collective::EnsureProportionMoreThan<_1, _2, AccountId, CouncilCollective>,
>;
impl pallet_membership::Config<pallet_membership::Instance1> for Runtime {
	type Event = Event;
	type AddOrigin = EnsureRootOrHalfCouncil;
	type RemoveOrigin = EnsureRootOrHalfCouncil;
	type SwapOrigin = EnsureRootOrHalfCouncil;
	type ResetOrigin = EnsureRootOrHalfCouncil;
	type PrimeOrigin = EnsureRootOrHalfCouncil;
	type MembershipInitialized = TechnicalCommittee;
	type MembershipChanged = TechnicalCommittee;
	type MaxMembers = TechnicalMaxMembers;
	type WeightInfo = pallet_membership::weights::SubstrateWeight<Runtime>;
}

parameter_types! {
	pub const ProposalBond: Permill = Permill::from_percent(5);
	pub const ProposalBondMinimum: Balance = 1 * DOLLARS;
	pub const SpendPeriod: BlockNumber = 1 * DAYS;
	pub const Burn: Permill = Permill::from_percent(50);
	pub const TipCountdown: BlockNumber = 1 * DAYS;
	pub const TipFindersFee: Percent = Percent::from_percent(20);
	pub const TipReportDepositBase: Balance = 1 * DOLLARS;
	pub const DataDepositPerByte: Balance = 1 * CENTS;
	pub const BountyDepositBase: Balance = 1 * DOLLARS;
	pub const BountyDepositPayoutDelay: BlockNumber = 1 * DAYS;
	pub const TreasuryPalletId: PalletId = PalletId(*b"py/trsry");
	pub const BountyUpdatePeriod: BlockNumber = 14 * DAYS;
	pub const MaximumReasonLength: u32 = 300;
	pub const BountyCuratorDeposit: Permill = Permill::from_percent(50);
	pub const BountyValueMinimum: Balance = 5 * DOLLARS;
	pub const MaxApprovals: u32 = 100;
	pub const MaxActiveChildBountyCount: u32 = 5;
	pub const ChildBountyValueMinimum: Balance = 1 * DOLLARS;
	pub const ChildBountyCuratorDepositBase: Permill = Permill::from_percent(10);
}

impl pallet_treasury::Config for Runtime {
	type PalletId = TreasuryPalletId;
	type Currency = Balances;
	type ApproveOrigin = EnsureOneOf<
		EnsureRoot<AccountId>,
		pallet_collective::EnsureProportionAtLeast<_3, _5, AccountId, CouncilCollective>,
	>;
	type RejectOrigin = EnsureOneOf<
		EnsureRoot<AccountId>,
		pallet_collective::EnsureProportionMoreThan<_1, _2, AccountId, CouncilCollective>,
	>;
	type Event = Event;
	type OnSlash = ();
	type ProposalBond = ProposalBond;
	type ProposalBondMinimum = ProposalBondMinimum;
	type SpendPeriod = SpendPeriod;
	type Burn = Burn;
	type BurnDestination = ();
	type SpendFunds = Bounties;
	type WeightInfo = pallet_treasury::weights::SubstrateWeight<Runtime>;
	type MaxApprovals = MaxApprovals;
}

impl pallet_bounties::Config for Runtime {
	type Event = Event;
	type BountyDepositBase = BountyDepositBase;
	type BountyDepositPayoutDelay = BountyDepositPayoutDelay;
	type BountyUpdatePeriod = BountyUpdatePeriod;
	type BountyCuratorDeposit = BountyCuratorDeposit;
	type BountyValueMinimum = BountyValueMinimum;
	type DataDepositPerByte = DataDepositPerByte;
	type MaximumReasonLength = MaximumReasonLength;
	type WeightInfo = pallet_bounties::weights::SubstrateWeight<Runtime>;
	type ChildBountyManager = ChildBounties;
}

impl pallet_child_bounties::Config for Runtime {
	type Event = Event;
	type MaxActiveChildBountyCount = MaxActiveChildBountyCount;
	type ChildBountyValueMinimum = ChildBountyValueMinimum;
	type ChildBountyCuratorDepositBase = ChildBountyCuratorDepositBase;
	type WeightInfo = pallet_child_bounties::weights::SubstrateWeight<Runtime>;
}

impl pallet_tips::Config for Runtime {
	type Event = Event;
	type DataDepositPerByte = DataDepositPerByte;
	type MaximumReasonLength = MaximumReasonLength;
	type Tippers = Elections;
	type TipCountdown = TipCountdown;
	type TipFindersFee = TipFindersFee;
	type TipReportDepositBase = TipReportDepositBase;
	type WeightInfo = pallet_tips::weights::SubstrateWeight<Runtime>;
}

parameter_types! {
	pub const DepositPerItem: Balance = deposit(1, 0);
	pub const DepositPerByte: Balance = deposit(0, 1);
	pub const MaxValueSize: u32 = 16 * 1024;
	// The lazy deletion runs inside on_initialize.
	pub DeletionWeightLimit: Weight = AVERAGE_ON_INITIALIZE_RATIO *
		RuntimeBlockWeights::get().max_block;
	// The weight needed for decoding the queue should be less or equal than a fifth
	// of the overall weight dedicated to the lazy deletion.
	pub DeletionQueueDepth: u32 = ((DeletionWeightLimit::get() / (
			<Runtime as pallet_contracts::Config>::WeightInfo::on_initialize_per_queue_item(1) -
			<Runtime as pallet_contracts::Config>::WeightInfo::on_initialize_per_queue_item(0)
		)) / 5) as u32;
	pub Schedule: pallet_contracts::Schedule<Runtime> = Default::default();
}

impl pallet_contracts::Config for Runtime {
	type Time = Timestamp;
	type Randomness = RandomnessCollectiveFlip;
	type Currency = Balances;
	type Event = Event;
	type Call = Call;
	/// The safest default is to allow no calls at all.
	///
	/// Runtimes should whitelist dispatchables that are allowed to be called from contracts
	/// and make sure they are stable. Dispatchables exposed to contracts are not allowed to
	/// change because that would break already deployed contracts. The `Call` structure itself
	/// is not allowed to change the indices of existing pallets, too.
	type CallFilter = Nothing;
	type DepositPerItem = DepositPerItem;
	type DepositPerByte = DepositPerByte;
	type CallStack = [pallet_contracts::Frame<Self>; 31];
	type WeightPrice = pallet_transaction_payment::Pallet<Self>;
	type WeightInfo = pallet_contracts::weights::SubstrateWeight<Self>;
	type ChainExtension = ();
	type DeletionQueueDepth = DeletionQueueDepth;
	type DeletionWeightLimit = DeletionWeightLimit;
	type Schedule = Schedule;
	type AddressGenerator = pallet_contracts::DefaultAddressGenerator;
}

impl pallet_sudo::Config for Runtime {
	type Event = Event;
	type Call = Call;
}

parameter_types! {
	pub const ImOnlineUnsignedPriority: TransactionPriority = TransactionPriority::max_value();
	/// We prioritize im-online heartbeats over election solution submission.
	pub const StakingUnsignedPriority: TransactionPriority = TransactionPriority::max_value() / 2;
	pub const MaxAuthorities: u32 = 100;
	pub const MaxKeys: u32 = 10_000;
	pub const MaxPeerInHeartbeats: u32 = 10_000;
	pub const MaxPeerDataEncodingSize: u32 = 1_000;
}

impl<LocalCall> frame_system::offchain::CreateSignedTransaction<LocalCall> for Runtime
where
	Call: From<LocalCall>,
{
	fn create_transaction<C: frame_system::offchain::AppCrypto<Self::Public, Self::Signature>>(
		call: Call,
		public: <Signature as traits::Verify>::Signer,
		account: AccountId,
		nonce: Index,
	) -> Option<(Call, <UncheckedExtrinsic as traits::Extrinsic>::SignaturePayload)> {
		let tip = 0;
		// take the biggest period possible.
		let period =
			BlockHashCount::get().checked_next_power_of_two().map(|c| c / 2).unwrap_or(2) as u64;
		let current_block = System::block_number()
			.saturated_into::<u64>()
			// The `System::block_number` is initialized with `n+1`,
			// so the actual block number is `n`.
			.saturating_sub(1);
		let era = Era::mortal(period, current_block);
		let extra = (
			frame_system::CheckNonZeroSender::<Runtime>::new(),
			frame_system::CheckSpecVersion::<Runtime>::new(),
			frame_system::CheckTxVersion::<Runtime>::new(),
			frame_system::CheckGenesis::<Runtime>::new(),
			frame_system::CheckEra::<Runtime>::from(era),
			frame_system::CheckNonce::<Runtime>::from(nonce),
			frame_system::CheckWeight::<Runtime>::new(),
			pallet_asset_tx_payment::ChargeAssetTxPayment::<Runtime>::from(tip, None),
		);
		let raw_payload = SignedPayload::new(call, extra)
			.map_err(|e| {
				log::warn!("Unable to create signed payload: {:?}", e);
			})
			.ok()?;
		let signature = raw_payload.using_encoded(|payload| C::sign(payload, public))?;
		let address = Indices::unlookup(account);
		let (call, extra, _) = raw_payload.deconstruct();
		Some((call, (address, signature.into(), extra)))
	}
}

impl frame_system::offchain::SigningTypes for Runtime {
	type Public = <Signature as traits::Verify>::Signer;
	type Signature = Signature;
}

impl<C> frame_system::offchain::SendTransactionTypes<C> for Runtime
where
	Call: From<C>,
{
	type Extrinsic = UncheckedExtrinsic;
	type OverarchingCall = Call;
}

impl pallet_im_online::Config for Runtime {
	type AuthorityId = ImOnlineId;
	type Event = Event;
	type NextSessionRotation = Babe;
	type ValidatorSet = Historical;
	type ReportUnresponsiveness = Offences;
	type UnsignedPriority = ImOnlineUnsignedPriority;
	type WeightInfo = pallet_im_online::weights::SubstrateWeight<Runtime>;
	type MaxKeys = MaxKeys;
	type MaxPeerInHeartbeats = MaxPeerInHeartbeats;
	type MaxPeerDataEncodingSize = MaxPeerDataEncodingSize;
}

impl pallet_offences::Config for Runtime {
	type Event = Event;
	type IdentificationTuple = pallet_session::historical::IdentificationTuple<Self>;
	type OnOffenceHandler = Staking;
}

impl pallet_authority_discovery::Config for Runtime {
	type MaxAuthorities = MaxAuthorities;
}

impl pallet_grandpa::Config for Runtime {
	type Event = Event;
	type Call = Call;

	type KeyOwnerProofSystem = Historical;

	type KeyOwnerProof =
		<Self::KeyOwnerProofSystem as KeyOwnerProofSystem<(KeyTypeId, GrandpaId)>>::Proof;

	type KeyOwnerIdentification = <Self::KeyOwnerProofSystem as KeyOwnerProofSystem<(
		KeyTypeId,
		GrandpaId,
	)>>::IdentificationTuple;

	type HandleEquivocation = pallet_grandpa::EquivocationHandler<
		Self::KeyOwnerIdentification,
		Offences,
		ReportLongevity,
	>;

	type WeightInfo = ();
	type MaxAuthorities = MaxAuthorities;
}

parameter_types! {
	pub const BasicDeposit: Balance = 10 * DOLLARS;       // 258 bytes on-chain
	pub const FieldDeposit: Balance = 250 * CENTS;        // 66 bytes on-chain
	pub const SubAccountDeposit: Balance = 2 * DOLLARS;   // 53 bytes on-chain
	pub const MaxSubAccounts: u32 = 100;
	pub const MaxAdditionalFields: u32 = 100;
	pub const MaxRegistrars: u32 = 20;
}

impl pallet_identity::Config for Runtime {
	type Event = Event;
	type Currency = Balances;
	type BasicDeposit = BasicDeposit;
	type FieldDeposit = FieldDeposit;
	type SubAccountDeposit = SubAccountDeposit;
	type MaxSubAccounts = MaxSubAccounts;
	type MaxAdditionalFields = MaxAdditionalFields;
	type MaxRegistrars = MaxRegistrars;
	type Slashed = Treasury;
	type ForceOrigin = EnsureRootOrHalfCouncil;
	type RegistrarOrigin = EnsureRootOrHalfCouncil;
	type WeightInfo = pallet_identity::weights::SubstrateWeight<Runtime>;
}

parameter_types! {
	pub const ConfigDepositBase: Balance = 5 * DOLLARS;
	pub const FriendDepositFactor: Balance = 50 * CENTS;
	pub const MaxFriends: u16 = 9;
	pub const RecoveryDeposit: Balance = 5 * DOLLARS;
}

impl pallet_recovery::Config for Runtime {
	type Event = Event;
	type Call = Call;
	type Currency = Balances;
	type ConfigDepositBase = ConfigDepositBase;
	type FriendDepositFactor = FriendDepositFactor;
	type MaxFriends = MaxFriends;
	type RecoveryDeposit = RecoveryDeposit;
}

parameter_types! {
	pub const CandidateDeposit: Balance = 10 * DOLLARS;
	pub const WrongSideDeduction: Balance = 2 * DOLLARS;
	pub const MaxStrikes: u32 = 10;
	pub const RotationPeriod: BlockNumber = 80 * HOURS;
	pub const PeriodSpend: Balance = 500 * DOLLARS;
	pub const MaxLockDuration: BlockNumber = 36 * 30 * DAYS;
	pub const ChallengePeriod: BlockNumber = 7 * DAYS;
	pub const MaxCandidateIntake: u32 = 10;
	pub const SocietyPalletId: PalletId = PalletId(*b"py/socie");
}

impl pallet_society::Config for Runtime {
	type Event = Event;
	type PalletId = SocietyPalletId;
	type Currency = Balances;
	type Randomness = RandomnessCollectiveFlip;
	type CandidateDeposit = CandidateDeposit;
	type WrongSideDeduction = WrongSideDeduction;
	type MaxStrikes = MaxStrikes;
	type PeriodSpend = PeriodSpend;
	type MembershipChanged = ();
	type RotationPeriod = RotationPeriod;
	type MaxLockDuration = MaxLockDuration;
	type FounderSetOrigin =
		pallet_collective::EnsureProportionMoreThan<_1, _2, AccountId, CouncilCollective>;
	type SuspensionJudgementOrigin = pallet_society::EnsureFounder<Runtime>;
	type MaxCandidateIntake = MaxCandidateIntake;
	type ChallengePeriod = ChallengePeriod;
}

parameter_types! {
	pub const MinVestedTransfer: Balance = 100 * DOLLARS;
}

impl pallet_vesting::Config for Runtime {
	type Event = Event;
	type Currency = Balances;
	type BlockNumberToBalance = ConvertInto;
	type MinVestedTransfer = MinVestedTransfer;
	type WeightInfo = pallet_vesting::weights::SubstrateWeight<Runtime>;
	// `VestingInfo` encode length is 36bytes. 28 schedules gets encoded as 1009 bytes, which is the
	// highest number of schedules that encodes less than 2^10.
	const MAX_VESTING_SCHEDULES: u32 = 28;
}

impl pallet_mmr::Config for Runtime {
	const INDEXING_PREFIX: &'static [u8] = b"mmr";
	type Hashing = <Runtime as frame_system::Config>::Hashing;
	type Hash = <Runtime as frame_system::Config>::Hash;
	type LeafData = frame_system::Pallet<Self>;
	type OnNewRoot = ();
	type WeightInfo = ();
}

parameter_types! {
	pub const LotteryPalletId: PalletId = PalletId(*b"py/lotto");
	pub const MaxCalls: u32 = 10;
	pub const MaxGenerateRandom: u32 = 10;
}

impl pallet_lottery::Config for Runtime {
	type PalletId = LotteryPalletId;
	type Call = Call;
	type Currency = Balances;
	type Randomness = RandomnessCollectiveFlip;
	type Event = Event;
	type ManagerOrigin = EnsureRoot<AccountId>;
	type MaxCalls = MaxCalls;
	type ValidateCall = Lottery;
	type MaxGenerateRandom = MaxGenerateRandom;
	type WeightInfo = pallet_lottery::weights::SubstrateWeight<Runtime>;
}

parameter_types! {
	pub const AssetDeposit: Balance = 100 * DOLLARS;
	pub const ApprovalDeposit: Balance = 1 * DOLLARS;
	pub const StringLimit: u32 = 50;
	pub const MetadataDepositBase: Balance = 10 * DOLLARS;
	pub const MetadataDepositPerByte: Balance = 1 * DOLLARS;
}

impl pallet_assets::Config for Runtime {
	type Event = Event;
	type Balance = u128;
	type AssetId = u32;
	type Currency = Balances;
	type ForceOrigin = EnsureRoot<AccountId>;
	type AssetDeposit = AssetDeposit;
	type AssetAccountDeposit = ConstU128<DOLLARS>;
	type MetadataDepositBase = MetadataDepositBase;
	type MetadataDepositPerByte = MetadataDepositPerByte;
	type ApprovalDeposit = ApprovalDeposit;
	type StringLimit = StringLimit;
	type Freezer = ();
	type Extra = ();
	type WeightInfo = pallet_assets::weights::SubstrateWeight<Runtime>;
}

parameter_types! {
	pub IgnoredIssuance: Balance = Treasury::pot();
	pub const QueueCount: u32 = 300;
	pub const MaxQueueLen: u32 = 1000;
	pub const FifoQueueLen: u32 = 500;
	pub const Period: BlockNumber = 30 * DAYS;
	pub const MinFreeze: Balance = 100 * DOLLARS;
	pub const IntakePeriod: BlockNumber = 10;
	pub const MaxIntakeBids: u32 = 10;
}

impl pallet_gilt::Config for Runtime {
	type Event = Event;
	type Currency = Balances;
	type CurrencyBalance = Balance;
	type AdminOrigin = frame_system::EnsureRoot<AccountId>;
	type Deficit = ();
	type Surplus = ();
	type IgnoredIssuance = IgnoredIssuance;
	type QueueCount = QueueCount;
	type MaxQueueLen = MaxQueueLen;
	type FifoQueueLen = FifoQueueLen;
	type Period = Period;
	type MinFreeze = MinFreeze;
	type IntakePeriod = IntakePeriod;
	type MaxIntakeBids = MaxIntakeBids;
	type WeightInfo = pallet_gilt::weights::SubstrateWeight<Runtime>;
}

parameter_types! {
	pub const ClassDeposit: Balance = 100 * DOLLARS;
	pub const InstanceDeposit: Balance = 1 * DOLLARS;
	pub const KeyLimit: u32 = 32;
	pub const ValueLimit: u32 = 256;
}

impl pallet_uniques::Config for Runtime {
	type Event = Event;
	type ClassId = u32;
	type InstanceId = u32;
	type Currency = Balances;
	type ForceOrigin = frame_system::EnsureRoot<AccountId>;
	type ClassDeposit = ClassDeposit;
	type InstanceDeposit = InstanceDeposit;
	type MetadataDepositBase = MetadataDepositBase;
	type AttributeDepositBase = MetadataDepositBase;
	type DepositPerByte = MetadataDepositPerByte;
	type StringLimit = StringLimit;
	type KeyLimit = KeyLimit;
	type ValueLimit = ValueLimit;
	type WeightInfo = pallet_uniques::weights::SubstrateWeight<Runtime>;
}

impl pallet_transaction_storage::Config for Runtime {
	type Event = Event;
	type Currency = Balances;
	type Call = Call;
	type FeeDestination = ();
	type WeightInfo = pallet_transaction_storage::weights::SubstrateWeight<Runtime>;
}

parameter_types! {
	pub const SignedMigrationMaxLimits: pallet_state_trie_migration::MigrationLimits =
		pallet_state_trie_migration::MigrationLimits { size: 1024 * 512, item: 512 };
	pub const SignedDepositPerItem: Balance = 1 * DOLLARS;
}
impl pallet_state_trie_migration::Config for Runtime {
	type Event = Event;
	type ControlOrigin = EnsureRoot<AccountId>;
	type Currency = Balances;
	type SignedDepositPerItem = SignedDepositPerItem;
	type SignedMigrationMaxLimits = SignedMigrationMaxLimits;
	type UnsignedPriority = ImOnlineUnsignedPriority;
	type UnsignedBackOff = frame_support::traits::ConstU32<5>;
	type OffchainRepeat = frame_support::traits::ConstU32<3>;
	type WeightInfo = ();
}

construct_runtime!(
	pub enum Runtime where
		Block = Block,
		NodeBlock = node_primitives::Block,
		UncheckedExtrinsic = UncheckedExtrinsic
	{
		System: frame_system,
		Utility: pallet_utility,
		Babe: pallet_babe,
		Timestamp: pallet_timestamp,
		// Authorship must be before session in order to note author in the correct session and era
		// for im-online and staking.
		Authorship: pallet_authorship,
		Indices: pallet_indices,
		Balances: pallet_balances,
		TransactionPayment: pallet_transaction_payment,
		AssetTxPayment: pallet_asset_tx_payment,
		ElectionProviderMultiPhase: pallet_election_provider_multi_phase,
		Staking: pallet_staking,
		Session: pallet_session,
		Democracy: pallet_democracy,
		Council: pallet_collective::<Instance1>,
		TechnicalCommittee: pallet_collective::<Instance2>,
		Elections: pallet_elections_phragmen,
		TechnicalMembership: pallet_membership::<Instance1>,
		Grandpa: pallet_grandpa,
		Treasury: pallet_treasury,
		Contracts: pallet_contracts,
		Sudo: pallet_sudo,
		ImOnline: pallet_im_online,
		AuthorityDiscovery: pallet_authority_discovery,
		Offences: pallet_offences,
		Historical: pallet_session_historical::{Pallet},
		RandomnessCollectiveFlip: pallet_randomness_collective_flip,
		Identity: pallet_identity,
		Society: pallet_society,
		Recovery: pallet_recovery,
		Vesting: pallet_vesting,
		Scheduler: pallet_scheduler,
		Preimage: pallet_preimage,
		Proxy: pallet_proxy,
		Multisig: pallet_multisig,
		Bounties: pallet_bounties,
		Tips: pallet_tips,
		Assets: pallet_assets,
		Mmr: pallet_mmr,
		Lottery: pallet_lottery,
		Gilt: pallet_gilt,
		Uniques: pallet_uniques,
		TransactionStorage: pallet_transaction_storage,
		BagsList: pallet_bags_list,
<<<<<<< HEAD
		StateTrieMigration: pallet_state_trie_migration,
=======
		ChildBounties: pallet_child_bounties,
>>>>>>> 765cd290
	}
);

/// The address format for describing accounts.
pub type Address = sp_runtime::MultiAddress<AccountId, AccountIndex>;
/// Block header type as expected by this runtime.
pub type Header = generic::Header<BlockNumber, BlakeTwo256>;
/// Block type as expected by this runtime.
pub type Block = generic::Block<Header, UncheckedExtrinsic>;
/// A Block signed with a Justification
pub type SignedBlock = generic::SignedBlock<Block>;
/// BlockId type as expected by this runtime.
pub type BlockId = generic::BlockId<Block>;
/// The SignedExtension to the basic transaction logic.
///
/// When you change this, you **MUST** modify [`sign`] in `bin/node/testing/src/keyring.rs`!
///
/// [`sign`]: <../../testing/src/keyring.rs.html>
pub type SignedExtra = (
	frame_system::CheckNonZeroSender<Runtime>,
	frame_system::CheckSpecVersion<Runtime>,
	frame_system::CheckTxVersion<Runtime>,
	frame_system::CheckGenesis<Runtime>,
	frame_system::CheckEra<Runtime>,
	frame_system::CheckNonce<Runtime>,
	frame_system::CheckWeight<Runtime>,
	pallet_asset_tx_payment::ChargeAssetTxPayment<Runtime>,
);
/// Unchecked extrinsic type as expected by this runtime.
pub type UncheckedExtrinsic = generic::UncheckedExtrinsic<Address, Call, Signature, SignedExtra>;
/// The payload being signed in transactions.
pub type SignedPayload = generic::SignedPayload<Call, SignedExtra>;
/// Extrinsic type that has already been checked.
pub type CheckedExtrinsic = generic::CheckedExtrinsic<AccountId, Call, SignedExtra>;
/// Executive: handles dispatch to the various modules.
pub type Executive = frame_executive::Executive<
	Runtime,
	Block,
	frame_system::ChainContext<Runtime>,
	Runtime,
	AllPalletsWithSystem,
	pallet_bags_list::migrations::CheckCounterPrefix<Runtime>,
>;

/// MMR helper types.
mod mmr {
	use super::Runtime;
	pub use pallet_mmr::primitives::*;

	pub type Leaf = <<Runtime as pallet_mmr::Config>::LeafData as LeafDataProvider>::LeafData;
	pub type Hash = <Runtime as pallet_mmr::Config>::Hash;
	pub type Hashing = <Runtime as pallet_mmr::Config>::Hashing;
}

impl_runtime_apis! {
	impl sp_api::Core<Block> for Runtime {
		fn version() -> RuntimeVersion {
			VERSION
		}

		fn execute_block(block: Block) {
			Executive::execute_block(block);
		}

		fn initialize_block(header: &<Block as BlockT>::Header) {
			Executive::initialize_block(header)
		}
	}

	impl sp_api::Metadata<Block> for Runtime {
		fn metadata() -> OpaqueMetadata {
			OpaqueMetadata::new(Runtime::metadata().into())
		}
	}

	impl sp_block_builder::BlockBuilder<Block> for Runtime {
		fn apply_extrinsic(extrinsic: <Block as BlockT>::Extrinsic) -> ApplyExtrinsicResult {
			Executive::apply_extrinsic(extrinsic)
		}

		fn finalize_block() -> <Block as BlockT>::Header {
			Executive::finalize_block()
		}

		fn inherent_extrinsics(data: InherentData) -> Vec<<Block as BlockT>::Extrinsic> {
			data.create_extrinsics()
		}

		fn check_inherents(block: Block, data: InherentData) -> CheckInherentsResult {
			data.check_extrinsics(&block)
		}
	}

	impl sp_transaction_pool::runtime_api::TaggedTransactionQueue<Block> for Runtime {
		fn validate_transaction(
			source: TransactionSource,
			tx: <Block as BlockT>::Extrinsic,
			block_hash: <Block as BlockT>::Hash,
		) -> TransactionValidity {
			Executive::validate_transaction(source, tx, block_hash)
		}
	}

	impl sp_offchain::OffchainWorkerApi<Block> for Runtime {
		fn offchain_worker(header: &<Block as BlockT>::Header) {
			Executive::offchain_worker(header)
		}
	}

	impl fg_primitives::GrandpaApi<Block> for Runtime {
		fn grandpa_authorities() -> GrandpaAuthorityList {
			Grandpa::grandpa_authorities()
		}

		fn current_set_id() -> fg_primitives::SetId {
			Grandpa::current_set_id()
		}

		fn submit_report_equivocation_unsigned_extrinsic(
			equivocation_proof: fg_primitives::EquivocationProof<
				<Block as BlockT>::Hash,
				NumberFor<Block>,
			>,
			key_owner_proof: fg_primitives::OpaqueKeyOwnershipProof,
		) -> Option<()> {
			let key_owner_proof = key_owner_proof.decode()?;

			Grandpa::submit_unsigned_equivocation_report(
				equivocation_proof,
				key_owner_proof,
			)
		}

		fn generate_key_ownership_proof(
			_set_id: fg_primitives::SetId,
			authority_id: GrandpaId,
		) -> Option<fg_primitives::OpaqueKeyOwnershipProof> {
			use codec::Encode;

			Historical::prove((fg_primitives::KEY_TYPE, authority_id))
				.map(|p| p.encode())
				.map(fg_primitives::OpaqueKeyOwnershipProof::new)
		}
	}

	impl sp_consensus_babe::BabeApi<Block> for Runtime {
		fn configuration() -> sp_consensus_babe::BabeGenesisConfiguration {
			// The choice of `c` parameter (where `1 - c` represents the
			// probability of a slot being empty), is done in accordance to the
			// slot duration and expected target block time, for safely
			// resisting network delays of maximum two seconds.
			// <https://research.web3.foundation/en/latest/polkadot/BABE/Babe/#6-practical-results>
			sp_consensus_babe::BabeGenesisConfiguration {
				slot_duration: Babe::slot_duration(),
				epoch_length: EpochDuration::get(),
				c: BABE_GENESIS_EPOCH_CONFIG.c,
				genesis_authorities: Babe::authorities().to_vec(),
				randomness: Babe::randomness(),
				allowed_slots: BABE_GENESIS_EPOCH_CONFIG.allowed_slots,
			}
		}

		fn current_epoch_start() -> sp_consensus_babe::Slot {
			Babe::current_epoch_start()
		}

		fn current_epoch() -> sp_consensus_babe::Epoch {
			Babe::current_epoch()
		}

		fn next_epoch() -> sp_consensus_babe::Epoch {
			Babe::next_epoch()
		}

		fn generate_key_ownership_proof(
			_slot: sp_consensus_babe::Slot,
			authority_id: sp_consensus_babe::AuthorityId,
		) -> Option<sp_consensus_babe::OpaqueKeyOwnershipProof> {
			use codec::Encode;

			Historical::prove((sp_consensus_babe::KEY_TYPE, authority_id))
				.map(|p| p.encode())
				.map(sp_consensus_babe::OpaqueKeyOwnershipProof::new)
		}

		fn submit_report_equivocation_unsigned_extrinsic(
			equivocation_proof: sp_consensus_babe::EquivocationProof<<Block as BlockT>::Header>,
			key_owner_proof: sp_consensus_babe::OpaqueKeyOwnershipProof,
		) -> Option<()> {
			let key_owner_proof = key_owner_proof.decode()?;

			Babe::submit_unsigned_equivocation_report(
				equivocation_proof,
				key_owner_proof,
			)
		}
	}

	impl sp_authority_discovery::AuthorityDiscoveryApi<Block> for Runtime {
		fn authorities() -> Vec<AuthorityDiscoveryId> {
			AuthorityDiscovery::authorities()
		}
	}

	impl frame_system_rpc_runtime_api::AccountNonceApi<Block, AccountId, Index> for Runtime {
		fn account_nonce(account: AccountId) -> Index {
			System::account_nonce(account)
		}
	}

	impl pallet_contracts_rpc_runtime_api::ContractsApi<
		Block, AccountId, Balance, BlockNumber, Hash,
	>
		for Runtime
	{
		fn call(
			origin: AccountId,
			dest: AccountId,
			value: Balance,
			gas_limit: u64,
			storage_deposit_limit: Option<Balance>,
			input_data: Vec<u8>,
		) -> pallet_contracts_primitives::ContractExecResult<Balance> {
			Contracts::bare_call(origin, dest, value, gas_limit, storage_deposit_limit, input_data, true)
		}

		fn instantiate(
			origin: AccountId,
			value: Balance,
			gas_limit: u64,
			storage_deposit_limit: Option<Balance>,
			code: pallet_contracts_primitives::Code<Hash>,
			data: Vec<u8>,
			salt: Vec<u8>,
		) -> pallet_contracts_primitives::ContractInstantiateResult<AccountId, Balance>
		{
			Contracts::bare_instantiate(origin, value, gas_limit, storage_deposit_limit, code, data, salt, true)
		}

		fn upload_code(
			origin: AccountId,
			code: Vec<u8>,
			storage_deposit_limit: Option<Balance>,
		) -> pallet_contracts_primitives::CodeUploadResult<Hash, Balance>
		{
			Contracts::bare_upload_code(origin, code, storage_deposit_limit)
		}

		fn get_storage(
			address: AccountId,
			key: [u8; 32],
		) -> pallet_contracts_primitives::GetStorageResult {
			Contracts::get_storage(address, key)
		}
	}

	impl pallet_transaction_payment_rpc_runtime_api::TransactionPaymentApi<
		Block,
		Balance,
	> for Runtime {
		fn query_info(uxt: <Block as BlockT>::Extrinsic, len: u32) -> RuntimeDispatchInfo<Balance> {
			TransactionPayment::query_info(uxt, len)
		}
		fn query_fee_details(uxt: <Block as BlockT>::Extrinsic, len: u32) -> FeeDetails<Balance> {
			TransactionPayment::query_fee_details(uxt, len)
		}
	}

	impl pallet_mmr::primitives::MmrApi<
		Block,
		mmr::Hash,
	> for Runtime {
		fn generate_proof(leaf_index: pallet_mmr::primitives::LeafIndex)
			-> Result<(mmr::EncodableOpaqueLeaf, mmr::Proof<mmr::Hash>), mmr::Error>
		{
			Mmr::generate_proof(leaf_index)
				.map(|(leaf, proof)| (mmr::EncodableOpaqueLeaf::from_leaf(&leaf), proof))
		}

		fn verify_proof(leaf: mmr::EncodableOpaqueLeaf, proof: mmr::Proof<mmr::Hash>)
			-> Result<(), mmr::Error>
		{
			let leaf: mmr::Leaf = leaf
				.into_opaque_leaf()
				.try_decode()
				.ok_or(mmr::Error::Verify)?;
			Mmr::verify_leaf(leaf, proof)
		}

		fn verify_proof_stateless(
			root: mmr::Hash,
			leaf: mmr::EncodableOpaqueLeaf,
			proof: mmr::Proof<mmr::Hash>
		) -> Result<(), mmr::Error> {
			let node = mmr::DataOrHash::Data(leaf.into_opaque_leaf());
			pallet_mmr::verify_leaf_proof::<mmr::Hashing, _>(root, node, proof)
		}
	}

	impl sp_session::SessionKeys<Block> for Runtime {
		fn generate_session_keys(seed: Option<Vec<u8>>) -> Vec<u8> {
			SessionKeys::generate(seed)
		}

		fn decode_session_keys(
			encoded: Vec<u8>,
		) -> Option<Vec<(Vec<u8>, KeyTypeId)>> {
			SessionKeys::decode_into_raw_public_keys(&encoded)
		}
	}

	#[cfg(feature = "try-runtime")]
	impl frame_try_runtime::TryRuntime<Block> for Runtime {
		fn on_runtime_upgrade() -> (Weight, Weight) {
			// NOTE: intentional unwrap: we don't want to propagate the error backwards, and want to
			// have a backtrace here. If any of the pre/post migration checks fail, we shall stop
			// right here and right now.
			let weight = Executive::try_runtime_upgrade().unwrap();
			(weight, RuntimeBlockWeights::get().max_block)
		}

		fn execute_block_no_check(block: Block) -> Weight {
			Executive::execute_block_no_check(block)
		}
	}

	#[cfg(feature = "runtime-benchmarks")]
	impl frame_benchmarking::Benchmark<Block> for Runtime {
		fn benchmark_metadata(extra: bool) -> (
			Vec<frame_benchmarking::BenchmarkList>,
			Vec<frame_support::traits::StorageInfo>,
		) {
			use frame_benchmarking::{list_benchmark, baseline, Benchmarking, BenchmarkList};
			use frame_support::traits::StorageInfoTrait;

			// Trying to add benchmarks directly to the Session Pallet caused cyclic dependency
			// issues. To get around that, we separated the Session benchmarks into its own crate,
			// which is why we need these two lines below.
			use pallet_session_benchmarking::Pallet as SessionBench;
			use pallet_offences_benchmarking::Pallet as OffencesBench;
			use frame_system_benchmarking::Pallet as SystemBench;
			use baseline::Pallet as BaselineBench;

			let mut list = Vec::<BenchmarkList>::new();

			list_benchmark!(list, extra, frame_benchmarking, BaselineBench::<Runtime>);
			list_benchmark!(list, extra, pallet_assets, Assets);
			list_benchmark!(list, extra, pallet_babe, Babe);
			list_benchmark!(list, extra, pallet_bags_list, BagsList);
			list_benchmark!(list, extra, pallet_balances, Balances);
			list_benchmark!(list, extra, pallet_bounties, Bounties);
			list_benchmark!(list, extra, pallet_child_bounties, ChildBounties);
			list_benchmark!(list, extra, pallet_collective, Council);
			list_benchmark!(list, extra, pallet_contracts, Contracts);
			list_benchmark!(list, extra, pallet_democracy, Democracy);
			list_benchmark!(list, extra, pallet_election_provider_multi_phase, ElectionProviderMultiPhase);
			list_benchmark!(list, extra, pallet_elections_phragmen, Elections);
			list_benchmark!(list, extra, pallet_gilt, Gilt);
			list_benchmark!(list, extra, pallet_grandpa, Grandpa);
			list_benchmark!(list, extra, pallet_identity, Identity);
			list_benchmark!(list, extra, pallet_im_online, ImOnline);
			list_benchmark!(list, extra, pallet_indices, Indices);
			list_benchmark!(list, extra, pallet_lottery, Lottery);
			list_benchmark!(list, extra, pallet_membership, TechnicalMembership);
			list_benchmark!(list, extra, pallet_mmr, Mmr);
			list_benchmark!(list, extra, pallet_multisig, Multisig);
			list_benchmark!(list, extra, pallet_offences, OffencesBench::<Runtime>);
			list_benchmark!(list, extra, pallet_preimage, Preimage);
			list_benchmark!(list, extra, pallet_proxy, Proxy);
			list_benchmark!(list, extra, pallet_scheduler, Scheduler);
			list_benchmark!(list, extra, pallet_session, SessionBench::<Runtime>);
			list_benchmark!(list, extra, pallet_staking, Staking);
			list_benchmark!(list, extra, pallet_state_trie_migration, StateTrieMigration);
			list_benchmark!(list, extra, frame_system, SystemBench::<Runtime>);
			list_benchmark!(list, extra, pallet_timestamp, Timestamp);
			list_benchmark!(list, extra, pallet_tips, Tips);
			list_benchmark!(list, extra, pallet_transaction_storage, TransactionStorage);
			list_benchmark!(list, extra, pallet_treasury, Treasury);
			list_benchmark!(list, extra, pallet_uniques, Uniques);
			list_benchmark!(list, extra, pallet_utility, Utility);
			list_benchmark!(list, extra, pallet_vesting, Vesting);

			let storage_info = AllPalletsWithSystem::storage_info();

			return (list, storage_info)
		}

		fn dispatch_benchmark(
			config: frame_benchmarking::BenchmarkConfig
		) -> Result<Vec<frame_benchmarking::BenchmarkBatch>, sp_runtime::RuntimeString> {
			use frame_benchmarking::{baseline, Benchmarking, BenchmarkBatch, add_benchmark, TrackedStorageKey};

			// Trying to add benchmarks directly to the Session Pallet caused cyclic dependency
			// issues. To get around that, we separated the Session benchmarks into its own crate,
			// which is why we need these two lines below.
			use pallet_session_benchmarking::Pallet as SessionBench;
			use pallet_offences_benchmarking::Pallet as OffencesBench;
			use frame_system_benchmarking::Pallet as SystemBench;
			use baseline::Pallet as BaselineBench;

			impl pallet_session_benchmarking::Config for Runtime {}
			impl pallet_offences_benchmarking::Config for Runtime {}
			impl frame_system_benchmarking::Config for Runtime {}
			impl baseline::Config for Runtime {}

			let whitelist: Vec<TrackedStorageKey> = vec![
				// Block Number
				hex_literal::hex!("26aa394eea5630e07c48ae0c9558cef702a5c1b19ab7a04f536c519aca4983ac").to_vec().into(),
				// Total Issuance
				hex_literal::hex!("c2261276cc9d1f8598ea4b6a74b15c2f57c875e4cff74148e4628f264b974c80").to_vec().into(),
				// Execution Phase
				hex_literal::hex!("26aa394eea5630e07c48ae0c9558cef7ff553b5a9862a516939d82b3d3d8661a").to_vec().into(),
				// Event Count
				hex_literal::hex!("26aa394eea5630e07c48ae0c9558cef70a98fdbe9ce6c55837576c60c7af3850").to_vec().into(),
				// System Events
				hex_literal::hex!("26aa394eea5630e07c48ae0c9558cef780d41e5e16056765bc8461851072c9d7").to_vec().into(),
				// System BlockWeight
				hex_literal::hex!("26aa394eea5630e07c48ae0c9558cef734abf5cb34d6244378cddbf18e849d96").to_vec().into(),
				// Treasury Account
				hex_literal::hex!("26aa394eea5630e07c48ae0c9558cef7b99d880ec681799c0cf30e8886371da95ecffd7b6c0f78751baa9d281e0bfa3a6d6f646c70792f74727372790000000000000000000000000000000000000000").to_vec().into(),
			];

			let mut batches = Vec::<BenchmarkBatch>::new();
			let params = (&config, &whitelist);

			add_benchmark!(params, batches, frame_benchmarking, BaselineBench::<Runtime>);
			add_benchmark!(params, batches, pallet_assets, Assets);
			add_benchmark!(params, batches, pallet_babe, Babe);
			add_benchmark!(params, batches, pallet_balances, Balances);
			add_benchmark!(params, batches, pallet_bags_list, BagsList);
			add_benchmark!(params, batches, pallet_bounties, Bounties);
			add_benchmark!(params, batches, pallet_child_bounties, ChildBounties);
			add_benchmark!(params, batches, pallet_collective, Council);
			add_benchmark!(params, batches, pallet_contracts, Contracts);
			add_benchmark!(params, batches, pallet_democracy, Democracy);
			add_benchmark!(params, batches, pallet_election_provider_multi_phase, ElectionProviderMultiPhase);
			add_benchmark!(params, batches, pallet_elections_phragmen, Elections);
			add_benchmark!(params, batches, pallet_gilt, Gilt);
			add_benchmark!(params, batches, pallet_grandpa, Grandpa);
			add_benchmark!(params, batches, pallet_identity, Identity);
			add_benchmark!(params, batches, pallet_im_online, ImOnline);
			add_benchmark!(params, batches, pallet_indices, Indices);
			add_benchmark!(params, batches, pallet_lottery, Lottery);
			add_benchmark!(params, batches, pallet_membership, TechnicalMembership);
			add_benchmark!(params, batches, pallet_mmr, Mmr);
			add_benchmark!(params, batches, pallet_multisig, Multisig);
			add_benchmark!(params, batches, pallet_offences, OffencesBench::<Runtime>);
			add_benchmark!(params, batches, pallet_preimage, Preimage);
			add_benchmark!(params, batches, pallet_proxy, Proxy);
			add_benchmark!(params, batches, pallet_scheduler, Scheduler);
			add_benchmark!(params, batches, pallet_session, SessionBench::<Runtime>);
			add_benchmark!(params, batches, pallet_staking, Staking);
			add_benchmark!(params, batches, pallet_state_trie_migration, StateTrieMigration);
			add_benchmark!(params, batches, frame_system, SystemBench::<Runtime>);
			add_benchmark!(params, batches, pallet_timestamp, Timestamp);
			add_benchmark!(params, batches, pallet_tips, Tips);
			add_benchmark!(params, batches, pallet_transaction_storage, TransactionStorage);
			add_benchmark!(params, batches, pallet_treasury, Treasury);
			add_benchmark!(params, batches, pallet_uniques, Uniques);
			add_benchmark!(params, batches, pallet_utility, Utility);
			add_benchmark!(params, batches, pallet_vesting, Vesting);

			Ok(batches)
		}
	}
}

#[cfg(test)]
mod tests {
	use super::*;
	use frame_system::offchain::CreateSignedTransaction;
	use sp_runtime::UpperOf;

	#[test]
	fn validate_transaction_submitter_bounds() {
		fn is_submit_signed_transaction<T>()
		where
			T: CreateSignedTransaction<Call>,
		{
		}

		is_submit_signed_transaction::<Runtime>();
	}

	#[test]
	fn perbill_as_onchain_accuracy() {
		type OnChainAccuracy = <Runtime as onchain::Config>::Accuracy;
		let maximum_chain_accuracy: Vec<UpperOf<OnChainAccuracy>> = (0..MAX_NOMINATIONS)
			.map(|_| <UpperOf<OnChainAccuracy>>::from(OnChainAccuracy::one().deconstruct()))
			.collect();
		let _: UpperOf<OnChainAccuracy> =
			maximum_chain_accuracy.iter().fold(0, |acc, x| acc.checked_add(*x).unwrap());
	}

	#[test]
	fn call_size() {
		let size = core::mem::size_of::<Call>();
		assert!(
			size <= 208,
			"size of Call {} is more than 208 bytes: some calls have too big arguments, use Box to reduce the
			size of Call.
			If the limit is too strong, maybe consider increase the limit to 300.",
			size,
		);
	}
}<|MERGE_RESOLUTION|>--- conflicted
+++ resolved
@@ -1347,11 +1347,8 @@
 		Uniques: pallet_uniques,
 		TransactionStorage: pallet_transaction_storage,
 		BagsList: pallet_bags_list,
-<<<<<<< HEAD
 		StateTrieMigration: pallet_state_trie_migration,
-=======
 		ChildBounties: pallet_child_bounties,
->>>>>>> 765cd290
 	}
 );
 
