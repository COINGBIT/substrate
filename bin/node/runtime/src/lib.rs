--- conflicted
+++ resolved
@@ -19,11 +19,7 @@
 //! The Substrate runtime. This can be compiled with `#[no_std]`, ready for Wasm.
 
 #![cfg_attr(not(feature = "std"), no_std)]
-<<<<<<< HEAD
-// `construct_runtime!` does a lot of recursion and requires us to increase the limit to 256.
-=======
 // `construct_runtime!` does a lot of recursion and requires us to increase the limit to 512.
->>>>>>> 7db3c4fc
 #![recursion_limit = "512"]
 
 use codec::{Decode, Encode, MaxEncodedLen};
@@ -1698,11 +1694,7 @@
 	frame_system::ChainContext<Runtime>,
 	Runtime,
 	AllPalletsWithSystem,
-<<<<<<< HEAD
-	(),
-=======
 	pallet_nomination_pools::migration::v2::MigrateToV2<Runtime>,
->>>>>>> 7db3c4fc
 >;
 
 /// MMR helper types.
